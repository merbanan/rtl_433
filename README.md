# rtl_433

rtl_433 (despite the name) is a generic data receiver, mainly for the 433.92 MHz, 868 MHz (SRD), 315 MHz, 345 MHz, and 915 MHz ISM bands.

The official source code is in the https://github.com/merbanan/rtl_433/ repository.
For more documentation and related projects see the https://triq.org/ site.

It works with [RTL-SDR](https://github.com/osmocom/rtl-sdr/) and/or [SoapySDR](https://github.com/pothosware/SoapySDR/).
Actively tested and supported are Realtek RTL2832 based DVB dongles (using RTL-SDR) and LimeSDR ([LimeSDR USB](https://www.crowdsupply.com/lime-micro/limesdr) and [LimeSDR mini](https://www.crowdsupply.com/lime-micro/limesdr-mini) engineering samples kindly provided by [MyriadRf](https://myriadrf.org/)), PlutoSDR, HackRF One (using SoapySDR drivers), as well as SoapyRemote.

![rtl_433 screenshot](./docs/screenshot.png)

## Building / Installation

rtl_433 is written in portable C (C99 standard) and known to compile on Linux (also embedded), MacOS, and Windows systems.
Older compilers and toolchains are supported as a key-goal.
Low resource consumption and very few dependencies allow rtl_433 to run on embedded hardware like (repurposed) routers.
Systems with 32-bit i686 and 64-bit x86-64 as well as (embedded) ARM, like the Raspberry Pi and PlutoSDR are well supported.

See [BUILDING.md](docs/BUILDING.md)

On Debian (sid) or Ubuntu (19.10+), `apt-get install rtl-433` for other distros check https://repology.org/project/rtl-433/versions

On FreeBSD, `pkg install rtl-433`.

On MacOS, `brew install rtl_433`.

Docker images with rtl_433 are available [on the github page of hertzg](https://github.com/hertzg/rtl_433_docker).

## How to add support for unsupported sensors

See [CONTRIBUTING.md](./docs/CONTRIBUTING.md).

## Running

    rtl_433 -h

```

  A "rtl_433.conf" file is searched in "./", XDG_CONFIG_HOME e.g. "$HOME/.config/rtl_433/",
  SYSCONFDIR e.g. "/usr/local/etc/rtl_433/", then command line args will be parsed in order.
		= General options =
  [-V] Output the version string and exit
  [-v] Increase verbosity (can be used multiple times).
       -v : verbose notice, -vv : verbose info, -vvv : debug, -vvvv : trace.
  [-c <path>] Read config options from a file
		= Tuner options =
  [-d <RTL-SDR USB device index> | :<RTL-SDR USB device serial> | <SoapySDR device query> | rtl_tcp | help]
  [-g <gain> | help] (default: auto)
  [-t <settings>] apply a list of keyword=value settings to the SDR device
       e.g. for SoapySDR -t "antenna=A,bandwidth=4.5M,rfnotch_ctrl=false"
       for RTL-SDR use "direct_samp[=1]", "offset_tune[=1]", "digital_agc[=1]", "biastee[=1]"
  [-f <frequency>] Receive frequency(s) (default: 433920000 Hz)
  [-H <seconds>] Hop interval for polling of multiple frequencies (default: 600 seconds)
  [-p <ppm_error>] Correct rtl-sdr tuner frequency offset error (default: 0)
  [-s <sample rate>] Set sample rate (default: 250000 Hz)
  [-D quit | restart | pause | manual] Input device run mode options (default: quit).
		= Demodulator options =
  [-R <device> | help] Enable only the specified device decoding protocol (can be used multiple times)
       Specify a negative number to disable a device decoding protocol (can be used multiple times)
  [-X <spec> | help] Add a general purpose decoder (prepend -R 0 to disable all decoders)
  [-Y auto | classic | minmax] FSK pulse detector mode.
  [-Y level=<dB level>] Manual detection level used to determine pulses (-1.0 to -30.0) (0=auto).
  [-Y minlevel=<dB level>] Manual minimum detection level used to determine pulses (-1.0 to -99.0).
  [-Y minsnr=<dB level>] Minimum SNR to determine pulses (1.0 to 99.0).
  [-Y autolevel] Set minlevel automatically based on average estimated noise.
  [-Y squelch] Skip frames below estimated noise level to reduce cpu load.
  [-Y ampest | magest] Choose amplitude or magnitude level estimator.
		= Analyze/Debug options =
  [-A] Pulse Analyzer. Enable pulse analysis and decode attempt.
       Disable all decoders with -R 0 if you want analyzer output only.
  [-y <code>] Verify decoding of demodulated test data (e.g. "{25}fb2dd58") with enabled devices
		= File I/O options =
  [-S none | all | unknown | known] Signal auto save. Creates one file per signal.
       Note: Saves raw I/Q samples (uint8 pcm, 2 channel). Preferred mode for generating test files.
  [-r <filename> | help] Read data from input file instead of a receiver
  [-w <filename> | help] Save data stream to output file (a '-' dumps samples to stdout)
  [-W <filename> | help] Save data stream to output file, overwrite existing file
		= Data output options =
  [-F log | kv | json | csv | mqtt | influx | syslog | trigger | rtl_tcp | http | null | help] Produce decoded output in given format.
       Append output to file with :<filename> (e.g. -F csv:log.csv), defaults to stdout.
       Specify host/port for syslog with e.g. -F syslog:127.0.0.1:1514
  [-M time[:<options>] | protocol | level | noise[:<secs>] | stats | bits | help] Add various meta data to each output.
  [-K FILE | PATH | <tag> | <key>=<tag>] Add an expanded token or fixed tag to every output line.
  [-C native | si | customary] Convert units in decoded output.
  [-n <value>] Specify number of samples to take (each sample is an I/Q pair)
  [-T <seconds>] Specify number of seconds to run, also 12:34 or 1h23m45s
  [-E hop | quit] Hop/Quit after outputting successful event(s)
  [-h] Output this usage help and exit
       Use -d, -g, -R, -X, -F, -M, -r, -w, or -W without argument for more help



		= Supported device protocols =
    [01]  Silvercrest Remote Control
    [02]  Rubicson, TFA 30.3197 or InFactory PT-310 Temperature Sensor
    [03]  Prologue, FreeTec NC-7104, NC-7159-675 temperature sensor
    [04]  Waveman Switch Transmitter
    [06]* ELV EM 1000
    [07]* ELV WS 2000
    [08]  LaCrosse TX Temperature / Humidity Sensor
    [10]  Acurite 896 Rain Gauge
    [11]  Acurite 609TXC Temperature and Humidity Sensor
    [12]  Oregon Scientific Weather Sensor
    [13]* Mebus 433
    [14]* Intertechno 433
    [15]  KlikAanKlikUit Wireless Switch
    [16]  AlectoV1 Weather Sensor (Alecto WS3500 WS4500 Ventus W155/W044 Oregon)
    [17]  Cardin S466-TX2
    [18]  Fine Offset Electronics, WH2, WH5, Telldus Temperature/Humidity/Rain Sensor
    [19]  Nexus, FreeTec NC-7345, NX-3980, Solight TE82S, TFA 30.3209 temperature/humidity sensor
    [20]  Ambient Weather F007TH, TFA 30.3208.02, SwitchDocLabs F016TH temperature sensor
    [21]  Calibeur RF-104 Sensor
    [22]  X10 RF
    [23]  DSC Security Contact
    [24]* Brennenstuhl RCS 2044
    [25]  Globaltronics GT-WT-02 Sensor
    [26]  Danfoss CFR Thermostat
    [29]  Chuango Security Technology
    [30]  Generic Remote SC226x EV1527
    [31]  TFA-Twin-Plus-30.3049, Conrad KW9010, Ea2 BL999
    [32]  Fine Offset Electronics WH1080/WH3080 Weather Station
    [33]  WT450, WT260H, WT405H
    [34]  LaCrosse WS-2310 / WS-3600 Weather Station
    [35]  Esperanza EWS
    [36]  Efergy e2 classic
    [37]* Inovalley kw9015b, TFA Dostmann 30.3161 (Rain and temperature sensor)
    [38]  Generic temperature sensor 1
    [39]  WG-PB12V1 Temperature Sensor
    [40]  Acurite 592TXR temp/humidity, 592TX temp, 5n1, 3n1, Atlas weather station, 515 fridge/freezer, 6045 lightning, 899 rain, 1190/1192 leak
    [41]  Acurite 986 Refrigerator / Freezer Thermometer
    [42]  HIDEKI TS04 Temperature, Humidity, Wind and Rain Sensor
    [43]  Watchman Sonic / Apollo Ultrasonic / Beckett Rocket oil tank monitor
    [44]  CurrentCost Current Sensor
    [45]  emonTx OpenEnergyMonitor
    [46]  HT680 Remote control
    [47]  Conrad S3318P, FreeTec NC-5849-913 temperature humidity sensor, ORIA WA50 ST389 temperature sensor
    [48]* Akhan 100F14 remote keyless entry
    [49]  Quhwa
    [50]  OSv1 Temperature Sensor
    [51]  Proove / Nexa / KlikAanKlikUit Wireless Switch
    [52]  Bresser Thermo-/Hygro-Sensor 3CH
    [53]  Springfield Temperature and Soil Moisture
    [54]  Oregon Scientific SL109H Remote Thermal Hygro Sensor
    [55]  Acurite 606TX / Technoline TX960 Temperature Sensor
    [56]  TFA pool temperature sensor
    [57]  Kedsum Temperature & Humidity Sensor, Pearl NC-7415
    [58]  Blyss DC5-UK-WH
    [59]  Steelmate TPMS
    [60]  Schrader TPMS
    [61]* LightwaveRF
    [62]* Elro DB286A Doorbell
    [63]  Efergy Optical
    [64]* Honda Car Key
    [67]  Radiohead ASK
    [68]  Kerui PIR / Contact Sensor
    [69]  Fine Offset WH1050 Weather Station
    [70]  Honeywell Door/Window Sensor, 2Gig DW10/DW11, RE208 repeater
    [71]  Maverick ET-732/733 BBQ Sensor
    [72]* RF-tech
    [73]  LaCrosse TX141-Bv2, TX141TH-Bv2, TX141-Bv3, TX141W, TX145wsdth, (TFA, ORIA) sensor
    [74]  Acurite 00275rm,00276rm Temp/Humidity with optional probe
    [75]  LaCrosse TX35DTH-IT, TFA Dostmann 30.3155 Temperature/Humidity sensor
    [76]  LaCrosse TX29IT, TFA Dostmann 30.3159.IT Temperature sensor
    [77]  Vaillant calorMatic VRT340f Central Heating Control
    [78]  Fine Offset Electronics, WH25, WH32, WH32B, WN32B, WH24, WH65B, HP1000, Misol WS2320 Temperature/Humidity/Pressure Sensor
    [79]  Fine Offset Electronics, WH0530 Temperature/Rain Sensor
    [80]  IBIS beacon
    [81]  Oil Ultrasonic STANDARD FSK
    [82]  Citroen TPMS
    [83]  Oil Ultrasonic STANDARD ASK
    [84]  Thermopro TP11 Thermometer
    [85]  Solight TE44/TE66, EMOS E0107T, NX-6876-917
    [86]* Wireless Smoke and Heat Detector GS 558
    [87]  Generic wireless motion sensor
    [88]  Toyota TPMS
    [89]  Ford TPMS
    [90]  Renault TPMS
    [91]  inFactory, nor-tec, FreeTec NC-3982-913 temperature humidity sensor
    [92]  FT-004-B Temperature Sensor
    [93]  Ford Car Key
    [94]  Philips outdoor temperature sensor (type AJ3650)
    [95]  Schrader TPMS EG53MA4, PA66GF35
    [96]  Nexa
    [97]  ThermoPro TP08/TP12/TP20 thermometer
    [98]  GE Color Effects
    [99]  X10 Security
    [100]  Interlogix GE UTC Security Devices
    [101]* Dish remote 6.3
    [102]  SimpliSafe Home Security System (May require disabling automatic gain for KeyPad decodes)
    [103]  Sensible Living Mini-Plant Moisture Sensor
    [104]  Wireless M-Bus, Mode C&T, 100kbps (-f 868.95M -s 1200k)
    [105]  Wireless M-Bus, Mode S, 32.768kbps (-f 868.3M -s 1000k)
    [106]* Wireless M-Bus, Mode R, 4.8kbps (-f 868.33M)
    [107]* Wireless M-Bus, Mode F, 2.4kbps
    [108]  Hyundai WS SENZOR Remote Temperature Sensor
    [109]  WT0124 Pool Thermometer
    [110]  PMV-107J (Toyota) TPMS
    [111]  Emos TTX201 Temperature Sensor
    [112]  Ambient Weather TX-8300 Temperature/Humidity Sensor
    [113]  Ambient Weather WH31E Thermo-Hygrometer Sensor, EcoWitt WH40 rain gauge, WS68 weather station
    [114]  Maverick ET73
    [115]  Honeywell ActivLink, Wireless Doorbell
    [116]  Honeywell ActivLink, Wireless Doorbell (FSK)
    [117]* ESA1000 / ESA2000 Energy Monitor
    [118]* Biltema rain gauge
    [119]  Bresser Weather Center 5-in-1
    [120]  Digitech XC-0324 / AmbientWeather FT005TH temp/hum sensor
    [121]  Opus/Imagintronix XT300 Soil Moisture
    [122]  FS20 / FHT
    [123]* Jansite TPMS Model TY02S
    [124]  LaCrosse/ELV/Conrad WS7000/WS2500 weather sensors
    [125]  TS-FT002 Wireless Ultrasonic Tank Liquid Level Meter With Temperature Sensor
    [126]  Companion WTR001 Temperature Sensor
    [127]  Ecowitt Wireless Outdoor Thermometer WH53/WH0280/WH0281A
    [128]  DirecTV RC66RX Remote Control
    [129]* Eurochron temperature and humidity sensor
    [130]  IKEA Sparsnas Energy Meter Monitor
    [131]  Microchip HCS200/HCS300 KeeLoq Hopping Encoder based remotes
    [132]  TFA Dostmann 30.3196 T/H outdoor sensor
    [133]  Rubicson 48659 Thermometer
    [134]  AOK Weather Station rebrand Holman Industries iWeather WS5029, Conrad AOK-5056, Optex 990018
    [135]  Philips outdoor temperature sensor (type AJ7010)
    [136]  ESIC EMT7110 power meter
    [137]  Globaltronics QUIGG GT-TMBBQ-05
    [138]  Globaltronics GT-WT-03 Sensor
    [139]  Norgo NGE101
    [140]  Elantra2012 TPMS
    [141]  Auriol HG02832, HG05124A-DCF, Rubicson 48957 temperature/humidity sensor
    [142]  Fine Offset Electronics/ECOWITT WH51, SwitchDoc Labs SM23 Soil Moisture Sensor
    [143]  Holman Industries iWeather WS5029 weather station (older PWM)
    [144]  TBH weather sensor
    [145]  WS2032 weather station
    [146]  Auriol AFW2A1 temperature/humidity sensor
    [147]  TFA Drop Rain Gauge 30.3233.01
    [148]  DSC Security Contact (WS4945)
    [149]  ERT Standard Consumption Message (SCM)
    [150]* Klimalogg
    [151]  Visonic powercode
    [152]  Eurochron EFTH-800 temperature and humidity sensor
    [153]  Cotech 36-7959, SwitchDocLabs FT020T wireless weather station with USB
    [154]  Standard Consumption Message Plus (SCMplus)
    [155]  Fine Offset Electronics WH1080/WH3080 Weather Station (FSK)
    [156]  Abarth 124 Spider TPMS
    [157]  Missil ML0757 weather station
    [158]  Sharp SPC775 weather station
    [159]  Insteon
    [160]  ERT Interval Data Message (IDM)
    [161]  ERT Interval Data Message (IDM) for Net Meters
    [162]* ThermoPro-TX2 temperature sensor
    [163]  Acurite 590TX Temperature with optional Humidity
    [164]  Security+ 2.0 (Keyfob)
    [165]  TFA Dostmann 30.3221.02 T/H Outdoor Sensor (also 30.3249.02)
    [166]  LaCrosse Technology View LTV-WSDTH01 Breeze Pro Wind Sensor
    [167]  Somfy RTS
    [168]  Schrader TPMS SMD3MA4 (Subaru) 3039 (Infiniti, Nissan, Renault)
    [169]* Nice Flor-s remote control for gates
    [170]  LaCrosse Technology View LTV-WR1 Multi Sensor
    [171]  LaCrosse Technology View LTV-TH Thermo/Hygro Sensor
    [172]  Bresser Weather Center 6-in-1, 7-in-1 indoor, soil, new 5-in-1, 3-in-1 wind gauge, Froggit WH6000, Ventus C8488A
    [173]  Bresser Weather Center 7-in-1, Air Quality PM2.5/PM10 7009970, CO2 7009977, HCHO/VOC 7009978 sensors
    [174]  EcoDHOME Smart Socket and MCEE Solar monitor
    [175]  LaCrosse Technology View LTV-R1, LTV-R3 Rainfall Gauge, LTV-W1/W2 Wind Sensor
    [176]  BlueLine Innovations Power Cost Monitor
    [177]  Burnhard BBQ thermometer
    [178]  Security+ (Keyfob)
    [179]  Cavius smoke, heat and water detector
    [180]  Jansite TPMS Model Solar
    [181]  Amazon Basics Meat Thermometer
    [182]  TFA Marbella Pool Thermometer
    [183]  Auriol AHFL temperature/humidity sensor
    [184]  Auriol AFT 77 B2 temperature sensor
    [185]  Honeywell CM921 Wireless Programmable Room Thermostat
    [186]  Hyundai TPMS (VDO)
    [187]  RojaFlex shutter and remote devices
    [188]  Marlec Solar iBoost+ sensors
    [189]  Somfy io-homecontrol
    [190]  Ambient Weather WH31L (FineOffset WH57) Lightning-Strike sensor
    [191]  Markisol, E-Motion, BOFU, Rollerhouse, BF-30x, BF-415 curtain remote
    [192]  Govee Water Leak Detector H5054, Door Contact Sensor B5023
    [193]  Clipsal CMR113 Cent-a-meter power meter
    [194]  Inkbird ITH-20R temperature humidity sensor
    [195]  RainPoint soil temperature and moisture sensor
    [196]  Atech-WS308 temperature sensor
    [197]  Acurite Grill/Meat Thermometer 01185M
    [198]* EnOcean ERP1
    [199]  Linear Megacode Garage/Gate Remotes
    [200]* Auriol 4-LD5661/4-LD5972/4-LD6313 temperature/rain sensors
    [201]  Unbranded SolarTPMS for trucks
    [202]  Funkbus / Instafunk (Berker, Gira, Jung)
    [203]  Porsche Boxster/Cayman TPMS
    [204]  Jasco/GE Choice Alert Security Devices
    [205]  Telldus weather station FT0385R sensors
    [206]  LaCrosse TX34-IT rain gauge
    [207]  SmartFire Proflame 2 remote control
    [208]  AVE TPMS
    [209]  SimpliSafe Gen 3 Home Security System
    [210]  Yale HSA (Home Security Alarm), YES-Alarmkit
    [211]  Regency Ceiling Fan Remote (-f 303.75M to 303.96M)
    [212]  Renault 0435R TPMS
    [213]  Fine Offset Electronics WS80 weather station
    [214]  EMOS E6016 weatherstation with DCF77
    [215]  Emax W6, rebrand Altronics x7063/4, Optex 990040/50/51, Orium 13093/13123, Infactory FWS-1200, Newentor Q9, Otio 810025, Protmex PT3390A, Jula Marquant 014331/32, TechniSat IMETEO X6 76-4924-00, Weather Station or temperature/humidity sensor
    [216]* ANT and ANT+ devices
    [217]  EMOS E6016 rain gauge
    [218]  Microchip HCS200/HCS300 KeeLoq Hopping Encoder based remotes (FSK)
    [219]  Fine Offset Electronics WH45 air quality sensor
    [220]  Maverick XR-30 BBQ Sensor
    [221]  Fine Offset Electronics WN34S/L/D and Froggit DP150/D35 temperature sensor
    [222]  Rubicson Pool Thermometer 48942
    [223]  Badger ORION water meter, 100kbps (-f 916.45M -s 1200k)
    [224]  GEO minim+ energy monitor
    [225]  TyreGuard 400 TPMS
    [226]  Kia TPMS (-s 1000k)
    [227]  SRSmith Pool Light Remote Control SRS-2C-TX (-f 915M)
    [228]  Neptune R900 flow meters
    [229]  WEC-2103 temperature/humidity sensor
    [230]  Vauno EN8822C
    [231]  Govee Water Leak Detector H5054
    [232]  TFA Dostmann 14.1504.V2 Radio-controlled grill and meat thermometer
    [233]* CED7000 Shot Timer
    [234]  Watchman Sonic Advanced / Plus, Tekelek
    [235]  Oil Ultrasonic SMART FSK
    [236]  Gasmate BA1008 meat thermometer
    [237]  Flowis flow meters
    [238]  Wireless M-Bus, Mode T, 32.768kbps (-f 868.3M -s 1000k)
    [239]  Revolt NC-5642 Energy Meter
    [240]  LaCrosse TX31U-IT, The Weather Channel WS-1910TWC-IT
    [241]  EezTire E618, Carchet TPMS, TST-507 TPMS
    [242]* Baldr / RainPoint rain gauge.
    [243]  Celsia CZC1 Thermostat
    [244]  Fine Offset Electronics WS90 weather station
    [245]* ThermoPro TX-2C Thermometer and Humidity sensor
    [246]  TFA 30.3151 Weather Station
    [247]  Bresser water leakage
    [248]* Nissan TPMS
    [249]  Bresser lightning
    [250]  Schou 72543 Day Rain Gauge, Motonet MTX Rain, MarQuant Rain Gauge, TFA Dostmann 30.3252.01/47.3006.01 Rain Gauge and Thermometer, ADE WS1907
    [251]  Fine Offset / Ecowitt WH55 water leak sensor
    [252]  BMW Gen4-Gen5 TPMS and Audi TPMS Pressure Alert, multi-brand HUF/Beru, Continental, Schrader/Sensata, Audi
    [253]  Watts WFHT-RF Thermostat
    [254]  Thermor DG950 weather station
    [255]  Mueller Hot Rod water meter
    [256]  ThermoPro TP28b Super Long Range Wireless Meat Thermometer for Smoker BBQ Grill
    [257]  BMW Gen2 and Gen3 TPMS
    [258]  Chamberlain CWPIRC PIR Sensor
    [259]  ThermoPro Meat Thermometers, TP829B 4 probes with temp only
    [260]* Arad/Master Meter Dialog3G water utility meter
    [261]  Geevon TX16-3 outdoor sensor
    [262]  Fine Offset Electronics WH46 air quality sensor
    [263]  Vevor Wireless Weather Station 7-in-1
    [264]  Arexx Multilogger IP-HA90, IP-TH78EXT, TSN-70E
    [265]  Rosstech Digital Control Unit DCU-706/Sundance/Jacuzzi
    [266]  Risco 2 Way Agility protocol, Risco PIR/PET Sensor RWX95P
    [267]  ThermoPro Meat Thermometers, TP828B 2 probes with Temp, BBQ Target LO and HI
    [268]  Bresser Thermo-/Hygro-Sensor Explore Scientific ST1005H
    [269]  DeltaDore X3D devices
    [270]* Quinetic
    [271]  Landis & Gyr Gridstream Power Meters 9.6k
    [272]  Landis & Gyr Gridstream Power Meters 19.2k
    [273]  Landis & Gyr Gridstream Power Meters 38.4k
    [274]  Revolt ZX-7717 power meter
    [275]  GM-Aftermarket TPMS
    [276]  RainPoint HCS012ARF Rain Gauge sensor
    [277]  Apator Metra E-RM 30
    [278]  ThermoPro TX-7B Outdoor Thermometer Hygrometer
    [279]  Nexus, CRX, Prego sauna temperature sensor
    [280]  Homelead HG9901 (Geevon, Dr.Meter, Royal Gardineer) soil moisture/temp/light level sensor
<<<<<<< HEAD
    [281]  Oria WA150KM freezer and fridge temperature sensor
=======
    [281]  Maverick XR-50 BBQ Sensor
    [282]  Orion Endpoint from Badger Meter, GIF2014W-OSE, water meter, hopping from 904.4 Mhz to 924.6Mhz (-s 1600k)
    [283]  Fine Offset Electronics WH43 air quality sensor
    [284]  Baldr E0666TH Thermo-Hygrometer
    [285]  bm5-v2 12V Battery Monitor
    [286]  Universal (Reverseable) 24V Fan Controller
    [287]  Fine Offset Electronics WS85 weather station
>>>>>>> a7967329

* Disabled by default, use -R n or a conf file to enable


		= Input device selection =
	RTL-SDR device driver is available.
  [-d <RTL-SDR USB device index>] (default: 0)
  [-d :<RTL-SDR USB device serial (can be set with rtl_eeprom -s)>]
	To set gain for RTL-SDR use -g <gain> to set an overall gain in dB.
	SoapySDR device driver is available.
  [-d ""] Open default SoapySDR device
  [-d driver=rtlsdr] Open e.g. specific SoapySDR device
	To set gain for SoapySDR use -g ELEM=val,ELEM=val,... e.g. -g LNA=20,TIA=8,PGA=2 (for LimeSDR).
  [-d rtl_tcp[:[//]host[:port]] (default: localhost:1234)
	Specify host/port to connect to with e.g. -d rtl_tcp:127.0.0.1:1234


		= Gain option =
  [-g <gain>] (default: auto)
	For RTL-SDR: gain in dB ("0" is auto).
	For SoapySDR: gain in dB for automatic distribution ("" is auto), or string of gain elements.
	E.g. "LNA=20,TIA=8,PGA=2" for LimeSDR.


		= Flex decoder spec =
Use -X <spec> to add a flexible general purpose decoder.

<spec> is "key=value[,key=value...]"
Common keys are:
	name=<name> (or: n=<name>)
	modulation=<modulation> (or: m=<modulation>)
	short=<short> (or: s=<short>)
	long=<long> (or: l=<long>)
	sync=<sync> (or: y=<sync>)
	reset=<reset> (or: r=<reset>)
	gap=<gap> (or: g=<gap>)
	tolerance=<tolerance> (or: t=<tolerance>)
	priority=<n> : run decoder only as fallback
where:
<name> can be any descriptive name tag you need in the output
<modulation> is one of:
	OOK_MC_ZEROBIT :  Manchester Code with fixed leading zero bit
	OOK_PCM :         Non Return to Zero coding (Pulse Code)
	OOK_RZ :          Return to Zero coding (Pulse Code)
	OOK_PPM :         Pulse Position Modulation
	OOK_PWM :         Pulse Width Modulation
	OOK_DMC :         Differential Manchester Code
	OOK_PIWM_RAW :    Raw Pulse Interval and Width Modulation
	OOK_PIWM_DC :     Differential Pulse Interval and Width Modulation
	OOK_MC_OSV1 :     Manchester Code for OSv1 devices
	FSK_PCM :         FSK Pulse Code Modulation
	FSK_PWM :         FSK Pulse Width Modulation
	FSK_MC_ZEROBIT :  Manchester Code with fixed leading zero bit
<short>, <long>, <sync> are nominal modulation timings in us,
<reset>, <gap>, <tolerance> are maximum modulation timings in us:
PCM/RZ  short: Nominal width of pulse [us]
         long: Nominal width of bit period [us]
PPM     short: Nominal width of '0' gap [us]
         long: Nominal width of '1' gap [us]
PWM     short: Nominal width of '1' pulse [us]
         long: Nominal width of '0' pulse [us]
         sync: Nominal width of sync pulse [us] (optional)
common    gap: Maximum gap size before new row of bits [us]
        reset: Maximum gap size before End Of Message [us]
    tolerance: Maximum pulse deviation [us] (optional).
Available options are:
	bits=<n> : only match if at least one row has <n> bits
	rows=<n> : only match if there are <n> rows
	repeats=<n> : only match if some row is repeated <n> times
		use opt>=n to match at least <n> and opt<=n to match at most <n>
	invert : invert all bits
	reflect : reflect each byte (MSB first to MSB last)
	decode_uart : UART 8n1 (10-to-8) decode
	decode_dm : Differential Manchester decode
	decode_mc : Manchester decode
	match=<bits> : only match if the <bits> are found
	preamble=<bits> : match and align at the <bits> preamble
		<bits> is a row spec of {<bit count>}<bits as hex number>
	unique : suppress duplicate row output

	countonly : suppress detailed row output

E.g. -X "n=doorbell,m=OOK_PWM,s=400,l=800,r=7000,g=1000,match={24}0xa9878c,repeats>=3"



		= Output format option =
  [-F log|kv|json|csv|mqtt|influx|syslog|trigger|rtl_tcp|http|null] Produce decoded output in given format.
	Without this option the default is LOG and KV output. Use "-F null" to remove the default.
	Append output to file with :<filename> (e.g. -F csv:log.csv), defaults to stdout.
  [-F mqtt[s][:[//]host[:port][,<options>]] (default: localhost:1883)
	Specify MQTT server with e.g. -F mqtt://localhost:1883
	Default user and password are read from MQTT_USERNAME and MQTT_PASSWORD env vars.
	Add MQTT options with e.g. -F "mqtt://host:1883,opt=arg"
	MQTT options are: user=foo, pass=bar, retain[=0|1], <format>[=topic]
	Supported MQTT formats: (default is all)
	  availability: posts availability (online/offline)
	  events: posts JSON event data, default "<base>/events"
	  states: posts JSON state data, default "<base>/states"
	  devices: posts device and sensor info in nested topics,
	           default "<base>/devices[/type][/model][/subtype][/channel][/id]"
	A base topic can be set with base=<topic>, default is "rtl_433/HOSTNAME".
	Any topic string overrides the base topic and will expand keys like [/model]
	E.g. -F "mqtt://localhost:1883,user=USERNAME,pass=PASSWORD,retain=0,devices=rtl_433[/id]"
	For TLS use e.g. -F "mqtts://host,tls_cert=<path>,tls_key=<path>,tls_ca_cert=<path>"
	With MQTT each rtl_433 instance needs a distinct driver selection. The MQTT Client-ID is computed from the driver string.
	If you use multiple RTL-SDR, perhaps set a serial and select by that (helps not to get the wrong antenna).
  [-F influx[:[//]host[:port][/<path and options>]]
	Specify InfluxDB 2.0 server with e.g. -F "influx://localhost:9999/api/v2/write?org=<org>&bucket=<bucket>,token=<authtoken>"
	Specify InfluxDB 1.x server with e.g. -F "influx://localhost:8086/write?db=<db>&p=<password>&u=<user>"
	  Additional parameter -M time:unix:usec:utc for correct timestamps in InfluxDB recommended
  [-F syslog[:[//]host[:port] (default: localhost:514)
	Specify host/port for syslog with e.g. -F syslog:127.0.0.1:1514
  [-F trigger:/path/to/file]
	Add an output that writes a "1" to the path for each event, use with a e.g. a GPIO
  [-F rtl_tcp[:[//]bind[:port]] (default: localhost:1234)
	Add a rtl_tcp pass-through server
  [-F http[:[//]bind[:port]] (default: 0.0.0.0:8433)
	Add a HTTP API server, a UI is at e.g. http://localhost:8433/


		= Meta information option =
  [-M time[:<options>]|protocol|level|noise[:<secs>]|stats|bits] Add various metadata to every output line.
	Use "time" to add current date and time meta data (preset for live inputs).
	Use "time:rel" to add sample position meta data (preset for read-file and stdin).
	Use "time:unix" to show the seconds since unix epoch as time meta data. This is always UTC.
	Use "time:iso" to show the time with ISO-8601 format (YYYY-MM-DD"T"hh:mm:ss).
	Use "time:off" to remove time meta data.
	Use "time:usec" to add microseconds to date time meta data.
	Use "time:tz" to output time with timezone offset.
	Use "time:utc" to output time in UTC.
		(this may also be accomplished by invocation with TZ environment variable set).
		"usec" and "utc" can be combined with other options, eg. "time:iso:utc" or "time:unix:usec".
	Use "replay[:N]" to replay file inputs at (N-times) realtime.
	Use "protocol" / "noprotocol" to output the decoder protocol number meta data.
	Use "level" to add Modulation, Frequency, RSSI, SNR, and Noise meta data.
	Use "noise[:<secs>]" to report estimated noise level at intervals (default: 10 seconds).
	Use "stats[:[<level>][:<interval>]]" to report statistics (default: 600 seconds).
	  level 0: no report, 1: report successful devices, 2: report active devices, 3: report all
	Use "bits" to add bit representation to code outputs (for debug).


		= Read file option =
  [-r <filename>] Read data from input file instead of a receiver
	Parameters are detected from the full path, file name, and extension.

	A center frequency is detected as (fractional) number suffixed with 'M',
	'Hz', 'kHz', 'MHz', or 'GHz'.

	A sample rate is detected as (fractional) number suffixed with 'k',
	'sps', 'ksps', 'Msps', or 'Gsps'.

	File content and format are detected as parameters, possible options are:
	'cu8', 'cs16', 'cf32' ('IQ' implied), and 'am.s16'.

	Parameters must be separated by non-alphanumeric chars and are case-insensitive.
	Overrides can be prefixed, separated by colon (':')

	E.g. default detection by extension: path/filename.am.s16
	forced overrides: am:s16:path/filename.ext

	Reading from pipes also support format options.
	E.g reading complex 32-bit float: CU32:-


		= Write file option =
  [-w <filename>] Save data stream to output file (a '-' dumps samples to stdout)
  [-W <filename>] Save data stream to output file, overwrite existing file
	Parameters are detected from the full path, file name, and extension.

	File content and format are detected as parameters, possible options are:
	'cu8', 'cs8', 'cs16', 'cf32' ('IQ' implied),
	'am.s16', 'am.f32', 'fm.s16', 'fm.f32',
	'i.f32', 'q.f32', 'logic.u8', 'ook', and 'vcd'.

	Parameters must be separated by non-alphanumeric chars and are case-insensitive.
	Overrides can be prefixed, separated by colon (':')

	E.g. default detection by extension: path/filename.am.s16
	forced overrides: am:s16:path/filename.ext

```


Some examples:

| Command | Description
|---------|------------
| `rtl_433` | Default receive mode, use the first device found, listen at 433.92 MHz at 250k sample rate.
| `rtl_433 -C si` | Default receive mode, also convert units to metric system.
| `rtl_433 -f 868M -s 1024k` | Listen at 868 MHz and 1024k sample rate.
| `rtl_433 -M hires -M level` | Report microsecond accurate timestamps and add reception levels (depending on gain).
| `rtl_433 -R 1 -R 8 -R 43` | Enable only specific decoders for desired devices.
| `rtl_433 -A` | Enable pulse analyzer. Summarizes the timings of pulses, gaps, and periods. Can be used with `-R 0` to disable decoders.
| `rtl_433 -S all -T 120` | Save all detected signals (`g###_###M_###k.cu8`). Run for 2 minutes.
| `rtl_433 -K FILE -r file_name` | Read a saved data file instead of receiving live data. Tag output with filenames.
| `rtl_433 -F json -M utc \| mosquitto_pub -t home/rtl_433 -l` | Will pipe the output to network as JSON formatted MQTT messages. A test MQTT client can be found in `examples/mqtt_rtl_433_test_client.py`.
| `rtl_433 -f 433.53M -f 434.02M -H 15` | Will poll two frequencies with 15 seconds hop interval.

## Security

Please note: We aim to make `rtl_433` safe to use, but it should not be assumed secure.
There is no reason to e.g. run with `sudo`, we do read and write files without any checks.

The output is literally pulled from thin air, it's not to be trusted.
If you feed downstream systems with data make sure edge cases are checked and handled.
Network inputs and outputs are for use in a trusted local network, will contain unfiltered data, and might overload the recipient
(know that e.g. the MQTT output can be controlled by anyone with a radio sender).

## Google Group

Join the Google group, rtl_433, for more information about rtl_433:
https://groups.google.com/forum/#!forum/rtl_433


## Troubleshooting

If you see this error:

    Kernel driver is active, or device is claimed by second instance of librtlsdr.
    In the first case, please either detach or blacklist the kernel module
    (dvb_usb_rtl28xxu), or enable automatic detaching at compile time.

then

    sudo rmmod rtl2832_sdr dvb_usb_rtl28xxu rtl2832

or add

    blacklist dvb_usb_rtl28xxu

to /etc/modprobe.d/blacklist.conf

## Releases

Version numbering scheme used is year.month. We try to keep the API compatible between releases but focus is on maintainablity.<|MERGE_RESOLUTION|>--- conflicted
+++ resolved
@@ -366,9 +366,6 @@
     [278]  ThermoPro TX-7B Outdoor Thermometer Hygrometer
     [279]  Nexus, CRX, Prego sauna temperature sensor
     [280]  Homelead HG9901 (Geevon, Dr.Meter, Royal Gardineer) soil moisture/temp/light level sensor
-<<<<<<< HEAD
-    [281]  Oria WA150KM freezer and fridge temperature sensor
-=======
     [281]  Maverick XR-50 BBQ Sensor
     [282]  Orion Endpoint from Badger Meter, GIF2014W-OSE, water meter, hopping from 904.4 Mhz to 924.6Mhz (-s 1600k)
     [283]  Fine Offset Electronics WH43 air quality sensor
@@ -376,7 +373,7 @@
     [285]  bm5-v2 12V Battery Monitor
     [286]  Universal (Reverseable) 24V Fan Controller
     [287]  Fine Offset Electronics WS85 weather station
->>>>>>> a7967329
+    [288]  Oria WA150KM freezer and fridge temperature sensor
 
 * Disabled by default, use -R n or a conf file to enable
 
