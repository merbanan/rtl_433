# rtl_433

rtl_433 (despite the name) is a generic data receiver, mainly for the 433.92 MHz, 868 MHz (SRD), 315 MHz, 345 MHz, and 915 MHz ISM bands.

The official source code is in the https://github.com/merbanan/rtl_433/ repository.
For more documentation and related projects see the https://triq.org/ site.

It works with [RTL-SDR](https://github.com/osmocom/rtl-sdr/) and/or [SoapySDR](https://github.com/pothosware/SoapySDR/).
Actively tested and supported are Realtek RTL2832 based DVB dongles (using RTL-SDR) and LimeSDR ([LimeSDR USB](https://www.crowdsupply.com/lime-micro/limesdr) and [LimeSDR mini](https://www.crowdsupply.com/lime-micro/limesdr-mini) engineering samples kindly provided by [MyriadRf](https://myriadrf.org/)), PlutoSDR, HackRF One (using SoapySDR drivers), as well as SoapyRemote.

![rtl_433 screenshot](./docs/screenshot.png)

## Building / Installation

rtl_433 is written in portable C (C99 standard) and known to compile on Linux (also embedded), MacOS, and Windows systems.
Older compilers and toolchains are supported as a key-goal.
Low resource consumption and very few dependencies allow rtl_433 to run on embedded hardware like (repurposed) routers.
Systems with 32-bit i686 and 64-bit x86-64 as well as (embedded) ARM, like the Raspberry Pi and PlutoSDR are well supported.

See [BUILDING.md](docs/BUILDING.md)

On Debian (sid) or Ubuntu (19.10+), `apt-get install rtl-433` for other distros check https://repology.org/project/rtl-433/versions

On FreeBSD, `pkg install rtl-433`.

On MacOS, `brew install rtl_433`.

Docker images with rtl_433 are available [on the github page of hertzg](https://github.com/hertzg/rtl_433_docker).

## How to add support for unsupported sensors

See [CONTRIBUTING.md](./docs/CONTRIBUTING.md).

## Running

    rtl_433 -h

```

  A "rtl_433.conf" file is searched in "./", XDG_CONFIG_HOME e.g. "$HOME/.config/rtl_433/",
  SYSCONFDIR e.g. "/usr/local/etc/rtl_433/", then command line args will be parsed in order.
		= General options =
  [-V] Output the version string and exit
  [-v] Increase verbosity (can be used multiple times).
       -v : verbose notice, -vv : verbose info, -vvv : debug, -vvvv : trace.
  [-c <path>] Read config options from a file
		= Tuner options =
  [-d <RTL-SDR USB device index> | :<RTL-SDR USB device serial> | <SoapySDR device query> | rtl_tcp | help]
  [-g <gain> | help] (default: auto)
  [-t <settings>] apply a list of keyword=value settings to the SDR device
       e.g. for SoapySDR -t "antenna=A,bandwidth=4.5M,rfnotch_ctrl=false"
       for RTL-SDR use "direct_samp[=1]", "offset_tune[=1]", "digital_agc[=1]", "biastee[=1]"
  [-f <frequency>] Receive frequency(s) (default: 433920000 Hz)
  [-H <seconds>] Hop interval for polling of multiple frequencies (default: 600 seconds)
  [-p <ppm_error>] Correct rtl-sdr tuner frequency offset error (default: 0)
  [-s <sample rate>] Set sample rate (default: 250000 Hz)
  [-D restart | pause | quit | manual] Input device run mode options.
		= Demodulator options =
  [-R <device> | help] Enable only the specified device decoding protocol (can be used multiple times)
       Specify a negative number to disable a device decoding protocol (can be used multiple times)
  [-X <spec> | help] Add a general purpose decoder (prepend -R 0 to disable all decoders)
  [-Y auto | classic | minmax] FSK pulse detector mode.
  [-Y level=<dB level>] Manual detection level used to determine pulses (-1.0 to -30.0) (0=auto).
  [-Y minlevel=<dB level>] Manual minimum detection level used to determine pulses (-1.0 to -99.0).
  [-Y minsnr=<dB level>] Minimum SNR to determine pulses (1.0 to 99.0).
  [-Y autolevel] Set minlevel automatically based on average estimated noise.
  [-Y squelch] Skip frames below estimated noise level to reduce cpu load.
  [-Y ampest | magest] Choose amplitude or magnitude level estimator.
		= Analyze/Debug options =
  [-A] Pulse Analyzer. Enable pulse analysis and decode attempt.
       Disable all decoders with -R 0 if you want analyzer output only.
  [-y <code>] Verify decoding of demodulated test data (e.g. "{25}fb2dd58") with enabled devices
		= File I/O options =
  [-S none | all | unknown | known] Signal auto save. Creates one file per signal.
       Note: Saves raw I/Q samples (uint8 pcm, 2 channel). Preferred mode for generating test files.
  [-r <filename> | help] Read data from input file instead of a receiver
  [-w <filename> | help] Save data stream to output file (a '-' dumps samples to stdout)
  [-W <filename> | help] Save data stream to output file, overwrite existing file
		= Data output options =
  [-F log | kv | json | csv | mqtt | influx | syslog | trigger | null | help] Produce decoded output in given format.
       Append output to file with :<filename> (e.g. -F csv:log.csv), defaults to stdout.
       Specify host/port for syslog with e.g. -F syslog:127.0.0.1:1514
  [-M time[:<options>] | protocol | level | noise[:<secs>] | stats | bits | help] Add various meta data to each output.
  [-K FILE | PATH | <tag> | <key>=<tag>] Add an expanded token or fixed tag to every output line.
  [-C native | si | customary] Convert units in decoded output.
  [-n <value>] Specify number of samples to take (each sample is an I/Q pair)
  [-T <seconds>] Specify number of seconds to run, also 12:34 or 1h23m45s
  [-E hop | quit] Hop/Quit after outputting successful event(s)
  [-h] Output this usage help and exit
       Use -d, -g, -R, -X, -F, -M, -r, -w, or -W without argument for more help



		= Supported device protocols =
    [01]  Silvercrest Remote Control
    [02]  Rubicson, TFA 30.3197 or InFactory PT-310 Temperature Sensor
    [03]  Prologue, FreeTec NC-7104, NC-7159-675 temperature sensor
    [04]  Waveman Switch Transmitter
    [06]* ELV EM 1000
    [07]* ELV WS 2000
    [08]  LaCrosse TX Temperature / Humidity Sensor
    [10]  Acurite 896 Rain Gauge
    [11]  Acurite 609TXC Temperature and Humidity Sensor
    [12]  Oregon Scientific Weather Sensor
    [13]* Mebus 433
    [14]* Intertechno 433
    [15]  KlikAanKlikUit Wireless Switch
    [16]  AlectoV1 Weather Sensor (Alecto WS3500 WS4500 Ventus W155/W044 Oregon)
    [17]  Cardin S466-TX2
    [18]  Fine Offset Electronics, WH2, WH5, Telldus Temperature/Humidity/Rain Sensor
    [19]  Nexus, FreeTec NC-7345, NX-3980, Solight TE82S, TFA 30.3209 temperature/humidity sensor
    [20]  Ambient Weather F007TH, TFA 30.3208.02, SwitchDocLabs F016TH temperature sensor
    [21]  Calibeur RF-104 Sensor
    [22]  X10 RF
    [23]  DSC Security Contact
    [24]* Brennenstuhl RCS 2044
    [25]  Globaltronics GT-WT-02 Sensor
    [26]  Danfoss CFR Thermostat
    [29]  Chuango Security Technology
    [30]  Generic Remote SC226x EV1527
    [31]  TFA-Twin-Plus-30.3049, Conrad KW9010, Ea2 BL999
    [32]  Fine Offset Electronics WH1080/WH3080 Weather Station
    [33]  WT450, WT260H, WT405H
    [34]  LaCrosse WS-2310 / WS-3600 Weather Station
    [35]  Esperanza EWS
    [36]  Efergy e2 classic
    [37]* Inovalley kw9015b, TFA Dostmann 30.3161 (Rain and temperature sensor)
    [38]  Generic temperature sensor 1
    [39]  WG-PB12V1 Temperature Sensor
    [40]  Acurite 592TXR Temp/Humidity, 592TX Temp, 5n1 Weather Station, 6045 Lightning, 899 Rain, 3N1, Atlas
    [41]  Acurite 986 Refrigerator / Freezer Thermometer
    [42]  HIDEKI TS04 Temperature, Humidity, Wind and Rain Sensor
    [43]  Watchman Sonic / Apollo Ultrasonic / Beckett Rocket oil tank monitor
    [44]  CurrentCost Current Sensor
    [45]  emonTx OpenEnergyMonitor
    [46]  HT680 Remote control
    [47]  Conrad S3318P, FreeTec NC-5849-913 temperature humidity sensor
    [48]  Akhan 100F14 remote keyless entry
    [49]  Quhwa
    [50]  OSv1 Temperature Sensor
    [51]  Proove / Nexa / KlikAanKlikUit Wireless Switch
    [52]  Bresser Thermo-/Hygro-Sensor 3CH
    [53]  Springfield Temperature and Soil Moisture
    [54]  Oregon Scientific SL109H Remote Thermal Hygro Sensor
    [55]  Acurite 606TX Temperature Sensor
    [56]  TFA pool temperature sensor
    [57]  Kedsum Temperature & Humidity Sensor, Pearl NC-7415
    [58]  Blyss DC5-UK-WH
    [59]  Steelmate TPMS
    [60]  Schrader TPMS
    [61]* LightwaveRF
    [62]* Elro DB286A Doorbell
    [63]  Efergy Optical
    [64]* Honda Car Key
    [67]  Radiohead ASK
    [68]  Kerui PIR / Contact Sensor
    [69]  Fine Offset WH1050 Weather Station
    [70]  Honeywell Door/Window Sensor, 2Gig DW10/DW11, RE208 repeater
    [71]  Maverick ET-732/733 BBQ Sensor
    [72]* RF-tech
    [73]  LaCrosse TX141-Bv2, TX141TH-Bv2, TX141-Bv3, TX141W, TX145wsdth, (TFA, ORIA) sensor
    [74]  Acurite 00275rm,00276rm Temp/Humidity with optional probe
    [75]  LaCrosse TX35DTH-IT, TFA Dostmann 30.3155 Temperature/Humidity sensor
    [76]  LaCrosse TX29IT, TFA Dostmann 30.3159.IT Temperature sensor
    [77]  Vaillant calorMatic VRT340f Central Heating Control
    [78]  Fine Offset Electronics, WH25, WH32B, WH24, WH65B, HP1000, Misol WS2320 Temperature/Humidity/Pressure Sensor
    [79]  Fine Offset Electronics, WH0530 Temperature/Rain Sensor
    [80]  IBIS beacon
    [81]  Oil Ultrasonic STANDARD FSK
    [82]  Citroen TPMS
    [83]  Oil Ultrasonic STANDARD ASK
    [84]  Thermopro TP11 Thermometer
    [85]  Solight TE44/TE66, EMOS E0107T, NX-6876-917
    [86]  Wireless Smoke and Heat Detector GS 558
    [87]  Generic wireless motion sensor
    [88]  Toyota TPMS
    [89]  Ford TPMS
    [90]  Renault TPMS
    [91]  inFactory, nor-tec, FreeTec NC-3982-913 temperature humidity sensor
    [92]  FT-004-B Temperature Sensor
    [93]  Ford Car Key
    [94]  Philips outdoor temperature sensor (type AJ3650)
    [95]  Schrader TPMS EG53MA4, PA66GF35
    [96]  Nexa
    [97]  ThermoPro TP08/TP12/TP20 thermometer
    [98]  GE Color Effects
    [99]  X10 Security
    [100]  Interlogix GE UTC Security Devices
    [101]* Dish remote 6.3
    [102]  SimpliSafe Home Security System (May require disabling automatic gain for KeyPad decodes)
    [103]  Sensible Living Mini-Plant Moisture Sensor
    [104]  Wireless M-Bus, Mode C&T, 100kbps (-f 868.95M -s 1200k)
    [105]  Wireless M-Bus, Mode S, 32.768kbps (-f 868.3M -s 1000k)
    [106]* Wireless M-Bus, Mode R, 4.8kbps (-f 868.33M)
    [107]* Wireless M-Bus, Mode F, 2.4kbps
    [108]  Hyundai WS SENZOR Remote Temperature Sensor
    [109]  WT0124 Pool Thermometer
    [110]  PMV-107J (Toyota) TPMS
    [111]  Emos TTX201 Temperature Sensor
    [112]  Ambient Weather TX-8300 Temperature/Humidity Sensor
    [113]  Ambient Weather WH31E Thermo-Hygrometer Sensor, EcoWitt WH40 rain gauge
    [114]  Maverick et73
    [115]  Honeywell ActivLink, Wireless Doorbell
    [116]  Honeywell ActivLink, Wireless Doorbell (FSK)
    [117]* ESA1000 / ESA2000 Energy Monitor
    [118]* Biltema rain gauge
    [119]  Bresser Weather Center 5-in-1
    [120]  Digitech XC-0324 / AmbientWeather FT005TH temp/hum sensor
    [121]  Opus/Imagintronix XT300 Soil Moisture
    [122]* FS20
    [123]* Jansite TPMS Model TY02S
    [124]  LaCrosse/ELV/Conrad WS7000/WS2500 weather sensors
    [125]  TS-FT002 Wireless Ultrasonic Tank Liquid Level Meter With Temperature Sensor
    [126]  Companion WTR001 Temperature Sensor
    [127]  Ecowitt Wireless Outdoor Thermometer WH53/WH0280/WH0281A
    [128]  DirecTV RC66RX Remote Control
    [129]* Eurochron temperature and humidity sensor
    [130]  IKEA Sparsnas Energy Meter Monitor
    [131]  Microchip HCS200/HCS300 KeeLoq Hopping Encoder based remotes
    [132]  TFA Dostmann 30.3196 T/H outdoor sensor
    [133]  Rubicson 48659 Thermometer
    [134]  AOK Weather Station rebrand Holman Industries iWeather WS5029, Conrad AOK-5056, Optex 990018
    [135]  Philips outdoor temperature sensor (type AJ7010)
    [136]  ESIC EMT7110 power meter
    [137]  Globaltronics QUIGG GT-TMBBQ-05
    [138]  Globaltronics GT-WT-03 Sensor
    [139]  Norgo NGE101
    [140]  Elantra2012 TPMS
    [141]  Auriol HG02832, HG05124A-DCF, Rubicson 48957 temperature/humidity sensor
    [142]  Fine Offset Electronics/ECOWITT WH51, SwitchDoc Labs SM23 Soil Moisture Sensor
    [143]  Holman Industries iWeather WS5029 weather station (older PWM)
    [144]  TBH weather sensor
    [145]  WS2032 weather station
    [146]  Auriol AFW2A1 temperature/humidity sensor
    [147]  TFA Drop Rain Gauge 30.3233.01
    [148]  DSC Security Contact (WS4945)
    [149]  ERT Standard Consumption Message (SCM)
    [150]* Klimalogg
    [151]  Visonic powercode
    [152]  Eurochron EFTH-800 temperature and humidity sensor
    [153]  Cotech 36-7959, SwitchDocLabs FT020T wireless weather station with USB
    [154]  Standard Consumption Message Plus (SCMplus)
    [155]  Fine Offset Electronics WH1080/WH3080 Weather Station (FSK)
    [156]  Abarth 124 Spider TPMS
    [157]  Missil ML0757 weather station
    [158]  Sharp SPC775 weather station
    [159]  Insteon
    [160]  ERT Interval Data Message (IDM)
    [161]  ERT Interval Data Message (IDM) for Net Meters
    [162]* ThermoPro-TX2 temperature sensor
    [163]  Acurite 590TX Temperature with optional Humidity
    [164]  Security+ 2.0 (Keyfob)
    [165]  TFA Dostmann 30.3221.02 T/H Outdoor Sensor
    [166]  LaCrosse Technology View LTV-WSDTH01 Breeze Pro Wind Sensor
    [167]  Somfy RTS
    [168]  Schrader TPMS SMD3MA4 (Subaru) 3039 (Infiniti, Nissan, Renault)
    [169]* Nice Flor-s remote control for gates
    [170]  LaCrosse Technology View LTV-WR1 Multi Sensor
    [171]  LaCrosse Technology View LTV-TH Thermo/Hygro Sensor
    [172]  Bresser Weather Center 6-in-1, 7-in-1 indoor, soil, new 5-in-1, 3-in-1 wind gauge, Froggit WH6000, Ventus C8488A
    [173]  Bresser Weather Center 7-in-1, Air Quality PM2.5 / PM10
    [174]  EcoDHOME Smart Socket and MCEE Solar monitor
    [175]  LaCrosse Technology View LTV-R1, LTV-R3 Rainfall Gauge, LTV-W1/W2 Wind Sensor
    [176]  BlueLine Innovations Power Cost Monitor
    [177]  Burnhard BBQ thermometer
    [178]  Security+ (Keyfob)
    [179]  Cavius smoke, heat and water detector
    [180]  Jansite TPMS Model Solar
    [181]  Amazon Basics Meat Thermometer
    [182]  TFA Marbella Pool Thermometer
    [183]  Auriol AHFL temperature/humidity sensor
    [184]  Auriol AFT 77 B2 temperature sensor
    [185]  Honeywell CM921 Wireless Programmable Room Thermostat
    [186]  Hyundai TPMS (VDO)
    [187]  RojaFlex shutter and remote devices
    [188]  Marlec Solar iBoost+ sensors
    [189]  Somfy io-homecontrol
    [190]  Ambient Weather WH31L (FineOffset WH57) Lightning-Strike sensor
    [191]  Markisol, E-Motion, BOFU, Rollerhouse, BF-30x, BF-415 curtain remote
    [192]  Govee Water Leak Detector H5054, Door Contact Sensor B5023
    [193]  Clipsal CMR113 Cent-a-meter power meter
    [194]  Inkbird ITH-20R temperature humidity sensor
    [195]  RainPoint soil temperature and moisture sensor
    [196]  Atech-WS308 temperature sensor
    [197]  Acurite Grill/Meat Thermometer 01185M
    [198]* EnOcean ERP1
    [199]  Linear Megacode Garage/Gate Remotes
    [200]* Auriol 4-LD5661/4-LD5972/4-LD6313 temperature/rain sensors
    [201]  Unbranded SolarTPMS for trucks
    [202]  Funkbus / Instafunk (Berker, Gira, Jung)
    [203]  Porsche Boxster/Cayman TPMS
    [204]  Jasco/GE Choice Alert Security Devices
    [205]  Telldus weather station FT0385R sensors
    [206]  LaCrosse TX34-IT rain gauge
    [207]  SmartFire Proflame 2 remote control
    [208]  AVE TPMS
    [209]  SimpliSafe Gen 3 Home Security System
    [210]  Yale HSA (Home Security Alarm), YES-Alarmkit
    [211]  Regency Ceiling Fan Remote (-f 303.75M to 303.96M)
    [212]  Renault 0435R TPMS
    [213]  Fine Offset Electronics WS80 weather station
    [214]  EMOS E6016 weatherstation with DCF77
    [215]  Emax W6, rebrand Altronics x7063/4, Optex 990040/50/51, Orium 13093/13123, Infactory FWS-1200, Newentor Q9, Otio 810025, Protmex PT3390A, Jula Marquant 014331/32, Weather Station or temperature/humidity sensor
    [216]* ANT and ANT+ devices
    [217]  EMOS E6016 rain gauge
    [218]  Microchip HCS200/HCS300 KeeLoq Hopping Encoder based remotes (FSK)
    [219]  Fine Offset Electronics WH45 air quality sensor
    [220]  Maverick XR-30 BBQ Sensor
    [221]  Fine Offset Electronics WN34 temperature sensor
    [222]  Rubicson Pool Thermometer 48942
    [223]  Badger ORION water meter, 100kbps (-f 916.45M -s 1200k)
    [224]  GEO minim+ energy monitor
    [225]  TyreGuard 400 TPMS
    [226]  Kia TPMS (-s 1000k)
    [227]  SRSmith Pool Light Remote Control SRS-2C-TX (-f 915M)
    [228]  Neptune R900 flow meters
    [229]  WEC-2103 temperature/humidity sensor
    [230]  Vauno EN8822C
    [231]  Govee Water Leak Detector H5054
    [232]  TFA Dostmann 14.1504.V2 Radio-controlled grill and meat thermometer
    [233]* CED7000 Shot Timer
    [234]  Watchman Sonic Advanced / Plus, Tekelek
    [235]  Oil Ultrasonic SMART FSK
    [236]  Gasmate BA1008 meat thermometer
    [237]  Flowis flow meters
    [238]  Wireless M-Bus, Mode T, 32.768kbps (-f 868.3M -s 1000k)
    [239]  Revolt NC-5642 Energy Meter
    [240]  LaCrosse TX31U-IT, The Weather Channel WS-1910TWC-IT
    [241]  EezTire E618, Carchet TPMS
    [242]* Baldr / RainPoint rain gauge.
    [243]  Celsia CZC1 Thermostat
    [244]  Fine Offset Electronics WS90 weather station
    [245]* ThermoPro TX-2C Thermometer and Humidity sensor
    [246]  TFA 30.3151 Weather Station
    [247]  Bresser water leakage
    [248]* Nissan TPMS
<<<<<<< HEAD
    [249]  Schou_72543
=======
    [249]  Bresser lightning
>>>>>>> 2a7fe211

* Disabled by default, use -R n or a conf file to enable


		= Input device selection =
	RTL-SDR device driver is available.
  [-d <RTL-SDR USB device index>] (default: 0)
  [-d :<RTL-SDR USB device serial (can be set with rtl_eeprom -s)>]
	To set gain for RTL-SDR use -g <gain> to set an overall gain in dB.
	SoapySDR device driver is not available.
  [-d ""] Open default SoapySDR device
  [-d driver=rtlsdr] Open e.g. specific SoapySDR device
	To set gain for SoapySDR use -g ELEM=val,ELEM=val,... e.g. -g LNA=20,TIA=8,PGA=2 (for LimeSDR).
  [-d rtl_tcp[:[//]host[:port]] (default: localhost:1234)
	Specify host/port to connect to with e.g. -d rtl_tcp:127.0.0.1:1234


		= Gain option =
  [-g <gain>] (default: auto)
	For RTL-SDR: gain in dB ("0" is auto).
	For SoapySDR: gain in dB for automatic distribution ("" is auto), or string of gain elements.
	E.g. "LNA=20,TIA=8,PGA=2" for LimeSDR.


		= Flex decoder spec =
Use -X <spec> to add a flexible general purpose decoder.

<spec> is "key=value[,key=value...]"
Common keys are:
	name=<name> (or: n=<name>)
	modulation=<modulation> (or: m=<modulation>)
	short=<short> (or: s=<short>)
	long=<long> (or: l=<long>)
	sync=<sync> (or: y=<sync>)
	reset=<reset> (or: r=<reset>)
	gap=<gap> (or: g=<gap>)
	tolerance=<tolerance> (or: t=<tolerance>)
	priority=<n> : run decoder only as fallback
where:
<name> can be any descriptive name tag you need in the output
<modulation> is one of:
	OOK_MC_ZEROBIT :  Manchester Code with fixed leading zero bit
	OOK_PCM :         Non Return to Zero coding (Pulse Code)
	OOK_RZ :          Return to Zero coding (Pulse Code)
	OOK_PPM :         Pulse Position Modulation
	OOK_PWM :         Pulse Width Modulation
	OOK_DMC :         Differential Manchester Code
	OOK_PIWM_RAW :    Raw Pulse Interval and Width Modulation
	OOK_PIWM_DC :     Differential Pulse Interval and Width Modulation
	OOK_MC_OSV1 :     Manchester Code for OSv1 devices
	FSK_PCM :         FSK Pulse Code Modulation
	FSK_PWM :         FSK Pulse Width Modulation
	FSK_MC_ZEROBIT :  Manchester Code with fixed leading zero bit
<short>, <long>, <sync> are nominal modulation timings in us,
<reset>, <gap>, <tolerance> are maximum modulation timings in us:
PCM/RZ  short: Nominal width of pulse [us]
         long: Nominal width of bit period [us]
PPM     short: Nominal width of '0' gap [us]
         long: Nominal width of '1' gap [us]
PWM     short: Nominal width of '1' pulse [us]
         long: Nominal width of '0' pulse [us]
         sync: Nominal width of sync pulse [us] (optional)
common    gap: Maximum gap size before new row of bits [us]
        reset: Maximum gap size before End Of Message [us]
    tolerance: Maximum pulse deviation [us] (optional).
Available options are:
	bits=<n> : only match if at least one row has <n> bits
	rows=<n> : only match if there are <n> rows
	repeats=<n> : only match if some row is repeated <n> times
		use opt>=n to match at least <n> and opt<=n to match at most <n>
	invert : invert all bits
	reflect : reflect each byte (MSB first to MSB last)
	decode_uart : UART 8n1 (10-to-8) decode
	decode_dm : Differential Manchester decode
	match=<bits> : only match if the <bits> are found
	preamble=<bits> : match and align at the <bits> preamble
		<bits> is a row spec of {<bit count>}<bits as hex number>
	unique : suppress duplicate row output

	countonly : suppress detailed row output

E.g. -X "n=doorbell,m=OOK_PWM,s=400,l=800,r=7000,g=1000,match={24}0xa9878c,repeats>=3"



		= Output format option =
  [-F log|kv|json|csv|mqtt|influx|syslog|trigger|null] Produce decoded output in given format.
	Without this option the default is LOG and KV output. Use "-F null" to remove the default.
	Append output to file with :<filename> (e.g. -F csv:log.csv), defaults to stdout.
	Specify MQTT server with e.g. -F mqtt://localhost:1883
	Add MQTT options with e.g. -F "mqtt://host:1883,opt=arg"
	MQTT options are: user=foo, pass=bar, retain[=0|1], <format>[=topic]
	Supported MQTT formats: (default is all)
	  events: posts JSON event data
	  states: posts JSON state data
	  devices: posts device and sensor info in nested topics
	The topic string will expand keys like [/model]
	E.g. -F "mqtt://localhost:1883,user=USERNAME,pass=PASSWORD,retain=0,devices=rtl_433[/id]"
	With MQTT each rtl_433 instance needs a distinct driver selection. The MQTT Client-ID is computed from the driver string.
	If you use multiple RTL-SDR, perhaps set a serial and select by that (helps not to get the wrong antenna).
	Specify InfluxDB 2.0 server with e.g. -F "influx://localhost:9999/api/v2/write?org=<org>&bucket=<bucket>,token=<authtoken>"
	Specify InfluxDB 1.x server with e.g. -F "influx://localhost:8086/write?db=<db>&p=<password>&u=<user>"
	  Additional parameter -M time:unix:usec:utc for correct timestamps in InfluxDB recommended
	Specify host/port for syslog with e.g. -F syslog:127.0.0.1:1514


		= Meta information option =
  [-M time[:<options>]|protocol|level|noise[:<secs>]|stats|bits] Add various metadata to every output line.
	Use "time" to add current date and time meta data (preset for live inputs).
	Use "time:rel" to add sample position meta data (preset for read-file and stdin).
	Use "time:unix" to show the seconds since unix epoch as time meta data. This is always UTC.
	Use "time:iso" to show the time with ISO-8601 format (YYYY-MM-DD"T"hh:mm:ss).
	Use "time:off" to remove time meta data.
	Use "time:usec" to add microseconds to date time meta data.
	Use "time:tz" to output time with timezone offset.
	Use "time:utc" to output time in UTC.
		(this may also be accomplished by invocation with TZ environment variable set).
		"usec" and "utc" can be combined with other options, eg. "time:iso:utc" or "time:unix:usec".
	Use "replay[:N]" to replay file inputs at (N-times) realtime.
	Use "protocol" / "noprotocol" to output the decoder protocol number meta data.
	Use "level" to add Modulation, Frequency, RSSI, SNR, and Noise meta data.
	Use "noise[:<secs>]" to report estimated noise level at intervals (default: 10 seconds).
	Use "stats[:[<level>][:<interval>]]" to report statistics (default: 600 seconds).
	  level 0: no report, 1: report successful devices, 2: report active devices, 3: report all
	Use "bits" to add bit representation to code outputs (for debug).


		= Read file option =
  [-r <filename>] Read data from input file instead of a receiver
	Parameters are detected from the full path, file name, and extension.

	A center frequency is detected as (fractional) number suffixed with 'M',
	'Hz', 'kHz', 'MHz', or 'GHz'.

	A sample rate is detected as (fractional) number suffixed with 'k',
	'sps', 'ksps', 'Msps', or 'Gsps'.

	File content and format are detected as parameters, possible options are:
	'cu8', 'cs16', 'cf32' ('IQ' implied), and 'am.s16'.

	Parameters must be separated by non-alphanumeric chars and are case-insensitive.
	Overrides can be prefixed, separated by colon (':')

	E.g. default detection by extension: path/filename.am.s16
	forced overrides: am:s16:path/filename.ext

	Reading from pipes also support format options.
	E.g reading complex 32-bit float: CU32:-


		= Write file option =
  [-w <filename>] Save data stream to output file (a '-' dumps samples to stdout)
  [-W <filename>] Save data stream to output file, overwrite existing file
	Parameters are detected from the full path, file name, and extension.

	File content and format are detected as parameters, possible options are:
	'cu8', 'cs8', 'cs16', 'cf32' ('IQ' implied),
	'am.s16', 'am.f32', 'fm.s16', 'fm.f32',
	'i.f32', 'q.f32', 'logic.u8', 'ook', and 'vcd'.

	Parameters must be separated by non-alphanumeric chars and are case-insensitive.
	Overrides can be prefixed, separated by colon (':')

	E.g. default detection by extension: path/filename.am.s16
	forced overrides: am:s16:path/filename.ext

```


Some examples:

| Command | Description
|---------|------------
| `rtl_433` | Default receive mode, use the first device found, listen at 433.92 MHz at 250k sample rate.
| `rtl_433 -C si` | Default receive mode, also convert units to metric system.
| `rtl_433 -f 868M -s 1024k` | Listen at 868 MHz and 1024k sample rate.
| `rtl_433 -M hires -M level` | Report microsecond accurate timestamps and add reception levels (depending on gain).
| `rtl_433 -R 1 -R 8 -R 43` | Enable only specific decoders for desired devices.
| `rtl_433 -A` | Enable pulse analyzer. Summarizes the timings of pulses, gaps, and periods. Can be used with `-R 0` to disable decoders.
| `rtl_433 -S all -T 120` | Save all detected signals (`g###_###M_###k.cu8`). Run for 2 minutes.
| `rtl_433 -K FILE -r file_name` | Read a saved data file instead of receiving live data. Tag output with filenames.
| `rtl_433 -F json -M utc \| mosquitto_pub -t home/rtl_433 -l` | Will pipe the output to network as JSON formatted MQTT messages. A test MQTT client can be found in `examples/mqtt_rtl_433_test_client.py`.
| `rtl_433 -f 433.53M -f 434.02M -H 15` | Will poll two frequencies with 15 seconds hop interval.

## Google Group

Join the Google group, rtl_433, for more information about rtl_433:
https://groups.google.com/forum/#!forum/rtl_433


## Troubleshooting

If you see this error:

    Kernel driver is active, or device is claimed by second instance of librtlsdr.
    In the first case, please either detach or blacklist the kernel module
    (dvb_usb_rtl28xxu), or enable automatic detaching at compile time.

then

    sudo rmmod rtl2832_sdr dvb_usb_rtl28xxu rtl2832

or add

    blacklist dvb_usb_rtl28xxu

to /etc/modprobe.d/blacklist.conf

## Releases

Version numbering scheme used is year.month. We try to keep the API compatible between releases but focus is on maintainablity.<|MERGE_RESOLUTION|>--- conflicted
+++ resolved
@@ -334,11 +334,8 @@
     [246]  TFA 30.3151 Weather Station
     [247]  Bresser water leakage
     [248]* Nissan TPMS
-<<<<<<< HEAD
-    [249]  Schou_72543
-=======
     [249]  Bresser lightning
->>>>>>> 2a7fe211
+    [250]  Schou_72543_rain
 
 * Disabled by default, use -R n or a conf file to enable
 
