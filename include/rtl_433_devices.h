/** @file
    Declaration of all available decoders.
*/

#ifndef INCLUDE_RTL_433_DEVICES_H_
#define INCLUDE_RTL_433_DEVICES_H_

#include "r_device.h"

#define DEVICES \
    DECL(silvercrest) \
    DECL(rubicson) \
    DECL(prologue) \
    DECL(waveman) \
    DECL(new_template) \
    DECL(elv_em1000) \
    DECL(elv_ws2000) \
    DECL(lacrossetx) \
    DECL(new_template) \
    DECL(acurite_rain_896) \
    DECL(acurite_th) \
    DECL(oregon_scientific) \
    DECL(mebus433) \
    DECL(intertechno) \
    DECL(newkaku) \
    DECL(alectov1) \
    DECL(cardin) \
    DECL(fineoffset_WH2) \
    DECL(nexus) \
    DECL(ambient_weather) \
    DECL(calibeur_RF104) \
    DECL(X10_RF) \
    DECL(dsc_security) \
    DECL(brennenstuhl_rcs_2044) \
    DECL(gt_wt_02) \
    DECL(danfoss_CFR) \
    DECL(new_template) \
    DECL(new_template) \
    DECL(chuango) \
    DECL(generic_remote) \
    DECL(tfa_twin_plus_303049) \
    DECL(fineoffset_wh1080) \
    DECL(wt450) \
    DECL(lacrossews) \
    DECL(esperanza_ews) \
    DECL(efergy_e2_classic) \
    DECL(kw9015b) \
    DECL(generic_temperature_sensor) \
    DECL(wg_pb12v1) \
    DECL(acurite_txr) \
    DECL(acurite_986) \
    DECL(hideki_ts04) \
    DECL(oil_watchman) \
    DECL(current_cost) \
    DECL(emontx) \
    DECL(ht680) \
    DECL(s3318p) \
    DECL(akhan_100F14) \
    DECL(quhwa) \
    DECL(oregon_scientific_v1) \
    DECL(proove) \
    DECL(bresser_3ch) \
    DECL(springfield) \
    DECL(oregon_scientific_sl109h) \
    DECL(acurite_606) \
    DECL(tfa_pool_thermometer) \
    DECL(kedsum) \
    DECL(blyss) \
    DECL(steelmate) \
    DECL(schraeder) \
    DECL(lightwave_rf) \
    DECL(elro_db286a) \
    DECL(efergy_optical) \
    DECL(hondaremote) \
    DECL(new_template) \
    DECL(new_template) \
    DECL(radiohead_ask) \
    DECL(kerui) \
    DECL(fineoffset_wh1050) \
    DECL(honeywell) \
    DECL(maverick_et73x) \
    DECL(rftech) \
    DECL(lacrosse_tx141x) \
    DECL(acurite_00275rm) \
    DECL(lacrosse_tx35) \
    DECL(lacrosse_tx29) \
    DECL(vaillant_vrt340f) \
    DECL(fineoffset_WH25) \
    DECL(fineoffset_WH0530) \
    DECL(ibis_beacon) \
    DECL(oil_standard) \
    DECL(tpms_citroen) \
    DECL(oil_standard_ask) \
    DECL(thermopro_tp11) \
    DECL(solight_te44) \
    DECL(smoke_gs558) \
    DECL(generic_motion) \
    DECL(tpms_toyota) \
    DECL(tpms_ford) \
    DECL(tpms_renault) \
    DECL(infactory) \
    DECL(ft004b) \
    DECL(fordremote) \
    DECL(philips_aj3650) \
    DECL(schrader_EG53MA4) \
    DECL(nexa) \
    DECL(thermopro_tp12) \
    DECL(ge_coloreffects) \
    DECL(x10_sec) \
    DECL(interlogix) \
    DECL(dish_remote_6_3) \
    DECL(ss_sensor) \
    DECL(sensible_living) \
    DECL(m_bus_mode_c_t) \
    DECL(m_bus_mode_s) \
    DECL(m_bus_mode_r) \
    DECL(m_bus_mode_f) \
    DECL(wssensor) \
    DECL(wt1024) \
    DECL(tpms_pmv107j) \
    DECL(ttx201) \
    DECL(ambientweather_tx8300) \
    DECL(ambientweather_wh31e) \
    DECL(maverick_et73) \
    DECL(honeywell_wdb) \
    DECL(honeywell_wdb_fsk) \
    DECL(esa_energy) \
    DECL(bt_rain) \
    DECL(bresser_5in1) \
    DECL(digitech_xc0324) \
    DECL(opus_xt300) \
    DECL(fs20) \
    DECL(tpms_jansite) \
    DECL(lacrosse_ws7000) \
    DECL(ts_ft002) \
    DECL(companion_wtr001) \
    DECL(ecowitt) \
    DECL(directv) \
    DECL(eurochron) \
    DECL(ikea_sparsnas) \
    DECL(hcs200) \
    DECL(tfa_303196) \
    DECL(rubicson_48659) \
    DECL(holman_ws5029pcm) \
    DECL(philips_aj7010) \
    DECL(esic_emt7110) \
    DECL(gt_tmbbq05) \
    DECL(gt_wt_03) \
    DECL(norgo) \
    DECL(tpms_elantra2012) \
    DECL(auriol_hg02832) \
    DECL(fineoffset_WH51) \
    DECL(holman_ws5029pwm) \
    DECL(archos_tbh) \
    DECL(ws2032) \
    DECL(auriol_afw2a1) \
    DECL(tfa_drop_303233) \
    DECL(dsc_security_ws4945) \
    DECL(ert_scm) \
    DECL(klimalogg) \
    DECL(visonic_powercode) \
    DECL(eurochron_efth800) \
    DECL(cotech_36_7959) \
    DECL(scmplus) \
    DECL(fineoffset_wh1080_fsk) \
    DECL(tpms_abarth124) \
    DECL(missil_ml0757) \
    DECL(sharp_spc775) \
    DECL(insteon) \
    DECL(ert_idm) \
    DECL(ert_netidm) \
    DECL(thermopro_tx2) \
    DECL(acurite_590tx) \
    DECL(secplus_v2) \
    DECL(tfa_30_3221) \
    DECL(lacrosse_breezepro) \
    DECL(somfy_rts) \
    DECL(schrader_SMD3MA4) \
    DECL(nice_flor_s) \
    DECL(lacrosse_wr1) \
    DECL(lacrosse_th3) \
    DECL(bresser_6in1) \
    DECL(bresser_7in1) \
    DECL(ecodhome) \
    DECL(lacrosse_r1) \
    DECL(blueline) \
    DECL(burnhardbbq) \
    DECL(secplus_v1) \
    DECL(cavius) \
    DECL(tpms_jansite_solar) \
    DECL(abmt) \
    DECL(tfa_marbella) \
    DECL(auriol_ahfl) \
<<<<<<< HEAD
    DECL(govee) \
=======
    DECL(auriol_aft77b2) \
    DECL(honeywell_cm921) \
    DECL(tpms_hyundai_vdo) \
    DECL(rojaflex) \
    DECL(marlec_solar) \
    DECL(somfy_iohc) \
    DECL(fineoffset_wh31l) \

>>>>>>> 3c61f600
    /* Add new decoders here. */

#define DECL(name) extern r_device name;
DEVICES
#undef DECL

#endif /* INCLUDE_RTL_433_DEVICES_H_ */<|MERGE_RESOLUTION|>--- conflicted
+++ resolved
@@ -191,9 +191,6 @@
     DECL(abmt) \
     DECL(tfa_marbella) \
     DECL(auriol_ahfl) \
-<<<<<<< HEAD
-    DECL(govee) \
-=======
     DECL(auriol_aft77b2) \
     DECL(honeywell_cm921) \
     DECL(tpms_hyundai_vdo) \
@@ -201,8 +198,8 @@
     DECL(marlec_solar) \
     DECL(somfy_iohc) \
     DECL(fineoffset_wh31l) \
-
->>>>>>> 3c61f600
+    DECL(govee) \
+
     /* Add new decoders here. */
 
 #define DECL(name) extern r_device name;
