--- conflicted
+++ resolved
@@ -208,11 +208,10 @@
     <ClCompile Include="..\src\devices\ambientweather_wh31e.c">
       <Filter>Source Files\devices</Filter>
     </ClCompile>
-<<<<<<< HEAD
+    <ClCompile Include="..\src\devices\archos_tbh.c">
+      <Filter>Source Files\devices</Filter>
+    </ClCompile>
     <ClCompile Include="..\src\devices\auriol_afw2a1.c">
-=======
-    <ClCompile Include="..\src\devices\archos_tbh.c">
->>>>>>> 2f491f69
       <Filter>Source Files\devices</Filter>
     </ClCompile>
     <ClCompile Include="..\src\devices\auriol_hg02832.c">
