# rtl_433

rtl_433 (despite the name) is a generic data receiver, mainly for the 433.92 MHz, 868 MHz (SRD), 315 MHz, 345 MHz, and 915 MHz ISM bands.

The official source code is in the https://github.com/merbanan/rtl_433/ repository.
For more documentation and related projects see the https://triq.org/ site.

It works with [RTL-SDR](https://github.com/osmocom/rtl-sdr/) and/or [SoapySDR](https://github.com/pothosware/SoapySDR/).
Actively tested and supported are Realtek RTL2832 based DVB dongles (using RTL-SDR) and LimeSDR ([LimeSDR USB](https://www.crowdsupply.com/lime-micro/limesdr) and [LimeSDR mini](https://www.crowdsupply.com/lime-micro/limesdr-mini) engineering samples kindly provided by [MyriadRf](https://myriadrf.org/)), PlutoSDR, HackRF One (using SoapySDR drivers), as well as SoapyRemote.

![rtl_433 screenshot](./docs/screenshot.png)

## Building / Installation

rtl_433 is written in portable C (C99 standard) and known to compile on Linux (also embedded), MacOS, and Windows systems.
Older compilers and toolchains are supported as a key-goal.
Low resource consumption and very few dependencies allow rtl_433 to run on embedded hardware like (repurposed) routers.
Systems with 32-bit i686 and 64-bit x86-64 as well as (embedded) ARM, like the Raspberry Pi and PlutoSDR are well supported.

See [BUILDING.md](docs/BUILDING.md)

On Debian (sid) or Ubuntu (19.10+), `apt-get install rtl-433` for other distros check https://repology.org/project/rtl-433/versions

On FreeBSD, `pkg install rtl-433`.

On MacOS, `brew install rtl_433`.

Docker images with rtl_433 are available [on the github page of hertzg](https://github.com/hertzg/rtl_433_docker).

## How to add support for unsupported sensors

See [CONTRIBUTING.md](./docs/CONTRIBUTING.md).

## Running

    rtl_433 -h

```

		= General options =
  [-V] Output the version string and exit
  [-v] Increase verbosity (can be used multiple times).
       -v : verbose, -vv : verbose decoders, -vvv : debug decoders, -vvvv : trace decoding).
  [-c <path>] Read config options from a file
		= Tuner options =
  [-d <RTL-SDR USB device index> | :<RTL-SDR USB device serial> | <SoapySDR device query> | rtl_tcp | help]
  [-g <gain> | help] (default: auto)
  [-t <settings>] apply a list of keyword=value settings for SoapySDR devices
       e.g. -t "antenna=A,bandwidth=4.5M,rfnotch_ctrl=false"
  [-f <frequency>] Receive frequency(s) (default: 433920000 Hz)
  [-H <seconds>] Hop interval for polling of multiple frequencies (default: 600 seconds)
  [-p <ppm_error] Correct rtl-sdr tuner frequency offset error (default: 0)
  [-s <sample rate>] Set sample rate (default: 250000 Hz)
		= Demodulator options =
  [-R <device> | help] Enable only the specified device decoding protocol (can be used multiple times)
       Specify a negative number to disable a device decoding protocol (can be used multiple times)
  [-G] Enable blacklisted device decoding protocols, for testing only.
  [-X <spec> | help] Add a general purpose decoder (prepend -R 0 to disable all decoders)
  [-Y auto | classic | minmax] FSK pulse detector mode.
  [-Y level=<dB level>] Manual detection level used to determine pulses (-1.0 to -30.0) (0=auto).
  [-Y minlevel=<dB level>] Manual minimum detection level used to determine pulses (-1.0 to -99.0).
  [-Y minsnr=<dB level>] Minimum SNR to determine pulses (1.0 to 99.0).
  [-Y autolevel] Set minlevel automatically based on average estimated noise.
  [-Y squelch] Skip frames below estimated noise level to reduce cpu load.
  [-Y ampest | magest] Choose amplitude or magnitude level estimator.
		= Analyze/Debug options =
  [-a] Analyze mode. Print a textual description of the signal.
  [-A] Pulse Analyzer. Enable pulse analysis and decode attempt.
       Disable all decoders with -R 0 if you want analyzer output only.
  [-y <code>] Verify decoding of demodulated test data (e.g. "{25}fb2dd58") with enabled devices
		= File I/O options =
  [-S none | all | unknown | known] Signal auto save. Creates one file per signal.
       Note: Saves raw I/Q samples (uint8 pcm, 2 channel). Preferred mode for generating test files.
  [-r <filename> | help] Read data from input file instead of a receiver
  [-w <filename> | help] Save data stream to output file (a '-' dumps samples to stdout)
  [-W <filename> | help] Save data stream to output file, overwrite existing file
		= Data output options =
  [-F kv | json | csv | mqtt | influx | syslog | null | help] Produce decoded output in given format.
       Append output to file with :<filename> (e.g. -F csv:log.csv), defaults to stdout.
       Specify host/port for syslog with e.g. -F syslog:127.0.0.1:1514
  [-M time[:<options>] | protocol | level | noise[:secs] | stats | bits | help] Add various meta data to each output.
  [-K FILE | PATH | <tag> | <key>=<tag>] Add an expanded token or fixed tag to every output line.
  [-C native | si | customary] Convert units in decoded output.
  [-n <value>] Specify number of samples to take (each sample is an I/Q pair)
  [-T <seconds>] Specify number of seconds to run, also 12:34 or 1h23m45s
  [-E hop | quit] Hop/Quit after outputting successful event(s)
  [-h] Output this usage help and exit
       Use -d, -g, -R, -X, -F, -M, -r, -w, or -W without argument for more help



		= Supported device protocols =
    [01]  Silvercrest Remote Control
    [02]  Rubicson Temperature Sensor
    [03]  Prologue, FreeTec NC-7104, NC-7159-675 temperature sensor
    [04]  Waveman Switch Transmitter
    [06]* ELV EM 1000
    [07]* ELV WS 2000
    [08]  LaCrosse TX Temperature / Humidity Sensor
    [10]* Acurite 896 Rain Gauge
    [11]  Acurite 609TXC Temperature and Humidity Sensor
    [12]  Oregon Scientific Weather Sensor
    [13]* Mebus 433
    [14]* Intertechno 433
    [15]  KlikAanKlikUit Wireless Switch
    [16]  AlectoV1 Weather Sensor (Alecto WS3500 WS4500 Ventus W155/W044 Oregon)
    [17]  Cardin S466-TX2
    [18]  Fine Offset Electronics, WH2, WH5, Telldus Temperature/Humidity/Rain Sensor
    [19]  Nexus, FreeTec NC-7345, NX-3980, Solight TE82S, TFA 30.3209 temperature/humidity sensor
    [20]  Ambient Weather, TFA 30.3208.02 temperature sensor
    [21]  Calibeur RF-104 Sensor
    [22]  X10 RF
    [23]  DSC Security Contact
    [24]* Brennenstuhl RCS 2044
    [25]  Globaltronics GT-WT-02 Sensor
    [26]  Danfoss CFR Thermostat
    [29]  Chuango Security Technology
    [30]  Generic Remote SC226x EV1527
    [31]  TFA-Twin-Plus-30.3049, Conrad KW9010, Ea2 BL999
    [32]  Fine Offset Electronics WH1080/WH3080 Weather Station
    [33]  WT450, WT260H, WT405H
    [34]  LaCrosse WS-2310 / WS-3600 Weather Station
    [35]  Esperanza EWS
    [36]  Efergy e2 classic
    [37]* Inovalley kw9015b, TFA Dostmann 30.3161 (Rain and temperature sensor)
    [38]  Generic temperature sensor 1
    [39]  WG-PB12V1 Temperature Sensor
    [40]  Acurite 592TXR Temp/Humidity, 5n1 Weather Station, 6045 Lightning, 3N1, Atlas
    [41]  Acurite 986 Refrigerator / Freezer Thermometer
    [42]  HIDEKI TS04 Temperature, Humidity, Wind and Rain Sensor
    [43]  Watchman Sonic / Apollo Ultrasonic / Beckett Rocket oil tank monitor
    [44]  CurrentCost Current Sensor
    [45]  emonTx OpenEnergyMonitor
    [46]  HT680 Remote control
    [47]  Conrad S3318P, FreeTec NC-5849-913 temperature humidity sensor
    [48]  Akhan 100F14 remote keyless entry
    [49]  Quhwa
    [50]  OSv1 Temperature Sensor
    [51]  Proove / Nexa / KlikAanKlikUit Wireless Switch
    [52]  Bresser Thermo-/Hygro-Sensor 3CH
    [53]  Springfield Temperature and Soil Moisture
    [54]  Oregon Scientific SL109H Remote Thermal Hygro Sensor
    [55]  Acurite 606TX Temperature Sensor
    [56]  TFA pool temperature sensor
    [57]  Kedsum Temperature & Humidity Sensor, Pearl NC-7415
    [58]  Blyss DC5-UK-WH
    [59]  Steelmate TPMS
    [60]  Schrader TPMS
    [61]* LightwaveRF
    [62]* Elro DB286A Doorbell
    [63]  Efergy Optical
    [64]* Honda Car Key
    [67]  Radiohead ASK
    [68]  Kerui PIR / Contact Sensor
    [69]  Fine Offset WH1050 Weather Station
    [70]  Honeywell Door/Window Sensor, 2Gig DW10/DW11, RE208 repeater
    [71]  Maverick ET-732/733 BBQ Sensor
    [72]* RF-tech
    [73]  LaCrosse TX141-Bv2, TX141TH-Bv2, TX141-Bv3, TX141W, TX145wsdth sensor
    [74]  Acurite 00275rm,00276rm Temp/Humidity with optional probe
    [75]  LaCrosse TX35DTH-IT, TFA Dostmann 30.3155 Temperature/Humidity sensor
    [76]  LaCrosse TX29IT, TFA Dostmann 30.3159.IT Temperature sensor
    [77]  Vaillant calorMatic VRT340f Central Heating Control
    [78]  Fine Offset Electronics, WH25, WH32B, WH24, WH65B, HP1000 Temperature/Humidity/Pressure Sensor
    [79]  Fine Offset Electronics, WH0530 Temperature/Rain Sensor
    [80]  IBIS beacon
    [81]  Oil Ultrasonic STANDARD FSK
    [82]  Citroen TPMS
    [83]  Oil Ultrasonic STANDARD ASK
    [84]  Thermopro TP11 Thermometer
    [85]  Solight TE44/TE66, EMOS E0107T, NX-6876-917
    [86]  Wireless Smoke and Heat Detector GS 558
    [87]  Generic wireless motion sensor
    [88]  Toyota TPMS
    [89]  Ford TPMS
    [90]  Renault TPMS
    [91]  inFactory, nor-tec, FreeTec NC-3982-913 temperature humidity sensor
    [92]  FT-004-B Temperature Sensor
    [93]  Ford Car Key
    [94]  Philips outdoor temperature sensor (type AJ3650)
    [95]  Schrader TPMS EG53MA4, PA66GF35
    [96]  Nexa
    [97]  Thermopro TP08/TP12/TP20 thermometer
    [98]  GE Color Effects
    [99]  X10 Security
    [100]  Interlogix GE UTC Security Devices
    [101]* Dish remote 6.3
    [102]  SimpliSafe Home Security System (May require disabling automatic gain for KeyPad decodes)
    [103]  Sensible Living Mini-Plant Moisture Sensor
    [104]  Wireless M-Bus, Mode C&T, 100kbps (-f 868950000 -s 1200000)
    [105]  Wireless M-Bus, Mode S, 32.768kbps (-f 868300000 -s 1000000)
    [106]* Wireless M-Bus, Mode R, 4.8kbps (-f 868330000)
    [107]* Wireless M-Bus, Mode F, 2.4kbps
    [108]  Hyundai WS SENZOR Remote Temperature Sensor
    [109]  WT0124 Pool Thermometer
    [110]  PMV-107J (Toyota) TPMS
    [111]  Emos TTX201 Temperature Sensor
    [112]  Ambient Weather TX-8300 Temperature/Humidity Sensor
    [113]  Ambient Weather WH31E Thermo-Hygrometer Sensor, EcoWitt WH40 rain gauge
    [114]  Maverick et73
    [115]  Honeywell ActivLink, Wireless Doorbell
    [116]  Honeywell ActivLink, Wireless Doorbell (FSK)
    [117]* ESA1000 / ESA2000 Energy Monitor
    [118]* Biltema rain gauge
    [119]  Bresser Weather Center 5-in-1
    [120]* Digitech XC-0324 temperature sensor
    [121]  Opus/Imagintronix XT300 Soil Moisture
    [122]* FS20
    [123]* Jansite TPMS Model TY02S
    [124]  LaCrosse/ELV/Conrad WS7000/WS2500 weather sensors
    [125]  TS-FT002 Wireless Ultrasonic Tank Liquid Level Meter With Temperature Sensor
    [126]  Companion WTR001 Temperature Sensor
    [127]  Ecowitt Wireless Outdoor Thermometer WH53/WH0280/WH0281A
    [128]  DirecTV RC66RX Remote Control
    [129]* Eurochron temperature and humidity sensor
    [130]  IKEA Sparsnas Energy Meter Monitor
    [131]  Microchip HCS200 KeeLoq Hopping Encoder based remotes
    [132]  TFA Dostmann 30.3196 T/H outdoor sensor
    [133]  Rubicson 48659 Thermometer
    [134]  Holman Industries iWeather WS5029 weather station (newer PCM)
    [135]  Philips outdoor temperature sensor (type AJ7010)
    [136]  ESIC EMT7110 power meter
    [137]  Globaltronics QUIGG GT-TMBBQ-05
    [138]  Globaltronics GT-WT-03 Sensor
    [139]  Norgo NGE101
    [140]  Elantra2012 TPMS
    [141]  Auriol HG02832, HG05124A-DCF, Rubicson 48957 temperature/humidity sensor
    [142]  Fine Offset Electronics/ECOWITT WH51 Soil Moisture Sensor
    [143]  Holman Industries iWeather WS5029 weather station (older PWM)
    [144]  TBH weather sensor
    [145]  WS2032 weather station
    [146]  Auriol AFW2A1 temperature/humidity sensor
    [147]  TFA Drop Rain Gauge 30.3233.01
    [148]  DSC Security Contact (WS4945)
    [149]  ERT Standard Consumption Message (SCM)
    [150]* Klimalogg
    [151]  Visonic powercode
    [152]  Eurochron EFTH-800 temperature and humidity sensor
    [153]  Cotech 36-7959 wireless weather station with USB
    [154]  Standard Consumption Message Plus (SCMplus)
    [155]  Fine Offset Electronics WH1080/WH3080 Weather Station (FSK)
    [156]  Abarth 124 Spider TPMS
    [157]  Missil ML0757 weather station
    [158]  Sharp SPC775 weather station
    [159]  Insteon
    [160]  ERT Interval Data Message (IDM)
    [161]  ERT Interval Data Message (IDM) for Net Meters
    [162]* ThermoPro-TX2 temperature sensor
    [163]  Acurite 590TX Temperature with optional Humidity
    [164]  Security+ 2.0 (Keyfob)
    [165]  TFA Dostmann 30.3221.02 T/H Outdoor Sensor
    [166]  LaCrosse Technology View LTV-WSDTH01 Breeze Pro Wind Sensor
    [167]  Somfy RTS
    [168]  Schrader TPMS SMD3MA4 (Subaru)
    [169]* Nice Flor-s remote control for gates
    [170]  LaCrosse Technology View LTV-WR1 Multi Sensor
    [171]  LaCrosse Technology View LTV-TH Thermo/Hygro Sensor
    [172]  Bresser Weather Center 6-in-1, 7-in-1 indoor, new 5-in-1, 3-in-1 wind gauge, Froggit WH6000, Ventus C8488A
    [173]  Bresser Weather Center 7-in-1
    [174]  EcoDHOME Smart Socket and MCEE Solar monitor
    [175]  LaCrosse Technology View LTV-R1 Rainfall Gauge
    [176]  BlueLine Power Monitor
    [177]  Burnhard BBQ thermometer
    [178]  Security+ (Keyfob)
    [179]  Cavius smoke, heat and water detector
    [180]  Jansite TPMS Model Solar
    [181]  Amazon Basics Meat Thermometer
    [182]  TFA Marbella Pool Thermometer
    [183]  Auriol AHFL temperature/humidity sensor
    [184]  Auriol AFT 77 B2 temperature sensor
    [185]  Honeywell CM921 Wireless Programmable Room Thermostat
    [186]  Hyundai TPMS (VDO)
<<<<<<< HEAD
    [187]  Inkbird ITH-20R temperature humidity sensor
=======
    [187]  RojaFlex shutter and remote devices
    [188]  Marlec Solar iBoost+ sensors
    [189]  Somfy io-homecontrol
    [190]  Ambient Weather (Fine Offset) WH31L Lightning-Strike sensor
>>>>>>> 479ab80c

* Disabled by default, use -R n or -G


		= Input device selection =
	RTL-SDR device driver is available.
  [-d <RTL-SDR USB device index>] (default: 0)
  [-d :<RTL-SDR USB device serial (can be set with rtl_eeprom -s)>]
	To set gain for RTL-SDR use -g <gain> to set an overall gain in dB.
	SoapySDR device driver is available.
  [-d ""] Open default SoapySDR device
  [-d driver=rtlsdr] Open e.g. specific SoapySDR device
	To set gain for SoapySDR use -g ELEM=val,ELEM=val,... e.g. -g LNA=20,TIA=8,PGA=2 (for LimeSDR).
  [-d rtl_tcp[:[//]host[:port]] (default: localhost:1234)
	Specify host/port to connect to with e.g. -d rtl_tcp:127.0.0.1:1234


		= Gain option =
  [-g <gain>] (default: auto)
	For RTL-SDR: gain in dB ("0" is auto).
	For SoapySDR: gain in dB for automatic distribution ("" is auto), or string of gain elements.
	E.g. "LNA=20,TIA=8,PGA=2" for LimeSDR.


		= Flex decoder spec =
Use -X <spec> to add a flexible general purpose decoder.

<spec> is "key=value[,key=value...]"
Common keys are:
	name=<name> (or: n=<name>)
	modulation=<modulation> (or: m=<modulation>)
	short=<short> (or: s=<short>)
	long=<long> (or: l=<long>)
	sync=<sync> (or: y=<sync>)
	reset=<reset> (or: r=<reset>)
	gap=<gap> (or: g=<gap>)
	tolerance=<tolerance> (or: t=<tolerance>)
where:
<name> can be any descriptive name tag you need in the output
<modulation> is one of:
	OOK_MC_ZEROBIT :  Manchester Code with fixed leading zero bit
	OOK_PCM :         Pulse Code Modulation (RZ or NRZ)
	OOK_PPM :         Pulse Position Modulation
	OOK_PWM :         Pulse Width Modulation
	OOK_DMC :         Differential Manchester Code
	OOK_PIWM_RAW :    Raw Pulse Interval and Width Modulation
	OOK_PIWM_DC :     Differential Pulse Interval and Width Modulation
	OOK_MC_OSV1 :     Manchester Code for OSv1 devices
	FSK_PCM :         FSK Pulse Code Modulation
	FSK_PWM :         FSK Pulse Width Modulation
	FSK_MC_ZEROBIT :  Manchester Code with fixed leading zero bit
<short>, <long>, <sync> are nominal modulation timings in us,
<reset>, <gap>, <tolerance> are maximum modulation timings in us:
PCM     short: Nominal width of pulse [us]
         long: Nominal width of bit period [us]
PPM     short: Nominal width of '0' gap [us]
         long: Nominal width of '1' gap [us]
PWM     short: Nominal width of '1' pulse [us]
         long: Nominal width of '0' pulse [us]
         sync: Nominal width of sync pulse [us] (optional)
common    gap: Maximum gap size before new row of bits [us]
        reset: Maximum gap size before End Of Message [us]
    tolerance: Maximum pulse deviation [us] (optional).
Available options are:
	bits=<n> : only match if at least one row has <n> bits
	rows=<n> : only match if there are <n> rows
	repeats=<n> : only match if some row is repeated <n> times
		use opt>=n to match at least <n> and opt<=n to match at most <n>
	invert : invert all bits
	reflect : reflect each byte (MSB first to MSB last)
	match=<bits> : only match if the <bits> are found
	preamble=<bits> : match and align at the <bits> preamble
		<bits> is a row spec of {<bit count>}<bits as hex number>
	unique : suppress duplicate row output

	countonly : suppress detailed row output

E.g. -X "n=doorbell,m=OOK_PWM,s=400,l=800,r=7000,g=1000,match={24}0xa9878c,repeats>=3"



		= Output format option =
  [-F kv|json|csv|mqtt|influx|syslog|null] Produce decoded output in given format.
	Without this option the default is KV output. Use "-F null" to remove the default.
	Append output to file with :<filename> (e.g. -F csv:log.csv), defaults to stdout.
	Specify MQTT server with e.g. -F mqtt://localhost:1883
	Add MQTT options with e.g. -F "mqtt://host:1883,opt=arg"
	MQTT options are: user=foo, pass=bar, retain[=0|1], qos=N, <format>[=topic]
	Supported MQTT formats: (default is all)
	  events: posts JSON event data
	  states: posts JSON state data
	  devices: posts device and sensor info in nested topics
	The topic string will expand keys like [/model]
	E.g. -F "mqtt://localhost:1883,user=USERNAME,pass=PASSWORD,retain=0,devices=rtl_433[/id]"
	With MQTT each rtl_433 instance needs a distinct driver selection. The MQTT Client-ID is computed from the driver string.
	If you use multiple RTL-SDR, perhaps set a serial and select by that (helps not to get the wrong antenna).
	Specify InfluxDB 2.0 server with e.g. -F "influx://localhost:9999/api/v2/write?org=<org>&bucket=<bucket>,token=<authtoken>"
	Specify InfluxDB 1.x server with e.g. -F "influx://localhost:8086/write?db=<db>&p=<password>&u=<user>"
	  Additional parameter -M time:unix:usec:utc for correct timestamps in InfluxDB recommended
	Specify host/port for syslog with e.g. -F syslog:127.0.0.1:1514


		= Meta information option =
  [-M time[:<options>]|protocol|level|noise[:<secs>]|stats|bits] Add various metadata to every output line.
	Use "time" to add current date and time meta data (preset for live inputs).
	Use "time:rel" to add sample position meta data (preset for read-file and stdin).
	Use "time:unix" to show the seconds since unix epoch as time meta data.
	Use "time:iso" to show the time with ISO-8601 format (YYYY-MM-DD"T"hh:mm:ss).
	Use "time:off" to remove time meta data.
	Use "time:usec" to add microseconds to date time meta data.
	Use "time:tz" to output time with timezone offset.
	Use "time:utc" to output time in UTC.
		(this may also be accomplished by invocation with TZ environment variable set).
		"usec" and "utc" can be combined with other options, eg. "time:unix:utc:usec".
	Use "protocol" / "noprotocol" to output the decoder protocol number meta data.
	Use "level" to add Modulation, Frequency, RSSI, SNR, and Noise meta data.
	Use "noise[:secs]" to report estimated noise level at intervals (default: 10 seconds).
	Use "stats[:[<level>][:<interval>]]" to report statistics (default: 600 seconds).
	  level 0: no report, 1: report successful devices, 2: report active devices, 3: report all
	Use "bits" to add bit representation to code outputs (for debug).


		= Read file option =
  [-r <filename>] Read data from input file instead of a receiver
	Parameters are detected from the full path, file name, and extension.

	A center frequency is detected as (fractional) number suffixed with 'M',
	'Hz', 'kHz', 'MHz', or 'GHz'.

	A sample rate is detected as (fractional) number suffixed with 'k',
	'sps', 'ksps', 'Msps', or 'Gsps'.

	File content and format are detected as parameters, possible options are:
	'cu8', 'cs16', 'cf32' ('IQ' implied), and 'am.s16'.

	Parameters must be separated by non-alphanumeric chars and are case-insensitive.
	Overrides can be prefixed, separated by colon (':')

	E.g. default detection by extension: path/filename.am.s16
	forced overrides: am:s16:path/filename.ext

	Reading from pipes also support format options.
	E.g reading complex 32-bit float: CU32:-


		= Write file option =
  [-w <filename>] Save data stream to output file (a '-' dumps samples to stdout)
  [-W <filename>] Save data stream to output file, overwrite existing file
	Parameters are detected from the full path, file name, and extension.

	File content and format are detected as parameters, possible options are:
	'cu8', 'cs8', 'cs16', 'cf32' ('IQ' implied),
	'am.s16', 'am.f32', 'fm.s16', 'fm.f32',
	'i.f32', 'q.f32', 'logic.u8', 'ook', and 'vcd'.

	Parameters must be separated by non-alphanumeric chars and are case-insensitive.
	Overrides can be prefixed, separated by colon (':')

	E.g. default detection by extension: path/filename.am.s16
	forced overrides: am:s16:path/filename.ext

```


Some examples:

| Command | Description
|---------|------------
| `rtl_433` | Default receive mode, use the first device found, listen at 433.92 MHz at 250k sample rate.
| `rtl_433 -C si` | Default receive mode, also convert units to metric system.
| `rtl_433 -f 868M -s 1024k` | Listen at 868 MHz and 1024k sample rate.
| `rtl_433 -M hires -M level` | Report microsecond accurate timestamps and add reception levels (depending on gain).
| `rtl_433 -R 1 -R 8 -R 43` | Enable only specific decoders for desired devices.
| `rtl_433 -A` | Enable pulse analyzer. Summarizes the timings of pulses, gaps, and periods. Can be used with `-R 0` to disable decoders.
| `rtl_433 -S all -T 120` | Save all detected signals (`g###_###M_###k.cu8`). Run for 2 minutes.
| `rtl_433 -K FILE -r file_name` | Read a saved data file instead of receiving live data. Tag output with filenames.
| `rtl_433 -F json -M utc \| mosquitto_pub -t home/rtl_433 -l` | Will pipe the output to network as JSON formatted MQTT messages. A test MQTT client can be found in `examples/mqtt_rtl_433_test_client.py`.
| `rtl_433 -f 433.53M -f 434.02M -H 15` | Will poll two frequencies with 15 seconds hop interval.

## Google Group

Join the Google group, rtl_433, for more information about rtl_433:
https://groups.google.com/forum/#!forum/rtl_433


## Troubleshooting

If you see this error:

    Kernel driver is active, or device is claimed by second instance of librtlsdr.
    In the first case, please either detach or blacklist the kernel module
    (dvb_usb_rtl28xxu), or enable automatic detaching at compile time.

then

    sudo rmmod dvb_usb_rtl28xxu rtl2832


## Releases

Version numbering scheme used is year.month. We try to keep the API compatible between releases but focus is on maintainablity.<|MERGE_RESOLUTION|>--- conflicted
+++ resolved
@@ -270,14 +270,7 @@
     [184]  Auriol AFT 77 B2 temperature sensor
     [185]  Honeywell CM921 Wireless Programmable Room Thermostat
     [186]  Hyundai TPMS (VDO)
-<<<<<<< HEAD
     [187]  Inkbird ITH-20R temperature humidity sensor
-=======
-    [187]  RojaFlex shutter and remote devices
-    [188]  Marlec Solar iBoost+ sensors
-    [189]  Somfy io-homecontrol
-    [190]  Ambient Weather (Fine Offset) WH31L Lightning-Strike sensor
->>>>>>> 479ab80c
 
 * Disabled by default, use -R n or -G
 
