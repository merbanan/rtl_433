# rtl_433

rtl_433 (despite the name) is a generic data receiver, mainly for the 433.92 MHz, 868 MHz (SRD), 315 MHz, 345 MHz, and 915 MHz ISM bands.

The official source code is in the https://github.com/merbanan/rtl_433/ repository.
For more documentation and related projects see the https://triq.org/ site.

It works with [RTL-SDR](https://github.com/osmocom/rtl-sdr/) and/or [SoapySDR](https://github.com/pothosware/SoapySDR/).
Actively tested and supported are Realtek RTL2832 based DVB dongles (using RTL-SDR) and LimeSDR ([LimeSDR USB](https://www.crowdsupply.com/lime-micro/limesdr) and [LimeSDR mini](https://www.crowdsupply.com/lime-micro/limesdr-mini) engineering samples kindly provided by [MyriadRf](https://myriadrf.org/)), PlutoSDR, HackRF One (using SoapySDR drivers), as well as SoapyRemote.

![rtl_433 screenshot](./docs/screenshot.png)

## Building / Installation

rtl_433 is written in portable C (C99 standard) and known to compile on Linux (also embedded), MacOS, and Windows systems.
Older compilers and toolchains are supported as a key-goal.
Low resource consumption and very few dependencies allow rtl_433 to run on embedded hardware like (repurposed) routers.
Systems with 32-bit i686 and 64-bit x86-64 as well as (embedded) ARM, like the Raspberry Pi and PlutoSDR are well supported.

See [BUILDING.md](docs/BUILDING.md)

On Debian (sid) or Ubuntu (19.10+), `apt-get install rtl-433` for other distros check https://repology.org/project/rtl-433/versions

On FreeBSD, `pkg install rtl-433`.

On MacOS, `brew install rtl_433`.

Docker images with rtl_433 are available [on the github page of hertzg](https://github.com/hertzg/rtl_433_docker).

## How to add support for unsupported sensors

See [CONTRIBUTING.md](./docs/CONTRIBUTING.md).

## Running

    rtl_433 -h

```

		= General options =
  [-V] Output the version string and exit
  [-v] Increase verbosity (can be used multiple times).
       -v : verbose notice, -vv : verbose info, -vvv : debug, -vvvv : trace.
  [-c <path>] Read config options from a file
		= Tuner options =
  [-d <RTL-SDR USB device index> | :<RTL-SDR USB device serial> | <SoapySDR device query> | rtl_tcp | help]
  [-g <gain> | help] (default: auto)
  [-t <settings>] apply a list of keyword=value settings for SoapySDR devices
       e.g. -t "antenna=A,bandwidth=4.5M,rfnotch_ctrl=false"
  [-f <frequency>] Receive frequency(s) (default: 433920000 Hz)
  [-H <seconds>] Hop interval for polling of multiple frequencies (default: 600 seconds)
  [-p <ppm_error>] Correct rtl-sdr tuner frequency offset error (default: 0)
  [-s <sample rate>] Set sample rate (default: 250000 Hz)
		= Demodulator options =
  [-R <device> | help] Enable only the specified device decoding protocol (can be used multiple times)
       Specify a negative number to disable a device decoding protocol (can be used multiple times)
  [-X <spec> | help] Add a general purpose decoder (prepend -R 0 to disable all decoders)
  [-Y auto | classic | minmax] FSK pulse detector mode.
  [-Y level=<dB level>] Manual detection level used to determine pulses (-1.0 to -30.0) (0=auto).
  [-Y minlevel=<dB level>] Manual minimum detection level used to determine pulses (-1.0 to -99.0).
  [-Y minsnr=<dB level>] Minimum SNR to determine pulses (1.0 to 99.0).
  [-Y autolevel] Set minlevel automatically based on average estimated noise.
  [-Y squelch] Skip frames below estimated noise level to reduce cpu load.
  [-Y ampest | magest] Choose amplitude or magnitude level estimator.
		= Analyze/Debug options =
  [-a] Analyze mode. Print a textual description of the signal.
  [-A] Pulse Analyzer. Enable pulse analysis and decode attempt.
       Disable all decoders with -R 0 if you want analyzer output only.
  [-y <code>] Verify decoding of demodulated test data (e.g. "{25}fb2dd58") with enabled devices
		= File I/O options =
  [-S none | all | unknown | known] Signal auto save. Creates one file per signal.
       Note: Saves raw I/Q samples (uint8 pcm, 2 channel). Preferred mode for generating test files.
  [-r <filename> | help] Read data from input file instead of a receiver
  [-w <filename> | help] Save data stream to output file (a '-' dumps samples to stdout)
  [-W <filename> | help] Save data stream to output file, overwrite existing file
		= Data output options =
  [-F kv | json | csv | mqtt | influx | syslog | trigger | null | help] Produce decoded output in given format.
       Append output to file with :<filename> (e.g. -F csv:log.csv), defaults to stdout.
       Specify host/port for syslog with e.g. -F syslog:127.0.0.1:1514
  [-M time[:<options>] | protocol | level | noise[:<secs>] | stats | bits | help] Add various meta data to each output.
  [-K FILE | PATH | <tag> | <key>=<tag>] Add an expanded token or fixed tag to every output line.
  [-C native | si | customary] Convert units in decoded output.
  [-n <value>] Specify number of samples to take (each sample is an I/Q pair)
  [-T <seconds>] Specify number of seconds to run, also 12:34 or 1h23m45s
  [-E hop | quit] Hop/Quit after outputting successful event(s)
  [-h] Output this usage help and exit
       Use -d, -g, -R, -X, -F, -M, -r, -w, or -W without argument for more help



		= Supported device protocols =
    [01]  Silvercrest Remote Control
    [02]  Rubicson, TFA 30.3197 or InFactory PT-310 Temperature Sensor
    [03]  Prologue, FreeTec NC-7104, NC-7159-675 temperature sensor
    [04]  Waveman Switch Transmitter
    [06]* ELV EM 1000
    [07]* ELV WS 2000
    [08]  LaCrosse TX Temperature / Humidity Sensor
    [10]* Acurite 896 Rain Gauge
    [11]  Acurite 609TXC Temperature and Humidity Sensor
    [12]  Oregon Scientific Weather Sensor
    [13]* Mebus 433
    [14]* Intertechno 433
    [15]  KlikAanKlikUit Wireless Switch
    [16]  AlectoV1 Weather Sensor (Alecto WS3500 WS4500 Ventus W155/W044 Oregon)
    [17]  Cardin S466-TX2
    [18]  Fine Offset Electronics, WH2, WH5, Telldus Temperature/Humidity/Rain Sensor
    [19]  Nexus, FreeTec NC-7345, NX-3980, Solight TE82S, TFA 30.3209 temperature/humidity sensor
    [20]  Ambient Weather F007TH, TFA 30.3208.02, SwitchDocLabs F016TH temperature sensor
    [21]  Calibeur RF-104 Sensor
    [22]  X10 RF
    [23]  DSC Security Contact
    [24]* Brennenstuhl RCS 2044
    [25]  Globaltronics GT-WT-02 Sensor
    [26]  Danfoss CFR Thermostat
    [29]  Chuango Security Technology
    [30]  Generic Remote SC226x EV1527
    [31]  TFA-Twin-Plus-30.3049, Conrad KW9010, Ea2 BL999
    [32]  Fine Offset Electronics WH1080/WH3080 Weather Station
    [33]  WT450, WT260H, WT405H
    [34]  LaCrosse WS-2310 / WS-3600 Weather Station
    [35]  Esperanza EWS
    [36]  Efergy e2 classic
    [37]* Inovalley kw9015b, TFA Dostmann 30.3161 (Rain and temperature sensor)
    [38]  Generic temperature sensor 1
    [39]  WG-PB12V1 Temperature Sensor
    [40]  Acurite 592TXR Temp/Humidity, 5n1 Weather Station, 6045 Lightning, 899 Rain, 3N1, Atlas
    [41]  Acurite 986 Refrigerator / Freezer Thermometer
    [42]  HIDEKI TS04 Temperature, Humidity, Wind and Rain Sensor
    [43]  Watchman Sonic / Apollo Ultrasonic / Beckett Rocket oil tank monitor
    [44]  CurrentCost Current Sensor
    [45]  emonTx OpenEnergyMonitor
    [46]  HT680 Remote control
    [47]  Conrad S3318P, FreeTec NC-5849-913 temperature humidity sensor
    [48]  Akhan 100F14 remote keyless entry
    [49]  Quhwa
    [50]  OSv1 Temperature Sensor
    [51]  Proove / Nexa / KlikAanKlikUit Wireless Switch
    [52]  Bresser Thermo-/Hygro-Sensor 3CH
    [53]  Springfield Temperature and Soil Moisture
    [54]  Oregon Scientific SL109H Remote Thermal Hygro Sensor
    [55]  Acurite 606TX Temperature Sensor
    [56]  TFA pool temperature sensor
    [57]  Kedsum Temperature & Humidity Sensor, Pearl NC-7415
    [58]  Blyss DC5-UK-WH
    [59]  Steelmate TPMS
    [60]  Schrader TPMS
    [61]* LightwaveRF
    [62]* Elro DB286A Doorbell
    [63]  Efergy Optical
    [64]* Honda Car Key
    [67]  Radiohead ASK
    [68]  Kerui PIR / Contact Sensor
    [69]  Fine Offset WH1050 Weather Station
    [70]  Honeywell Door/Window Sensor, 2Gig DW10/DW11, RE208 repeater
    [71]  Maverick ET-732/733 BBQ Sensor
    [72]* RF-tech
    [73]  LaCrosse TX141-Bv2, TX141TH-Bv2, TX141-Bv3, TX141W, TX145wsdth, (TFA, ORIA) sensor
    [74]  Acurite 00275rm,00276rm Temp/Humidity with optional probe
    [75]  LaCrosse TX35DTH-IT, TFA Dostmann 30.3155 Temperature/Humidity sensor
    [76]  LaCrosse TX29IT, TFA Dostmann 30.3159.IT Temperature sensor
    [77]  Vaillant calorMatic VRT340f Central Heating Control
    [78]  Fine Offset Electronics, WH25, WH32B, WH24, WH65B, HP1000, Misol WS2320 Temperature/Humidity/Pressure Sensor
    [79]  Fine Offset Electronics, WH0530 Temperature/Rain Sensor
    [80]  IBIS beacon
    [81]  Oil Ultrasonic STANDARD FSK
    [82]  Citroen TPMS
    [83]  Oil Ultrasonic STANDARD ASK
    [84]  Thermopro TP11 Thermometer
    [85]  Solight TE44/TE66, EMOS E0107T, NX-6876-917
    [86]  Wireless Smoke and Heat Detector GS 558
    [87]  Generic wireless motion sensor
    [88]  Toyota TPMS
    [89]  Ford TPMS
    [90]  Renault TPMS
    [91]  inFactory, nor-tec, FreeTec NC-3982-913 temperature humidity sensor
    [92]  FT-004-B Temperature Sensor
    [93]  Ford Car Key
    [94]  Philips outdoor temperature sensor (type AJ3650)
    [95]  Schrader TPMS EG53MA4, PA66GF35
    [96]  Nexa
    [97]  Thermopro TP08/TP12/TP20 thermometer
    [98]  GE Color Effects
    [99]  X10 Security
    [100]  Interlogix GE UTC Security Devices
    [101]* Dish remote 6.3
    [102]  SimpliSafe Home Security System (May require disabling automatic gain for KeyPad decodes)
    [103]  Sensible Living Mini-Plant Moisture Sensor
    [104]  Wireless M-Bus, Mode C&T, 100kbps (-f 868950000 -s 1200000)
    [105]  Wireless M-Bus, Mode S, 32.768kbps (-f 868300000 -s 1000000)
    [106]* Wireless M-Bus, Mode R, 4.8kbps (-f 868330000)
    [107]* Wireless M-Bus, Mode F, 2.4kbps
    [108]  Hyundai WS SENZOR Remote Temperature Sensor
    [109]  WT0124 Pool Thermometer
    [110]  PMV-107J (Toyota) TPMS
    [111]  Emos TTX201 Temperature Sensor
    [112]  Ambient Weather TX-8300 Temperature/Humidity Sensor
    [113]  Ambient Weather WH31E Thermo-Hygrometer Sensor, EcoWitt WH40 rain gauge
    [114]  Maverick et73
    [115]  Honeywell ActivLink, Wireless Doorbell
    [116]  Honeywell ActivLink, Wireless Doorbell (FSK)
    [117]* ESA1000 / ESA2000 Energy Monitor
    [118]* Biltema rain gauge
    [119]  Bresser Weather Center 5-in-1
    [120]  Digitech XC-0324 / AmbientWeather FT005RH temp/hum sensor
    [121]  Opus/Imagintronix XT300 Soil Moisture
    [122]* FS20
    [123]* Jansite TPMS Model TY02S
    [124]  LaCrosse/ELV/Conrad WS7000/WS2500 weather sensors
    [125]  TS-FT002 Wireless Ultrasonic Tank Liquid Level Meter With Temperature Sensor
    [126]  Companion WTR001 Temperature Sensor
    [127]  Ecowitt Wireless Outdoor Thermometer WH53/WH0280/WH0281A
    [128]  DirecTV RC66RX Remote Control
    [129]* Eurochron temperature and humidity sensor
    [130]  IKEA Sparsnas Energy Meter Monitor
    [131]  Microchip HCS200/HCS300 KeeLoq Hopping Encoder based remotes
    [132]  TFA Dostmann 30.3196 T/H outdoor sensor
    [133]  Rubicson 48659 Thermometer
    [134]  Holman Industries iWeather WS5029 weather station (newer PCM)
    [135]  Philips outdoor temperature sensor (type AJ7010)
    [136]  ESIC EMT7110 power meter
    [137]  Globaltronics QUIGG GT-TMBBQ-05
    [138]  Globaltronics GT-WT-03 Sensor
    [139]  Norgo NGE101
    [140]  Elantra2012 TPMS
    [141]  Auriol HG02832, HG05124A-DCF, Rubicson 48957 temperature/humidity sensor
    [142]  Fine Offset Electronics/ECOWITT WH51, SwitchDoc Labs SM23 Soil Moisture Sensor
    [143]  Holman Industries iWeather WS5029 weather station (older PWM)
    [144]  TBH weather sensor
    [145]  WS2032 weather station
    [146]  Auriol AFW2A1 temperature/humidity sensor
    [147]  TFA Drop Rain Gauge 30.3233.01
    [148]  DSC Security Contact (WS4945)
    [149]  ERT Standard Consumption Message (SCM)
    [150]* Klimalogg
    [151]  Visonic powercode
    [152]  Eurochron EFTH-800 temperature and humidity sensor
    [153]  Cotech 36-7959, SwitchDocLabs FT020T wireless weather station with USB
    [154]  Standard Consumption Message Plus (SCMplus)
    [155]  Fine Offset Electronics WH1080/WH3080 Weather Station (FSK)
    [156]  Abarth 124 Spider TPMS
    [157]  Missil ML0757 weather station
    [158]  Sharp SPC775 weather station
    [159]  Insteon
    [160]  ERT Interval Data Message (IDM)
    [161]  ERT Interval Data Message (IDM) for Net Meters
    [162]* ThermoPro-TX2 temperature sensor
    [163]  Acurite 590TX Temperature with optional Humidity
    [164]  Security+ 2.0 (Keyfob)
    [165]  TFA Dostmann 30.3221.02 T/H Outdoor Sensor
    [166]  LaCrosse Technology View LTV-WSDTH01 Breeze Pro Wind Sensor
    [167]  Somfy RTS
    [168]  Schrader TPMS SMD3MA4 (Subaru)
    [169]* Nice Flor-s remote control for gates
    [170]  LaCrosse Technology View LTV-WR1 Multi Sensor
    [171]  LaCrosse Technology View LTV-TH Thermo/Hygro Sensor
    [172]  Bresser Weather Center 6-in-1, 7-in-1 indoor, soil, new 5-in-1, 3-in-1 wind gauge, Froggit WH6000, Ventus C8488A
    [173]  Bresser Weather Center 7-in-1
    [174]  EcoDHOME Smart Socket and MCEE Solar monitor
<<<<<<< HEAD
    [175]  LaCrosse Technology View LTV-R1 Rainfall Gauge
    [176]  BlueLine Power Monitor
    [177]  Acurite/Chaney 985 Refrigerator / Freezer Thermometer

* Disabled by default, use -R n or -G
=======
    [175]  LaCrosse Technology View LTV-R1, LTV-R3 Rainfall Gauge, LTV-W1/W2 Wind Sensor
    [176]  BlueLine Innovations Power Cost Monitor
    [177]  Burnhard BBQ thermometer
    [178]  Security+ (Keyfob)
    [179]  Cavius smoke, heat and water detector
    [180]  Jansite TPMS Model Solar
    [181]  Amazon Basics Meat Thermometer
    [182]  TFA Marbella Pool Thermometer
    [183]  Auriol AHFL temperature/humidity sensor
    [184]  Auriol AFT 77 B2 temperature sensor
    [185]  Honeywell CM921 Wireless Programmable Room Thermostat
    [186]  Hyundai TPMS (VDO)
    [187]  RojaFlex shutter and remote devices
    [188]  Marlec Solar iBoost+ sensors
    [189]  Somfy io-homecontrol
    [190]  Ambient Weather WH31L (FineOffset WH57) Lightning-Strike sensor
    [191]  Markisol, E-Motion, BOFU, Rollerhouse, BF-30x, BF-415 curtain remote
    [192]  Govee Water Leak Detector H5054, Door Contact Sensor B5023
    [193]  Clipsal CMR113 Cent-a-meter power meter
    [194]  Inkbird ITH-20R temperature humidity sensor
    [195]  RainPoint soil temperature and moisture sensor
    [196]  Atech-WS308 temperature sensor
    [197]  Acurite Grill/Meat Thermometer 01185M
    [198]* EnOcean ERP1
    [199]  Linear Megacode Garage/Gate Remotes
    [200]* Auriol 4-LD5661 temperature/rain sensor
    [201]  Unbranded SolarTPMS for trucks
    [202]  Funkbus / Instafunk (Berker, Gira, Jung)
    [203]  Porsche Boxster/Cayman TPMS
    [204]  Jasco/GE Choice Alert Security Devices
    [205]  Telldus weather station FT0385R sensors
    [206]  LaCrosse TX34-IT rain gauge
    [207]  SmartFire Proflame 2 remote control
    [208]  AVE TPMS
    [209]  SimpliSafe Gen 3 Home Security System
    [210]  Yale HSA (Home Security Alarm), YES-Alarmkit
    [211]  Regency Ceiling Fan Remote (-f 303.75M to 303.96M)
    [212]  Renault 0435R TPMS
    [213]  Fine Offset Electronics WS80 weather station
    [214]  EMOS E6016 weatherstation with DCF77
    [215]  Altronics X7064 temperature and humidity sensor
    [216]* ANT and ANT+ devices
    [217]  EMOS E6016 rain gauge
    [218]  Microchip HCS200/HCS300 KeeLoq Hopping Encoder based remotes (FSK)
    [219]  Fine Offset Electronics WH45 air quality sensor
    [220]  Maverick XR-30 BBQ Sensor
    [221]  Fine Offset Electronics WN34 temperature sensor
    [222]  Rubicson Pool Thermometer 48942
    [223]  Badger ORION water meter, 100kbps (-f 916450000 -s 1200000)

* Disabled by default, use -R n or a conf file to enable
>>>>>>> a95da780


		= Input device selection =
	RTL-SDR device driver is available.
  [-d <RTL-SDR USB device index>] (default: 0)
  [-d :<RTL-SDR USB device serial (can be set with rtl_eeprom -s)>]
	To set gain for RTL-SDR use -g <gain> to set an overall gain in dB.
	SoapySDR device driver is available.
  [-d ""] Open default SoapySDR device
  [-d driver=rtlsdr] Open e.g. specific SoapySDR device
	To set gain for SoapySDR use -g ELEM=val,ELEM=val,... e.g. -g LNA=20,TIA=8,PGA=2 (for LimeSDR).
  [-d rtl_tcp[:[//]host[:port]] (default: localhost:1234)
	Specify host/port to connect to with e.g. -d rtl_tcp:127.0.0.1:1234


		= Gain option =
  [-g <gain>] (default: auto)
	For RTL-SDR: gain in dB ("0" is auto).
	For SoapySDR: gain in dB for automatic distribution ("" is auto), or string of gain elements.
	E.g. "LNA=20,TIA=8,PGA=2" for LimeSDR.


		= Flex decoder spec =
Use -X <spec> to add a flexible general purpose decoder.

<spec> is "key=value[,key=value...]"
Common keys are:
	name=<name> (or: n=<name>)
	modulation=<modulation> (or: m=<modulation>)
	short=<short> (or: s=<short>)
	long=<long> (or: l=<long>)
	sync=<sync> (or: y=<sync>)
	reset=<reset> (or: r=<reset>)
	gap=<gap> (or: g=<gap>)
	tolerance=<tolerance> (or: t=<tolerance>)
	priority=<n> : run decoder only as fallback
where:
<name> can be any descriptive name tag you need in the output
<modulation> is one of:
	OOK_MC_ZEROBIT :  Manchester Code with fixed leading zero bit
	OOK_PCM :         Non Return to Zero coding (Pulse Code)
	OOK_RZ :          Return to Zero coding (Pulse Code)
	OOK_PPM :         Pulse Position Modulation
	OOK_PWM :         Pulse Width Modulation
	OOK_DMC :         Differential Manchester Code
	OOK_PIWM_RAW :    Raw Pulse Interval and Width Modulation
	OOK_PIWM_DC :     Differential Pulse Interval and Width Modulation
	OOK_MC_OSV1 :     Manchester Code for OSv1 devices
	FSK_PCM :         FSK Pulse Code Modulation
	FSK_PWM :         FSK Pulse Width Modulation
	FSK_MC_ZEROBIT :  Manchester Code with fixed leading zero bit
<short>, <long>, <sync> are nominal modulation timings in us,
<reset>, <gap>, <tolerance> are maximum modulation timings in us:
PCM/RZ  short: Nominal width of pulse [us]
         long: Nominal width of bit period [us]
PPM     short: Nominal width of '0' gap [us]
         long: Nominal width of '1' gap [us]
PWM     short: Nominal width of '1' pulse [us]
         long: Nominal width of '0' pulse [us]
         sync: Nominal width of sync pulse [us] (optional)
common    gap: Maximum gap size before new row of bits [us]
        reset: Maximum gap size before End Of Message [us]
    tolerance: Maximum pulse deviation [us] (optional).
Available options are:
	bits=<n> : only match if at least one row has <n> bits
	rows=<n> : only match if there are <n> rows
	repeats=<n> : only match if some row is repeated <n> times
		use opt>=n to match at least <n> and opt<=n to match at most <n>
	invert : invert all bits
	reflect : reflect each byte (MSB first to MSB last)
	decode_uart : UART 8n1 (10-to-8) decode
	decode_dm : Differential Manchester decode
	match=<bits> : only match if the <bits> are found
	preamble=<bits> : match and align at the <bits> preamble
		<bits> is a row spec of {<bit count>}<bits as hex number>
	unique : suppress duplicate row output

	countonly : suppress detailed row output

E.g. -X "n=doorbell,m=OOK_PWM,s=400,l=800,r=7000,g=1000,match={24}0xa9878c,repeats>=3"



		= Output format option =
  [-F kv|json|csv|mqtt|influx|syslog|trigger|null] Produce decoded output in given format.
	Without this option the default is KV output. Use "-F null" to remove the default.
	Append output to file with :<filename> (e.g. -F csv:log.csv), defaults to stdout.
	Specify MQTT server with e.g. -F mqtt://localhost:1883
	Add MQTT options with e.g. -F "mqtt://host:1883,opt=arg"
	MQTT options are: user=foo, pass=bar, retain[=0|1], <format>[=topic]
	Supported MQTT formats: (default is all)
	  events: posts JSON event data
	  states: posts JSON state data
	  devices: posts device and sensor info in nested topics
	The topic string will expand keys like [/model]
	E.g. -F "mqtt://localhost:1883,user=USERNAME,pass=PASSWORD,retain=0,devices=rtl_433[/id]"
	With MQTT each rtl_433 instance needs a distinct driver selection. The MQTT Client-ID is computed from the driver string.
	If you use multiple RTL-SDR, perhaps set a serial and select by that (helps not to get the wrong antenna).
	Specify InfluxDB 2.0 server with e.g. -F "influx://localhost:9999/api/v2/write?org=<org>&bucket=<bucket>,token=<authtoken>"
	Specify InfluxDB 1.x server with e.g. -F "influx://localhost:8086/write?db=<db>&p=<password>&u=<user>"
	  Additional parameter -M time:unix:usec:utc for correct timestamps in InfluxDB recommended
	Specify host/port for syslog with e.g. -F syslog:127.0.0.1:1514


		= Meta information option =
  [-M time[:<options>]|protocol|level|noise[:<secs>]|stats|bits] Add various metadata to every output line.
	Use "time" to add current date and time meta data (preset for live inputs).
	Use "time:rel" to add sample position meta data (preset for read-file and stdin).
	Use "time:unix" to show the seconds since unix epoch as time meta data. This is always UTC.
	Use "time:iso" to show the time with ISO-8601 format (YYYY-MM-DD"T"hh:mm:ss).
	Use "time:off" to remove time meta data.
	Use "time:usec" to add microseconds to date time meta data.
	Use "time:tz" to output time with timezone offset.
	Use "time:utc" to output time in UTC.
		(this may also be accomplished by invocation with TZ environment variable set).
		"usec" and "utc" can be combined with other options, eg. "time:iso:utc" or "time:unix:usec".
	Use "replay[:N]" to replay file inputs at (N-times) realtime.
	Use "protocol" / "noprotocol" to output the decoder protocol number meta data.
	Use "level" to add Modulation, Frequency, RSSI, SNR, and Noise meta data.
	Use "noise[:<secs>]" to report estimated noise level at intervals (default: 10 seconds).
	Use "stats[:[<level>][:<interval>]]" to report statistics (default: 600 seconds).
	  level 0: no report, 1: report successful devices, 2: report active devices, 3: report all
	Use "bits" to add bit representation to code outputs (for debug).


		= Read file option =
  [-r <filename>] Read data from input file instead of a receiver
	Parameters are detected from the full path, file name, and extension.

	A center frequency is detected as (fractional) number suffixed with 'M',
	'Hz', 'kHz', 'MHz', or 'GHz'.

	A sample rate is detected as (fractional) number suffixed with 'k',
	'sps', 'ksps', 'Msps', or 'Gsps'.

	File content and format are detected as parameters, possible options are:
	'cu8', 'cs16', 'cf32' ('IQ' implied), and 'am.s16'.

	Parameters must be separated by non-alphanumeric chars and are case-insensitive.
	Overrides can be prefixed, separated by colon (':')

	E.g. default detection by extension: path/filename.am.s16
	forced overrides: am:s16:path/filename.ext

	Reading from pipes also support format options.
	E.g reading complex 32-bit float: CU32:-


		= Write file option =
  [-w <filename>] Save data stream to output file (a '-' dumps samples to stdout)
  [-W <filename>] Save data stream to output file, overwrite existing file
	Parameters are detected from the full path, file name, and extension.

	File content and format are detected as parameters, possible options are:
	'cu8', 'cs8', 'cs16', 'cf32' ('IQ' implied),
	'am.s16', 'am.f32', 'fm.s16', 'fm.f32',
	'i.f32', 'q.f32', 'logic.u8', 'ook', and 'vcd'.

	Parameters must be separated by non-alphanumeric chars and are case-insensitive.
	Overrides can be prefixed, separated by colon (':')

	E.g. default detection by extension: path/filename.am.s16
	forced overrides: am:s16:path/filename.ext

```


Some examples:

| Command | Description
|---------|------------
| `rtl_433` | Default receive mode, use the first device found, listen at 433.92 MHz at 250k sample rate.
| `rtl_433 -C si` | Default receive mode, also convert units to metric system.
| `rtl_433 -f 868M -s 1024k` | Listen at 868 MHz and 1024k sample rate.
| `rtl_433 -M hires -M level` | Report microsecond accurate timestamps and add reception levels (depending on gain).
| `rtl_433 -R 1 -R 8 -R 43` | Enable only specific decoders for desired devices.
| `rtl_433 -A` | Enable pulse analyzer. Summarizes the timings of pulses, gaps, and periods. Can be used with `-R 0` to disable decoders.
| `rtl_433 -S all -T 120` | Save all detected signals (`g###_###M_###k.cu8`). Run for 2 minutes.
| `rtl_433 -K FILE -r file_name` | Read a saved data file instead of receiving live data. Tag output with filenames.
| `rtl_433 -F json -M utc \| mosquitto_pub -t home/rtl_433 -l` | Will pipe the output to network as JSON formatted MQTT messages. A test MQTT client can be found in `examples/mqtt_rtl_433_test_client.py`.
| `rtl_433 -f 433.53M -f 434.02M -H 15` | Will poll two frequencies with 15 seconds hop interval.

## Google Group

Join the Google group, rtl_433, for more information about rtl_433:
https://groups.google.com/forum/#!forum/rtl_433


## Troubleshooting

If you see this error:

    Kernel driver is active, or device is claimed by second instance of librtlsdr.
    In the first case, please either detach or blacklist the kernel module
    (dvb_usb_rtl28xxu), or enable automatic detaching at compile time.

then

    sudo rmmod rtl2832_sdr dvb_usb_rtl28xxu rtl2832

or add

    blacklist dvb_usb_rtl28xxu

to /etc/modprobe.d/blacklist.conf

## Releases

Version numbering scheme used is year.month. We try to keep the API compatible between releases but focus is on maintainablity.<|MERGE_RESOLUTION|>--- conflicted
+++ resolved
@@ -257,13 +257,6 @@
     [172]  Bresser Weather Center 6-in-1, 7-in-1 indoor, soil, new 5-in-1, 3-in-1 wind gauge, Froggit WH6000, Ventus C8488A
     [173]  Bresser Weather Center 7-in-1
     [174]  EcoDHOME Smart Socket and MCEE Solar monitor
-<<<<<<< HEAD
-    [175]  LaCrosse Technology View LTV-R1 Rainfall Gauge
-    [176]  BlueLine Power Monitor
-    [177]  Acurite/Chaney 985 Refrigerator / Freezer Thermometer
-
-* Disabled by default, use -R n or -G
-=======
     [175]  LaCrosse Technology View LTV-R1, LTV-R3 Rainfall Gauge, LTV-W1/W2 Wind Sensor
     [176]  BlueLine Innovations Power Cost Monitor
     [177]  Burnhard BBQ thermometer
@@ -313,9 +306,9 @@
     [221]  Fine Offset Electronics WN34 temperature sensor
     [222]  Rubicson Pool Thermometer 48942
     [223]  Badger ORION water meter, 100kbps (-f 916450000 -s 1200000)
+    [224]  Acurite/Chaney 985 Refrigerator / Freezer Thermometer
 
 * Disabled by default, use -R n or a conf file to enable
->>>>>>> a95da780
 
 
 		= Input device selection =
