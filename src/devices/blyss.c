/* Generic remote Blyss DC5-UK-WH as sold by B&Q
 *
 * DC5-UK-WH pair with receivers, the codes used may be specific to a receiver - use with caution
 *
 * warmup pulse 5552 us, 2072 gap
 * short is 512 us pulse, 1484 us gap
 * long is 1508 us pulse, 488 us gap
 * packet gap is 6964 us
 *
 * Copyright (C) 2016 John Jore
 *
 * This program is free software; you can redistribute it and/or modify
 * it under the terms of the GNU General Public License as published by
 * the Free Software Foundation; either version 2 of the License, or
 * (at your option) any later version.
 */

#include "decoder.h"

static int blyss_callback(r_device *decoder,bitbuffer_t *bitbuffer) {
    data_t *data;
<<<<<<< HEAD
=======
    uint8_t *b;
>>>>>>> 317ed220
	char id_str[16];

    for (int i = 0; i < bitbuffer->num_rows; ++i) {
        if (bitbuffer->bits_per_row[i] != 33) // last row is 32
			continue;

        uint8_t *b = bitbuffer->bb[i];

        //This needs additional validation, but works on mine. Suspect each DC5-UK-WH uses different codes as the transmitter
        //is paired to the receivers to avoid being triggered by the neighbours transmitter ?!?
        if (((b[0] != 0xce) || (b[1] != 0x8e) || (b[2] != 0x2a) || (b[3] != 0x6c) || (b[4] != 0x80)) &&
 	           ((b[0] != 0xe7) || (b[1] != 0x37) || (b[2] != 0x7a) || (b[3] != 0x2c) || (b[4] != 0x80)))
            continue;

        sprintf(id_str, "%02x%02x%02x%02x", b[0], b[1], b[2], b[3]);

        data = data_make(
                "model",	"", DATA_STRING, "Blyss-DC5ukwh",
                "id",	 	"", DATA_STRING, id_str,
                NULL);
        decoder_output_data(decoder, data);

        return 1;
    }

    return 0;
}

static char *output_fields[] = {
    "model",
    "id",
    NULL
};

r_device blyss = {
    .name           = "Blyss DC5-UK-WH",
    .modulation     = OOK_PULSE_PWM,
    .short_width    = 500,
    .long_width     = 1500,
    .gap_limit      = 2500,
    .reset_limit    = 8000,
    .decode_fn      = &blyss_callback,
    .disabled       = 0,
    .fields         = output_fields,
};<|MERGE_RESOLUTION|>--- conflicted
+++ resolved
@@ -19,17 +19,14 @@
 
 static int blyss_callback(r_device *decoder,bitbuffer_t *bitbuffer) {
     data_t *data;
-<<<<<<< HEAD
-=======
     uint8_t *b;
->>>>>>> 317ed220
 	char id_str[16];
 
     for (int i = 0; i < bitbuffer->num_rows; ++i) {
         if (bitbuffer->bits_per_row[i] != 33) // last row is 32
 			continue;
 
-        uint8_t *b = bitbuffer->bb[i];
+        b = bitbuffer->bb[i];
 
         //This needs additional validation, but works on mine. Suspect each DC5-UK-WH uses different codes as the transmitter
         //is paired to the receivers to avoid being triggered by the neighbours transmitter ?!?
