--- conflicted
+++ resolved
@@ -420,15 +420,12 @@
   protocol 197 # Acurite Grill/Meat Thermometer 01185M
 # protocol 198 # EnOcean ERP1
   protocol 199 # Linear Megacode Garage/Gate Remotes
-<<<<<<< HEAD
-  protocol 200 # Telldus weather station FT0385R sensors
-=======
 # protocol 200 # Auriol 4-LD5661 temperature/rain sensor
   protocol 201 # Unbranded SolarTPMS for trucks
   protocol 202 # Funkbus / Instafunk (Berker, Jira, Jung)
   protocol 203 # Porsche Boxster/Cayman TPMS
   protocol 204 # Jasco/GE Choice Alert Security Devices
->>>>>>> f64cc64c
+  protocol 205 # Telldus weather station FT0385R sensors
 
 ## Flex devices (command line option "-X")
 
