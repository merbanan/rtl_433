#ifndef INCLUDE_RTL_433_H_
#define INCLUDE_RTL_433_H_

#include <errno.h>
#include <signal.h>
#include <string.h>
#include <stdio.h>
#include <stdlib.h>
#include <time.h>
#include <stdint.h>

#include "rtl_433_devices.h"
#include "decoder.h"

#ifdef _WIN32
#include <windows.h>
#include <io.h>
#include <fcntl.h>
#ifdef _MSC_VER
#include "getopt/getopt.h"
#define F_OK 0
#endif
#endif
#ifndef _MSC_VER
#include <unistd.h>
#include <getopt.h>
#endif

#define DEFAULT_SAMPLE_RATE     250000
#define DEFAULT_FREQUENCY       433920000
#define DEFAULT_HOP_TIME        (60*10)
#define DEFAULT_ASYNC_BUF_NUMBER    0 // Force use of default value (librtlsdr default: 15)
#define DEFAULT_BUF_LENGTH      (16 * 32 * 512) // librtlsdr default

/*
 * Theoretical high level at I/Q saturation is 128x128 = 16384 (above is ripple)
 * 0 = automatic adaptive level limit, else fixed level limit
 * 8000 = previous fixed default
 */
#define DEFAULT_LEVEL_LIMIT     0

#define MINIMAL_BUF_LENGTH      512
#define MAXIMAL_BUF_LENGTH      (256 * 16384)
<<<<<<< HEAD
#define MAX_PROTOCOLS           114
=======
#define MAX_PROTOCOLS           115
>>>>>>> 4c039310
#define SIGNAL_GRABBER_BUFFER   (12 * DEFAULT_BUF_LENGTH)

#endif /* INCLUDE_RTL_433_H_ */<|MERGE_RESOLUTION|>--- conflicted
+++ resolved
@@ -41,11 +41,7 @@
 
 #define MINIMAL_BUF_LENGTH      512
 #define MAXIMAL_BUF_LENGTH      (256 * 16384)
-<<<<<<< HEAD
-#define MAX_PROTOCOLS           114
-=======
 #define MAX_PROTOCOLS           115
->>>>>>> 4c039310
 #define SIGNAL_GRABBER_BUFFER   (12 * DEFAULT_BUF_LENGTH)
 
 #endif /* INCLUDE_RTL_433_H_ */