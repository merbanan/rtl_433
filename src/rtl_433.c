--- conflicted
+++ resolved
@@ -48,31 +48,7 @@
 #define VERSION "version unknown"
 #endif
 
-<<<<<<< HEAD
-static int do_exit = 0;
-static int do_exit_async = 0, frequencies = 0;
-uint32_t frequency[MAX_PROTOCOLS];
-uint32_t center_frequency = 0;
-time_t rawtime_old;
-int duration = 0;
-time_t stop_time;
-int flag;
-int stop_after_successful_events_flag = 0;
-uint32_t samp_rate = DEFAULT_SAMPLE_RATE;
-uint64_t input_pos = 0;
-float sample_file_pos = -1;
-static uint32_t bytes_to_read = 0;
-static sdr_dev_t *dev = NULL;
-static int override_short = 0;
-static int override_long = 0;
-int include_only = 0;  // Option -I
-int debug_output = 0;
-int quiet_mode = 0;
-int utc_mode = 0;
-char *in_filename = NULL;
-=======
 r_device *flex_create_device(char *spec); // maybe put this in some header file?
->>>>>>> 48631bc8
 
 typedef enum {
     CONVERT_NATIVE,
@@ -1347,7 +1323,6 @@
     }
 }
 
-
 int main(int argc, char **argv) {
 #ifndef _WIN32
     struct sigaction sigact;
