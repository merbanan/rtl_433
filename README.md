# rtl_433

rtl_433 (despite the name) is a generic data receiver, mainly for the 433.92 MHz, 868 MHz (SRD), 315 MHz, 345 MHz, and 915 MHz ISM bands.

The official source code is in the https://github.com/merbanan/rtl_433/ repository.

It works with [RTL-SDR](https://github.com/osmocom/rtl-sdr/) and/or [SoapySDR](https://github.com/pothosware/SoapySDR/).
Actively tested and supported are Realtek RTL2832 based DVB dongles (using RTL-SDR) and LimeSDR ([LimeSDR USB](https://www.crowdsupply.com/lime-micro/limesdr) and [LimeSDR mini](https://www.crowdsupply.com/lime-micro/limesdr-mini) engineering samples kindly provided by [MyriadRf](https://myriadrf.org/)), PlutoSDR, HackRF One (using SoapySDR drivers), as well as SoapyRemote.

![rtl_433 screenshot](./docs/screenshot.png)

## Building / Installation

rtl_433 is written in portable C (C99 standard) and known to compile on Linux (also embedded), MacOS, and Windows systems.
Older compilers and toolchains are supported as a key-goal.
Low resource consumption and very few dependencies allow rtl_433 to run on embedded hardware like (repurposed) routers.
Systems with 32-bit i686 and 64-bit x86-64 as well as (embedded) ARM, like the Raspberry Pi and PlutoSDR are well supported.

See [BUILDING.md](docs/BUILDING.md)

Official [binary builds for Windows](https://bintray.com/chzu/dist/rtl_433) (32 and 64 bit) are available at Bintray.

On Debian (sid) or Ubuntu (19.10+), `apt-get install rtl-433` for other distros check https://repology.org/project/rtl-433/versions

## How to add support for unsupported sensors

See [CONTRIBUTING.md](./docs/CONTRIBUTING.md).

## Running

    rtl_433 -h

```

		= General options =
  [-V] Output the version string and exit
  [-v] Increase verbosity (can be used multiple times).
       -v : verbose, -vv : verbose decoders, -vvv : debug decoders, -vvvv : trace decoding).
  [-c <path>] Read config options from a file
		= Tuner options =
  [-d <RTL-SDR USB device index> | :<RTL-SDR USB device serial> | <SoapySDR device query> | rtl_tcp | help]
  [-g <gain> | help] (default: auto)
  [-t <settings>] apply a list of keyword=value settings for SoapySDR devices
       e.g. -t "antenna=A,bandwidth=4.5M,rfnotch_ctrl=false"
  [-f <frequency>] Receive frequency(s) (default: 433920000 Hz)
  [-H <seconds>] Hop interval for polling of multiple frequencies (default: 600 seconds)
  [-p <ppm_error] Correct rtl-sdr tuner frequency offset error (default: 0)
  [-s <sample rate>] Set sample rate (default: 250000 Hz)
		= Demodulator options =
  [-R <device> | help] Enable only the specified device decoding protocol (can be used multiple times)
       Specify a negative number to disable a device decoding protocol (can be used multiple times)
  [-G] Enable blacklisted device decoding protocols, for testing only.
  [-X <spec> | help] Add a general purpose decoder (prepend -R 0 to disable all decoders)
  [-Y level=<dB level>] Manual detection level used to determine pulses (-1.0 to -30.0) (0=auto)
  [-n <value>] Specify number of samples to take (each sample is 2 bytes: 1 each of I & Q)
  [-Y auto | classic | minmax] FSK pulse detector mode.
		= Analyze/Debug options =
  [-a] Analyze mode. Print a textual description of the signal.
  [-A] Pulse Analyzer. Enable pulse analysis and decode attempt.
       Disable all decoders with -R 0 if you want analyzer output only.
  [-y <code>] Verify decoding of demodulated test data (e.g. "{25}fb2dd58") with enabled devices
		= File I/O options =
  [-S none | all | unknown | known] Signal auto save. Creates one file per signal.
       Note: Saves raw I/Q samples (uint8 pcm, 2 channel). Preferred mode for generating test files.
  [-r <filename> | help] Read data from input file instead of a receiver
  [-w <filename> | help] Save data stream to output file (a '-' dumps samples to stdout)
  [-W <filename> | help] Save data stream to output file, overwrite existing file
		= Data output options =
  [-F kv | json | csv | mqtt | influx | syslog | null | help] Produce decoded output in given format.
       Append output to file with :<filename> (e.g. -F csv:log.csv), defaults to stdout.
       Specify host/port for syslog with e.g. -F syslog:127.0.0.1:1514
  [-M time[:<options>] | protocol | level | stats | bits | help] Add various meta data to each output.
  [-K FILE | PATH | <tag>] Add an expanded token or fixed tag to every output line.
  [-C native | si | customary] Convert units in decoded output.
  [-T <seconds>] Specify number of seconds to run, also 12:34 or 1h23m45s
  [-E hop | quit] Hop/Quit after outputting successful event(s)
  [-h] Output this usage help and exit
       Use -d, -g, -R, -X, -F, -M, -r, -w, or -W without argument for more help



		= Supported device protocols =
    [01]  Silvercrest Remote Control
    [02]  Rubicson Temperature Sensor
    [03]  Prologue, FreeTec NC-7104, NC-7159-675 temperature sensor
    [04]  Waveman Switch Transmitter
    [06]* ELV EM 1000
    [07]* ELV WS 2000
    [08]  LaCrosse TX Temperature / Humidity Sensor
    [10]* Acurite 896 Rain Gauge
    [11]  Acurite 609TXC Temperature and Humidity Sensor
    [12]  Oregon Scientific Weather Sensor
    [13]* Mebus 433
    [14]* Intertechno 433
    [15]  KlikAanKlikUit Wireless Switch
    [16]  AlectoV1 Weather Sensor (Alecto WS3500 WS4500 Ventus W155/W044 Oregon)
    [17]  Cardin S466-TX2
    [18]  Fine Offset Electronics, WH2, WH5, Telldus Temperature/Humidity/Rain Sensor
    [19]  Nexus, FreeTec NC-7345, NX-3980, Solight TE82S temperature/humidity sensor
    [20]  Ambient Weather Temperature Sensor
    [21]  Calibeur RF-104 Sensor
    [22]* X10 RF
    [23]  DSC Security Contact
    [24]* Brennenstuhl RCS 2044
    [25]  Globaltronics GT-WT-02 Sensor
    [26]  Danfoss CFR Thermostat
    [29]  Chuango Security Technology
    [30]  Generic Remote SC226x EV1527
    [31]  TFA-Twin-Plus-30.3049, Conrad KW9010, Ea2 BL999
    [32]  Fine Offset Electronics WH1080/WH3080 Weather Station
    [33]  WT450, WT260H, WT405H
    [34]  LaCrosse WS-2310 / WS-3600 Weather Station
    [35]  Esperanza EWS
    [36]  Efergy e2 classic
    [37]* Inovalley kw9015b, TFA Dostmann 30.3161 (Rain and temperature sensor)
    [38]  Generic temperature sensor 1
    [39]  WG-PB12V1 Temperature Sensor
    [40]  Acurite 592TXR Temp/Humidity, 5n1 Weather Station, 6045 Lightning, 3N1, Atlas
    [41]  Acurite 986 Refrigerator / Freezer Thermometer
    [42]  HIDEKI TS04 Temperature, Humidity, Wind and Rain Sensor
    [43]  Watchman Sonic / Apollo Ultrasonic / Beckett Rocket oil tank monitor
    [44]  CurrentCost Current Sensor
    [45]  emonTx OpenEnergyMonitor
    [46]  HT680 Remote control
    [47]  Conrad S3318P, FreeTec NC-5849-913 temperature humidity sensor
    [48]  Akhan 100F14 remote keyless entry
    [49]  Quhwa
    [50]  OSv1 Temperature Sensor
    [51]  Proove / Nexa / KlikAanKlikUit Wireless Switch
    [52]  Bresser Thermo-/Hygro-Sensor 3CH
    [53]  Springfield Temperature and Soil Moisture
    [54]  Oregon Scientific SL109H Remote Thermal Hygro Sensor
    [55]  Acurite 606TX Temperature Sensor
    [56]  TFA pool temperature sensor
    [57]  Kedsum Temperature & Humidity Sensor, Pearl NC-7415
    [58]  Blyss DC5-UK-WH
    [59]  Steelmate TPMS
    [60]  Schrader TPMS
    [61]* LightwaveRF
    [62]* Elro DB286A Doorbell
    [63]  Efergy Optical
    [64]* Honda Car Key
    [67]  Radiohead ASK
    [68]  Kerui PIR / Contact Sensor
    [69]  Fine Offset WH1050 Weather Station
    [70]  Honeywell Door/Window Sensor, 2Gig DW10/DW11, RE208 repeater
    [71]  Maverick ET-732/733 BBQ Sensor
    [72]* RF-tech
    [73]  LaCrosse TX141-Bv2, TX141TH-Bv2, TX141-Bv3, TX141W, TX145wsdth sensor
    [74]  Acurite 00275rm,00276rm Temp/Humidity with optional probe
    [75]  LaCrosse TX35DTH-IT, TFA Dostmann 30.3155 Temperature/Humidity sensor
    [76]  LaCrosse TX29IT Temperature sensor
    [77]  Vaillant calorMatic VRT340f Central Heating Control
    [78]  Fine Offset Electronics, WH25, WH32B, WH24, WH65B, HP1000 Temperature/Humidity/Pressure Sensor
    [79]  Fine Offset Electronics, WH0530 Temperature/Rain Sensor
    [80]  IBIS beacon
    [81]  Oil Ultrasonic STANDARD FSK
    [82]  Citroen TPMS
    [83]  Oil Ultrasonic STANDARD ASK
    [84]  Thermopro TP11 Thermometer
    [85]  Solight TE44/TE66, EMOS E0107T, NX-6876-917
    [86]  Wireless Smoke and Heat Detector GS 558
    [87]  Generic wireless motion sensor
    [88]  Toyota TPMS
    [89]  Ford TPMS
    [90]  Renault TPMS
    [91]  inFactory, nor-tec, FreeTec NC-3982-913 temperature humidity sensor
    [92]  FT-004-B Temperature Sensor
    [93]  Ford Car Key
    [94]  Philips outdoor temperature sensor (type AJ3650)
    [95]  Schrader TPMS EG53MA4, PA66GF35
    [96]  Nexa
    [97]  Thermopro TP08/TP12/TP20 thermometer
    [98]  GE Color Effects
    [99]  X10 Security
    [100]  Interlogix GE UTC Security Devices
    [101]* Dish remote 6.3
    [102]  SimpliSafe Home Security System (May require disabling automatic gain for KeyPad decodes)
    [103]  Sensible Living Mini-Plant Moisture Sensor
    [104]  Wireless M-Bus, Mode C&T, 100kbps (-f 868950000 -s 1200000)
    [105]  Wireless M-Bus, Mode S, 32.768kbps (-f 868300000 -s 1000000)
    [106]* Wireless M-Bus, Mode R, 4.8kbps (-f 868330000)
    [107]* Wireless M-Bus, Mode F, 2.4kbps
    [108]  Hyundai WS SENZOR Remote Temperature Sensor
    [109]  WT0124 Pool Thermometer
    [110]  PMV-107J (Toyota) TPMS
    [111]  Emos TTX201 Temperature Sensor
    [112]  Ambient Weather TX-8300 Temperature/Humidity Sensor
    [113]  Ambient Weather WH31E Thermo-Hygrometer Sensor, EcoWitt WH40 rain gauge
    [114]  Maverick et73
    [115]  Honeywell ActivLink, Wireless Doorbell
    [116]  Honeywell ActivLink, Wireless Doorbell (FSK)
    [117]* ESA1000 / ESA2000 Energy Monitor
    [118]* Biltema rain gauge
    [119]  Bresser Weather Center 5-in-1
    [120]* Digitech XC-0324 temperature sensor
    [121]  Opus/Imagintronix XT300 Soil Moisture
    [122]* FS20
    [123]* Jansite TPMS Model TY02S
    [124]  LaCrosse/ELV/Conrad WS7000/WS2500 weather sensors
    [125]  TS-FT002 Wireless Ultrasonic Tank Liquid Level Meter With Temperature Sensor
    [126]  Companion WTR001 Temperature Sensor
    [127]  Ecowitt Wireless Outdoor Thermometer WH53/WH0280/WH0281A
    [128]  DirecTV RC66RX Remote Control
    [129]* Eurochron temperature and humidity sensor
    [130]  IKEA Sparsnäs Energy Meter Monitor
    [131]  Microchip HCS200 KeeLoq Hopping Encoder based remotes
    [132]  TFA Dostmann 30.3196 T/H outdoor sensor
    [133]  Rubicson 48659 Thermometer
    [134]  Holman Industries iWeather WS5029 weather station (newer PCM)
    [135]  Philips outdoor temperature sensor (type AJ7010)
    [136]  ESIC EMT7110 power meter
    [137]  Globaltronics QUIGG GT-TMBBQ-05
    [138]  Globaltronics GT-WT-03 Sensor
    [139]  Norgo NGE101
    [140]  Elantra2012 TPMS
    [141]  Auriol HG02832, HG05124A-DCF, Rubicson 48957 temperature/humidity sensor
    [142]  Fine Offset Electronics/ECOWITT WH51 Soil Moisture Sensor
    [143]  Holman Industries iWeather WS5029 weather station (older PWM)
    [144]  TBH weather sensor
    [145]  WS2032 weather station
    [146]  Auriol AFW2A1 temperature/humidity sensor
    [147]  TFA Drop Rain Gauge 30.3233.01
    [148]  DSC Security Contact (WS4945)
    [149]  ERT
    [150]* Klimalogg
    [151]  Visonic powercode
    [152]  Eurochron EFTH-800 temperature and humidity sensor
    [153]  Cotech 36-7959 wireless weather station with USB
    [154]  Standard Consumption Message Plus (SCMplus)
    [155]  Fine Offset Electronics WH1080/WH3080 Weather Station (FSK)
    [156]  Abarth 124 Spider TPMS
    [157]  Missil ML0757 weather station
    [158]  Sharp SPC775 weather station
    [159]  Insteon
    [160]  Interval Data Message (IDM)
    [161]  Interval Data Message (IDM) for Net Meters
    [162]* ThermoPro-TX2 temperature sensor
    [163]  Acurite 590TX Temperature with optional Humidity
    [164]  Security+ 2.0 (Keyfob) 
    [165]  Security+ 1.0 (Keyfob)
    [165]  TFA Dostmann 30.3221.02 T/H Outdoor Sensor
<<<<<<< HEAD
>>>>>>> upstream/master
=======
    [166]  LaCrosse Technology View LTV-WSDTH01 Breeze Pro Wind Sensor
>>>>>>> 3fc80d41

* Disabled by default, use -R n or -G


		= Input device selection =
	RTL-SDR device driver is available.
  [-d <RTL-SDR USB device index>] (default: 0)
  [-d :<RTL-SDR USB device serial (can be set with rtl_eeprom -s)>]
	To set gain for RTL-SDR use -g <gain> to set an overall gain in dB.
	SoapySDR device driver is available.
  [-d ""] Open default SoapySDR device
  [-d driver=rtlsdr] Open e.g. specific SoapySDR device
	To set gain for SoapySDR use -g ELEM=val,ELEM=val,... e.g. -g LNA=20,TIA=8,PGA=2 (for LimeSDR).
  [-d rtl_tcp[:[//]host[:port]] (default: localhost:1234)
	Specify host/port to connect to with e.g. -d rtl_tcp:127.0.0.1:1234


		= Gain option =
  [-g <gain>] (default: auto)
	For RTL-SDR: gain in dB ("0" is auto).
	For SoapySDR: gain in dB for automatic distribution ("" is auto), or string of gain elements.
	E.g. "LNA=20,TIA=8,PGA=2" for LimeSDR.


		= Flex decoder spec =
Use -X <spec> to add a flexible general purpose decoder.

<spec> is "key=value[,key=value...]"
Common keys are:
	name=<name> (or: n=<name>)
	modulation=<modulation> (or: m=<modulation>)
	short=<short> (or: s=<short>)
	long=<long> (or: l=<long>)
	sync=<sync> (or: y=<sync>)
	reset=<reset> (or: r=<reset>)
	gap=<gap> (or: g=<gap>)
	tolerance=<tolerance> (or: t=<tolerance>)
where:
<name> can be any descriptive name tag you need in the output
<modulation> is one of:
	OOK_MC_ZEROBIT :  Manchester Code with fixed leading zero bit
	OOK_PCM :         Pulse Code Modulation (RZ or NRZ)
	OOK_PPM :         Pulse Position Modulation
	OOK_PWM :         Pulse Width Modulation
	OOK_DMC :         Differential Manchester Code
	OOK_PIWM_RAW :    Raw Pulse Interval and Width Modulation
	OOK_PIWM_DC :     Differential Pulse Interval and Width Modulation
	OOK_MC_OSV1 :     Manchester Code for OSv1 devices
	FSK_PCM :         FSK Pulse Code Modulation
	FSK_PWM :         FSK Pulse Width Modulation
	FSK_MC_ZEROBIT :  Manchester Code with fixed leading zero bit
<short>, <long>, <sync> are nominal modulation timings in us,
<reset>, <gap>, <tolerance> are maximum modulation timings in us:
PCM     short: Nominal width of pulse [us]
         long: Nominal width of bit period [us]
PPM     short: Nominal width of '0' gap [us]
         long: Nominal width of '1' gap [us]
PWM     short: Nominal width of '1' pulse [us]
         long: Nominal width of '0' pulse [us]
         sync: Nominal width of sync pulse [us] (optional)
common    gap: Maximum gap size before new row of bits [us]
        reset: Maximum gap size before End Of Message [us]
    tolerance: Maximum pulse deviation [us] (optional).
Available options are:
	bits=<n> : only match if at least one row has <n> bits
	rows=<n> : only match if there are <n> rows
	repeats=<n> : only match if some row is repeated <n> times
		use opt>=n to match at least <n> and opt<=n to match at most <n>
	invert : invert all bits
	reflect : reflect each byte (MSB first to MSB last)
	match=<bits> : only match if the <bits> are found
	preamble=<bits> : match and align at the <bits> preamble
		<bits> is a row spec of {<bit count>}<bits as hex number>
	unique : suppress duplicate row output

	countonly : suppress detailed row output

E.g. -X "n=doorbell,m=OOK_PWM,s=400,l=800,r=7000,g=1000,match={24}0xa9878c,repeats>=3"



		= Output format option =
  [-F kv|json|csv|mqtt|influx|syslog|null] Produce decoded output in given format.
	Without this option the default is KV output. Use "-F null" to remove the default.
	Append output to file with :<filename> (e.g. -F csv:log.csv), defaults to stdout.
	Specify MQTT server with e.g. -F mqtt://localhost:1883
	Add MQTT options with e.g. -F "mqtt://host:1883,opt=arg"
	MQTT options are: user=foo, pass=bar, retain[=0|1], <format>[=topic]
	Supported MQTT formats: (default is all)
	  events: posts JSON event data
	  states: posts JSON state data
	  devices: posts device and sensor info in nested topics
	The topic string will expand keys like [/model]
	E.g. -F "mqtt://localhost:1883,user=USERNAME,pass=PASSWORD,retain=0,devices=rtl_433[/id]"
	With MQTT each rtl_433 instance needs a distinct driver selection. The MQTT Client-ID is computed from the driver string.
	If you use multiple RTL-SDR, perhaps set a serial and select by that (helps not to get the wrong antenna).
	Specify InfluxDB 2.0 server with e.g. -F "influx://localhost:9999/api/v2/write?org=<org>&bucket=<bucket>,token=<authtoken>"
	Specify InfluxDB 1.x server with e.g. -F "influx://localhost:8086/write?db=<db>&p=<password>&u=<user>"
	  Additional parameter -M time:unix:usec:utc for correct timestamps in InfluxDB recommended
	Specify host/port for syslog with e.g. -F syslog:127.0.0.1:1514


		= Meta information option =
  [-M time[:<options>]|protocol|level|stats|bits|oldmodel] Add various metadata to every output line.
	Use "time" to add current date and time meta data (preset for live inputs).
	Use "time:rel" to add sample position meta data (preset for read-file and stdin).
	Use "time:unix" to show the seconds since unix epoch as time meta data.
	Use "time:iso" to show the time with ISO-8601 format (YYYY-MM-DD"T"hh:mm:ss).
	Use "time:off" to remove time meta data.
	Use "time:usec" to add microseconds to date time meta data.
	Use "time:tz" to output time with timezone offset.
	Use "time:utc" to output time in UTC.
		(this may also be accomplished by invocation with TZ environment variable set).
		"usec" and "utc" can be combined with other options, eg. "time:unix:utc:usec".
	Use "protocol" / "noprotocol" to output the decoder protocol number meta data.
	Use "level" to add Modulation, Frequency, RSSI, SNR, and Noise meta data.
	Use "stats[:[<level>][:<interval>]]" to report statistics (default: 600 seconds).
	  level 0: no report, 1: report successful devices, 2: report active devices, 3: report all
	Use "bits" to add bit representation to code outputs (for debug).
	Note: You can use "oldmodel" to get the old model keys. This will be removed shortly.


		= Read file option =
  [-r <filename>] Read data from input file instead of a receiver
	Parameters are detected from the full path, file name, and extension.

	A center frequency is detected as (fractional) number suffixed with 'M',
	'Hz', 'kHz', 'MHz', or 'GHz'.

	A sample rate is detected as (fractional) number suffixed with 'k',
	'sps', 'ksps', 'Msps', or 'Gsps'.

	File content and format are detected as parameters, possible options are:
	'cu8', 'cs16', 'cf32' ('IQ' implied), and 'am.s16'.

	Parameters must be separated by non-alphanumeric chars and are case-insensitive.
	Overrides can be prefixed, separated by colon (':')

	E.g. default detection by extension: path/filename.am.s16
	forced overrides: am:s16:path/filename.ext

	Reading from pipes also support format options.
	E.g reading complex 32-bit float: CU32:-


		= Write file option =
  [-w <filename>] Save data stream to output file (a '-' dumps samples to stdout)
  [-W <filename>] Save data stream to output file, overwrite existing file
	Parameters are detected from the full path, file name, and extension.

	File content and format are detected as parameters, possible options are:
	'cu8', 'cs16', 'cf32' ('IQ' implied),
	'am.s16', 'am.f32', 'fm.s16', 'fm.f32',
	'i.f32', 'q.f32', 'logic.u8', 'ook', and 'vcd'.

	Parameters must be separated by non-alphanumeric chars and are case-insensitive.
	Overrides can be prefixed, separated by colon (':')

	E.g. default detection by extension: path/filename.am.s16
	forced overrides: am:s16:path/filename.ext

```


Some examples:

| Command | Description
|---------|------------
| `rtl_433` | Default receive mode, use the first device found, listen at 433.92 MHz at 250k sample rate.
| `rtl_433 -C si` | Default receive mode, also convert units to metric system.
| `rtl_433 -f 868M -s 1024k` | Listen at 868 MHz and 1024k sample rate.
| `rtl_433 -M hires -M level` | Report microsecond accurate timestamps and add reception levels (depending on gain).
| `rtl_433 -R 1 -R 8 -R 43` | Enable only specific decoders for desired devices.
| `rtl_433 -A` | Enable pulse analyzer. Summarizes the timings of pulses, gaps, and periods. Can be used with `-R 0` to disable decoders.
| `rtl_433 -S all -T 120` | Save all detected signals (`g###_###M_###k.cu8`). Run for 2 minutes.
| `rtl_433 -K FILE -r file_name` | Read a saved data file instead of receiving live data. Tag output with filenames.
| `rtl_433 -F json -M utc \| mosquitto_pub -t home/rtl_433 -l` | Will pipe the output to network as JSON formatted MQTT messages. A test MQTT client can be found in `examples/mqtt_rtl_433_test_client.py`.
| `rtl_433 -f 433.53M -f 434.02M -H 15` | Will poll two frequencies with 15 seconds hop interval.

## Google Group

Join the Google group, rtl_433, for more information about rtl_433:
https://groups.google.com/forum/#!forum/rtl_433


## Troubleshooting

If you see this error:

    Kernel driver is active, or device is claimed by second instance of librtlsdr.
    In the first case, please either detach or blacklist the kernel module
    (dvb_usb_rtl28xxu), or enable automatic detaching at compile time.

then

    sudo rmmod dvb_usb_rtl28xxu rtl2832


## Releases

Version numbering scheme used is year.month. We try to keep the API compatible between releases but focus is on maintainablity.<|MERGE_RESOLUTION|>--- conflicted
+++ resolved
@@ -237,14 +237,10 @@
     [161]  Interval Data Message (IDM) for Net Meters
     [162]* ThermoPro-TX2 temperature sensor
     [163]  Acurite 590TX Temperature with optional Humidity
-    [164]  Security+ 2.0 (Keyfob) 
-    [165]  Security+ 1.0 (Keyfob)
+    [164]  Security+ 2.0 (Keyfob)
     [165]  TFA Dostmann 30.3221.02 T/H Outdoor Sensor
-<<<<<<< HEAD
->>>>>>> upstream/master
-=======
     [166]  LaCrosse Technology View LTV-WSDTH01 Breeze Pro Wind Sensor
->>>>>>> 3fc80d41
+    [167]  Security+ 1.0 (Keyfob)
 
 * Disabled by default, use -R n or -G
 
