--- conflicted
+++ resolved
@@ -217,14 +217,11 @@
     [139]  Norgo NGE101
     [140]  Elantra2012 TPMS
     [141]  Auriol HG02832, HG05124A-DCF, Rubicson 48957 temperature/humidity sensor
-<<<<<<< HEAD
-    [142]  Auriol AFW2A1 temperature/humidity sensor
-=======
     [142]  Fine Offset Electronics/ECOWITT WH51 Soil Moisture Sensor
     [143]  Holman Industries iWeather WS5029 weather station (older PWM)
     [144]  TBH weather sensor
     [145]  WS2032 weather station
->>>>>>> 2f491f69
+    [146]  Auriol AFW2A1 temperature/humidity sensor
 
 * Disabled by default, use -R n or -G
 
