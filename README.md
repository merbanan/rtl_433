# rtl_433

rtl_433 (despite the name) is a generic data receiver, mainly for the 433.92 MHz, 868 MHz (SRD), 315 MHz, 345 MHz, and 915 MHz ISM bands.

The official source code is in the https://github.com/merbanan/rtl_433/ repository.
For more documentation and related projects see the https://triq.org/ site.

It works with [RTL-SDR](https://github.com/osmocom/rtl-sdr/) and/or [SoapySDR](https://github.com/pothosware/SoapySDR/).
Actively tested and supported are Realtek RTL2832 based DVB dongles (using RTL-SDR) and LimeSDR ([LimeSDR USB](https://www.crowdsupply.com/lime-micro/limesdr) and [LimeSDR mini](https://www.crowdsupply.com/lime-micro/limesdr-mini) engineering samples kindly provided by [MyriadRf](https://myriadrf.org/)), PlutoSDR, HackRF One (using SoapySDR drivers), as well as SoapyRemote.

![rtl_433 screenshot](./docs/screenshot.png)

## Building / Installation

rtl_433 is written in portable C (C99 standard) and known to compile on Linux (also embedded), MacOS, and Windows systems.
Older compilers and toolchains are supported as a key-goal.
Low resource consumption and very few dependencies allow rtl_433 to run on embedded hardware like (repurposed) routers.
Systems with 32-bit i686 and 64-bit x86-64 as well as (embedded) ARM, like the Raspberry Pi and PlutoSDR are well supported.

See [BUILDING.md](docs/BUILDING.md)

On Debian (sid) or Ubuntu (19.10+), `apt-get install rtl-433` for other distros check https://repology.org/project/rtl-433/versions

On FreeBSD, `pkg install rtl-433`.

On MacOS, `brew install rtl_433`.

Docker images with rtl_433 are available [on the github page of hertzg](https://github.com/hertzg/rtl_433_docker).

## How to add support for unsupported sensors

See [CONTRIBUTING.md](./docs/CONTRIBUTING.md).

## Running

    rtl_433 -h

```

  A "rtl_433.conf" file is searched in "./", XDG_CONFIG_HOME e.g. "$HOME/.config/rtl_433/",
  SYSCONFDIR e.g. "/usr/local/etc/rtl_433/", then command line args will be parsed in order.
		= General options =
  [-V] Output the version string and exit
  [-v] Increase verbosity (can be used multiple times).
       -v : verbose notice, -vv : verbose info, -vvv : debug, -vvvv : trace.
  [-c <path>] Read config options from a file
		= Tuner options =
  [-d <RTL-SDR USB device index> | :<RTL-SDR USB device serial> | <SoapySDR device query> | rtl_tcp | help]
  [-g <gain> | help] (default: auto)
  [-t <settings>] apply a list of keyword=value settings to the SDR device
       e.g. for SoapySDR -t "antenna=A,bandwidth=4.5M,rfnotch_ctrl=false"
       for RTL-SDR use "direct_samp[=1]", "offset_tune[=1]", "digital_agc[=1]", "biastee[=1]"
  [-f <frequency>] Receive frequency(s) (default: 433920000 Hz)
  [-H <seconds>] Hop interval for polling of multiple frequencies (default: 600 seconds)
  [-p <ppm_error>] Correct rtl-sdr tuner frequency offset error (default: 0)
  [-s <sample rate>] Set sample rate (default: 250000 Hz)
  [-D restart | pause | quit | manual] Input device run mode options.
		= Demodulator options =
  [-R <device> | help] Enable only the specified device decoding protocol (can be used multiple times)
       Specify a negative number to disable a device decoding protocol (can be used multiple times)
  [-X <spec> | help] Add a general purpose decoder (prepend -R 0 to disable all decoders)
  [-Y auto | classic | minmax] FSK pulse detector mode.
  [-Y level=<dB level>] Manual detection level used to determine pulses (-1.0 to -30.0) (0=auto).
  [-Y minlevel=<dB level>] Manual minimum detection level used to determine pulses (-1.0 to -99.0).
  [-Y minsnr=<dB level>] Minimum SNR to determine pulses (1.0 to 99.0).
  [-Y autolevel] Set minlevel automatically based on average estimated noise.
  [-Y squelch] Skip frames below estimated noise level to reduce cpu load.
  [-Y ampest | magest] Choose amplitude or magnitude level estimator.
		= Analyze/Debug options =
  [-A] Pulse Analyzer. Enable pulse analysis and decode attempt.
       Disable all decoders with -R 0 if you want analyzer output only.
  [-y <code>] Verify decoding of demodulated test data (e.g. "{25}fb2dd58") with enabled devices
		= File I/O options =
  [-S none | all | unknown | known] Signal auto save. Creates one file per signal.
       Note: Saves raw I/Q samples (uint8 pcm, 2 channel). Preferred mode for generating test files.
  [-r <filename> | help] Read data from input file instead of a receiver
  [-w <filename> | help] Save data stream to output file (a '-' dumps samples to stdout)
  [-W <filename> | help] Save data stream to output file, overwrite existing file
		= Data output options =
  [-F log | kv | json | csv | mqtt | influx | syslog | trigger | null | help] Produce decoded output in given format.
       Append output to file with :<filename> (e.g. -F csv:log.csv), defaults to stdout.
       Specify host/port for syslog with e.g. -F syslog:127.0.0.1:1514
  [-M time[:<options>] | protocol | level | noise[:<secs>] | stats | bits | help] Add various meta data to each output.
  [-K FILE | PATH | <tag> | <key>=<tag>] Add an expanded token or fixed tag to every output line.
  [-C native | si | customary] Convert units in decoded output.
  [-n <value>] Specify number of samples to take (each sample is an I/Q pair)
  [-T <seconds>] Specify number of seconds to run, also 12:34 or 1h23m45s
  [-E hop | quit] Hop/Quit after outputting successful event(s)
  [-h] Output this usage help and exit
       Use -d, -g, -R, -X, -F, -M, -r, -w, or -W without argument for more help



		= Supported device protocols =
    [01]  Silvercrest Remote Control
    [02]  Rubicson, TFA 30.3197 or InFactory PT-310 Temperature Sensor
    [03]  Prologue, FreeTec NC-7104, NC-7159-675 temperature sensor
    [04]  Waveman Switch Transmitter
    [06]* ELV EM 1000
    [07]* ELV WS 2000
    [08]  LaCrosse TX Temperature / Humidity Sensor
    [10]  Acurite 896 Rain Gauge
    [11]  Acurite 609TXC Temperature and Humidity Sensor
    [12]  Oregon Scientific Weather Sensor
    [13]* Mebus 433
    [14]* Intertechno 433
    [15]  KlikAanKlikUit Wireless Switch
    [16]  AlectoV1 Weather Sensor (Alecto WS3500 WS4500 Ventus W155/W044 Oregon)
    [17]  Cardin S466-TX2
    [18]  Fine Offset Electronics, WH2, WH5, Telldus Temperature/Humidity/Rain Sensor
    [19]  Nexus, FreeTec NC-7345, NX-3980, Solight TE82S, TFA 30.3209 temperature/humidity sensor
    [20]  Ambient Weather F007TH, TFA 30.3208.02, SwitchDocLabs F016TH temperature sensor
    [21]  Calibeur RF-104 Sensor
    [22]  X10 RF
    [23]  DSC Security Contact
    [24]* Brennenstuhl RCS 2044
    [25]  Globaltronics GT-WT-02 Sensor
    [26]  Danfoss CFR Thermostat
    [29]  Chuango Security Technology
    [30]  Generic Remote SC226x EV1527
    [31]  TFA-Twin-Plus-30.3049, Conrad KW9010, Ea2 BL999
    [32]  Fine Offset Electronics WH1080/WH3080 Weather Station
    [33]  WT450, WT260H, WT405H
    [34]  LaCrosse WS-2310 / WS-3600 Weather Station
    [35]  Esperanza EWS
    [36]  Efergy e2 classic
    [37]* Inovalley kw9015b, TFA Dostmann 30.3161 (Rain and temperature sensor)
    [38]  Generic temperature sensor 1
    [39]  WG-PB12V1 Temperature Sensor
    [40]  Acurite 592TXR temp/humidity, 592TX temp, 5n1, 3n1, Atlas weather station, 515 fridge/freezer, 6045 lightning, 899 rain, 1190/1192 leak
    [41]  Acurite 986 Refrigerator / Freezer Thermometer
    [42]  HIDEKI TS04 Temperature, Humidity, Wind and Rain Sensor
    [43]  Watchman Sonic / Apollo Ultrasonic / Beckett Rocket oil tank monitor
    [44]  CurrentCost Current Sensor
    [45]  emonTx OpenEnergyMonitor
    [46]  HT680 Remote control
    [47]  Conrad S3318P, FreeTec NC-5849-913 temperature humidity sensor, ORIA WA50 ST389 temperature sensor
    [48]* Akhan 100F14 remote keyless entry
    [49]  Quhwa
    [50]  OSv1 Temperature Sensor
    [51]  Proove / Nexa / KlikAanKlikUit Wireless Switch
    [52]  Bresser Thermo-/Hygro-Sensor 3CH
    [53]  Springfield Temperature and Soil Moisture
    [54]  Oregon Scientific SL109H Remote Thermal Hygro Sensor
    [55]  Acurite 606TX Temperature Sensor
    [56]  TFA pool temperature sensor
    [57]  Kedsum Temperature & Humidity Sensor, Pearl NC-7415
    [58]  Blyss DC5-UK-WH
    [59]  Steelmate TPMS
    [60]  Schrader TPMS
    [61]* LightwaveRF
    [62]* Elro DB286A Doorbell
    [63]  Efergy Optical
    [64]* Honda Car Key
    [67]  Radiohead ASK
    [68]  Kerui PIR / Contact Sensor
    [69]  Fine Offset WH1050 Weather Station
    [70]  Honeywell Door/Window Sensor, 2Gig DW10/DW11, RE208 repeater
    [71]  Maverick ET-732/733 BBQ Sensor
    [72]* RF-tech
    [73]  LaCrosse TX141-Bv2, TX141TH-Bv2, TX141-Bv3, TX141W, TX145wsdth, (TFA, ORIA) sensor
    [74]  Acurite 00275rm,00276rm Temp/Humidity with optional probe
    [75]  LaCrosse TX35DTH-IT, TFA Dostmann 30.3155 Temperature/Humidity sensor
    [76]  LaCrosse TX29IT, TFA Dostmann 30.3159.IT Temperature sensor
    [77]  Vaillant calorMatic VRT340f Central Heating Control
    [78]  Fine Offset Electronics, WH25, WH32, WH32B, WN32B, WH24, WH65B, HP1000, Misol WS2320 Temperature/Humidity/Pressure Sensor
    [79]  Fine Offset Electronics, WH0530 Temperature/Rain Sensor
    [80]  IBIS beacon
    [81]  Oil Ultrasonic STANDARD FSK
    [82]  Citroen TPMS
    [83]  Oil Ultrasonic STANDARD ASK
    [84]  Thermopro TP11 Thermometer
    [85]  Solight TE44/TE66, EMOS E0107T, NX-6876-917
    [86]* Wireless Smoke and Heat Detector GS 558
    [87]  Generic wireless motion sensor
    [88]  Toyota TPMS
    [89]  Ford TPMS
    [90]  Renault TPMS
    [91]  inFactory, nor-tec, FreeTec NC-3982-913 temperature humidity sensor
    [92]  FT-004-B Temperature Sensor
    [93]  Ford Car Key
    [94]  Philips outdoor temperature sensor (type AJ3650)
    [95]  Schrader TPMS EG53MA4, PA66GF35
    [96]  Nexa
    [97]  ThermoPro TP08/TP12/TP20 thermometer
    [98]  GE Color Effects
    [99]  X10 Security
    [100]  Interlogix GE UTC Security Devices
    [101]* Dish remote 6.3
    [102]  SimpliSafe Home Security System (May require disabling automatic gain for KeyPad decodes)
    [103]  Sensible Living Mini-Plant Moisture Sensor
    [104]  Wireless M-Bus, Mode C&T, 100kbps (-f 868.95M -s 1200k)
    [105]  Wireless M-Bus, Mode S, 32.768kbps (-f 868.3M -s 1000k)
    [106]* Wireless M-Bus, Mode R, 4.8kbps (-f 868.33M)
    [107]* Wireless M-Bus, Mode F, 2.4kbps
    [108]  Hyundai WS SENZOR Remote Temperature Sensor
    [109]  WT0124 Pool Thermometer
    [110]  PMV-107J (Toyota) TPMS
    [111]  Emos TTX201 Temperature Sensor
    [112]  Ambient Weather TX-8300 Temperature/Humidity Sensor
    [113]  Ambient Weather WH31E Thermo-Hygrometer Sensor, EcoWitt WH40 rain gauge, WS68 weather station
    [114]  Maverick ET73
    [115]  Honeywell ActivLink, Wireless Doorbell
    [116]  Honeywell ActivLink, Wireless Doorbell (FSK)
    [117]* ESA1000 / ESA2000 Energy Monitor
    [118]* Biltema rain gauge
    [119]  Bresser Weather Center 5-in-1
    [120]  Digitech XC-0324 / AmbientWeather FT005TH temp/hum sensor
    [121]  Opus/Imagintronix XT300 Soil Moisture
    [122]  FS20 / FHT
    [123]* Jansite TPMS Model TY02S
    [124]  LaCrosse/ELV/Conrad WS7000/WS2500 weather sensors
    [125]  TS-FT002 Wireless Ultrasonic Tank Liquid Level Meter With Temperature Sensor
    [126]  Companion WTR001 Temperature Sensor
    [127]  Ecowitt Wireless Outdoor Thermometer WH53/WH0280/WH0281A
    [128]  DirecTV RC66RX Remote Control
    [129]* Eurochron temperature and humidity sensor
    [130]  IKEA Sparsnas Energy Meter Monitor
    [131]  Microchip HCS200/HCS300 KeeLoq Hopping Encoder based remotes
    [132]  TFA Dostmann 30.3196 T/H outdoor sensor
    [133]  Rubicson 48659 Thermometer
    [134]  AOK Weather Station rebrand Holman Industries iWeather WS5029, Conrad AOK-5056, Optex 990018
    [135]  Philips outdoor temperature sensor (type AJ7010)
    [136]  ESIC EMT7110 power meter
    [137]  Globaltronics QUIGG GT-TMBBQ-05
    [138]  Globaltronics GT-WT-03 Sensor
    [139]  Norgo NGE101
    [140]  Elantra2012 TPMS
    [141]  Auriol HG02832, HG05124A-DCF, Rubicson 48957 temperature/humidity sensor
    [142]  Fine Offset Electronics/ECOWITT WH51, SwitchDoc Labs SM23 Soil Moisture Sensor
    [143]  Holman Industries iWeather WS5029 weather station (older PWM)
    [144]  TBH weather sensor
    [145]  WS2032 weather station
    [146]  Auriol AFW2A1 temperature/humidity sensor
    [147]  TFA Drop Rain Gauge 30.3233.01
    [148]  DSC Security Contact (WS4945)
    [149]  ERT Standard Consumption Message (SCM)
    [150]* Klimalogg
    [151]  Visonic powercode
    [152]  Eurochron EFTH-800 temperature and humidity sensor
    [153]  Cotech 36-7959, SwitchDocLabs FT020T wireless weather station with USB
    [154]  Standard Consumption Message Plus (SCMplus)
    [155]  Fine Offset Electronics WH1080/WH3080 Weather Station (FSK)
    [156]  Abarth 124 Spider TPMS
    [157]  Missil ML0757 weather station
    [158]  Sharp SPC775 weather station
    [159]  Insteon
    [160]  ERT Interval Data Message (IDM)
    [161]  ERT Interval Data Message (IDM) for Net Meters
    [162]* ThermoPro-TX2 temperature sensor
    [163]  Acurite 590TX Temperature with optional Humidity
    [164]  Security+ 2.0 (Keyfob)
    [165]  TFA Dostmann 30.3221.02 T/H Outdoor Sensor
    [166]  LaCrosse Technology View LTV-WSDTH01 Breeze Pro Wind Sensor
    [167]  Somfy RTS
    [168]  Schrader TPMS SMD3MA4 (Subaru) 3039 (Infiniti, Nissan, Renault)
    [169]* Nice Flor-s remote control for gates
    [170]  LaCrosse Technology View LTV-WR1 Multi Sensor
    [171]  LaCrosse Technology View LTV-TH Thermo/Hygro Sensor
    [172]  Bresser Weather Center 6-in-1, 7-in-1 indoor, soil, new 5-in-1, 3-in-1 wind gauge, Froggit WH6000, Ventus C8488A
    [173]  Bresser Weather Center 7-in-1, Air Quality PM2.5/PM10 7009970, CO2 7009977, HCHO/VOC 7009978 sensors
    [174]  EcoDHOME Smart Socket and MCEE Solar monitor
    [175]  LaCrosse Technology View LTV-R1, LTV-R3 Rainfall Gauge, LTV-W1/W2 Wind Sensor
    [176]  BlueLine Innovations Power Cost Monitor
    [177]  Burnhard BBQ thermometer
    [178]  Security+ (Keyfob)
    [179]  Cavius smoke, heat and water detector
    [180]  Jansite TPMS Model Solar
    [181]  Amazon Basics Meat Thermometer
    [182]  TFA Marbella Pool Thermometer
    [183]  Auriol AHFL temperature/humidity sensor
    [184]  Auriol AFT 77 B2 temperature sensor
    [185]  Honeywell CM921 Wireless Programmable Room Thermostat
    [186]  Hyundai TPMS (VDO)
    [187]  RojaFlex shutter and remote devices
    [188]  Marlec Solar iBoost+ sensors
    [189]  Somfy io-homecontrol
    [190]  Ambient Weather WH31L (FineOffset WH57) Lightning-Strike sensor
    [191]  Markisol, E-Motion, BOFU, Rollerhouse, BF-30x, BF-415 curtain remote
    [192]  Govee Water Leak Detector H5054, Door Contact Sensor B5023
    [193]  Clipsal CMR113 Cent-a-meter power meter
    [194]  Inkbird ITH-20R temperature humidity sensor
    [195]  RainPoint soil temperature and moisture sensor
    [196]  Atech-WS308 temperature sensor
    [197]  Acurite Grill/Meat Thermometer 01185M
    [198]* EnOcean ERP1
    [199]  Linear Megacode Garage/Gate Remotes
    [200]* Auriol 4-LD5661/4-LD5972/4-LD6313 temperature/rain sensors
    [201]  Unbranded SolarTPMS for trucks
    [202]  Funkbus / Instafunk (Berker, Gira, Jung)
    [203]  Porsche Boxster/Cayman TPMS
    [204]  Jasco/GE Choice Alert Security Devices
    [205]  Telldus weather station FT0385R sensors
    [206]  LaCrosse TX34-IT rain gauge
    [207]  SmartFire Proflame 2 remote control
    [208]  AVE TPMS
    [209]  SimpliSafe Gen 3 Home Security System
    [210]  Yale HSA (Home Security Alarm), YES-Alarmkit
    [211]  Regency Ceiling Fan Remote (-f 303.75M to 303.96M)
    [212]  Renault 0435R TPMS
    [213]  Fine Offset Electronics WS80 weather station
    [214]  EMOS E6016 weatherstation with DCF77
    [215]  Emax W6, rebrand Altronics x7063/4, Optex 990040/50/51, Orium 13093/13123, Infactory FWS-1200, Newentor Q9, Otio 810025, Protmex PT3390A, Jula Marquant 014331/32, TechniSat IMETEO X6 76-4924-00, Weather Station or temperature/humidity sensor
    [216]* ANT and ANT+ devices
    [217]  EMOS E6016 rain gauge
    [218]  Microchip HCS200/HCS300 KeeLoq Hopping Encoder based remotes (FSK)
    [219]  Fine Offset Electronics WH45 air quality sensor
    [220]  Maverick XR-30 BBQ Sensor
    [221]  Fine Offset Electronics WN34S/L/D and Froggit DP150/D35 temperature sensor
    [222]  Rubicson Pool Thermometer 48942
    [223]  Badger ORION water meter, 100kbps (-f 916.45M -s 1200k)
    [224]  GEO minim+ energy monitor
    [225]  TyreGuard 400 TPMS
    [226]  Kia TPMS (-s 1000k)
    [227]  SRSmith Pool Light Remote Control SRS-2C-TX (-f 915M)
    [228]  Neptune R900 flow meters
    [229]  WEC-2103 temperature/humidity sensor
    [230]  Vauno EN8822C
    [231]  Govee Water Leak Detector H5054
    [232]  TFA Dostmann 14.1504.V2 Radio-controlled grill and meat thermometer
    [233]* CED7000 Shot Timer
    [234]  Watchman Sonic Advanced / Plus, Tekelek
    [235]  Oil Ultrasonic SMART FSK
    [236]  Gasmate BA1008 meat thermometer
    [237]  Flowis flow meters
    [238]  Wireless M-Bus, Mode T, 32.768kbps (-f 868.3M -s 1000k)
    [239]  Revolt NC-5642 Energy Meter
    [240]  LaCrosse TX31U-IT, The Weather Channel WS-1910TWC-IT
    [241]  EezTire E618, Carchet TPMS, TST-507 TPMS
    [242]* Baldr / RainPoint rain gauge.
    [243]  Celsia CZC1 Thermostat
    [244]  Fine Offset Electronics WS90 weather station
    [245]* ThermoPro TX-2C Thermometer and Humidity sensor
    [246]  TFA 30.3151 Weather Station
    [247]  Bresser water leakage
    [248]* Nissan TPMS
    [249]  Bresser lightning
    [250]  Schou 72543 Day Rain Gauge, Motonet MTX Rain, MarQuant Rain Gauge, TFA Dostmann 30.3252.01/47.3006.01 Rain Gauge and Thermometer, ADE WS1907
    [251]  Fine Offset / Ecowitt WH55 water leak sensor
    [252]  BMW Gen4-Gen5 TPMS and Audi TPMS Pressure Alert, multi-brand HUF/Beru, Continental, Schrader/Sensata, Audi
    [253]  Watts WFHT-RF Thermostat
    [254]  Thermor DG950 weather station
    [255]  Mueller Hot Rod water meter
    [256]  ThermoPro TP28b Super Long Range Wireless Meat Thermometer for Smoker BBQ Grill
    [257]  BMW Gen3 TPMS
    [258]  Chamberlain CWPIRC PIR Sensor
    [259]  ThermoPro TP829b Meat Thermometer 4 coated probes
    [260]* Arad/Master Meter Dialog3G water utility meter
    [261]  Geevon TX16-3 outdoor sensor
    [262]  Fine Offset Electronics WH46 air quality sensor
    [263]  Vevor Wireless Weather Station 7-in-1
    [264]  Arexx Multilogger IP-HA90, IP-TH78EXT, TSN-70E
<<<<<<< HEAD
    [265]  Risco 2 Way Agility protocol, Risco PIR/PET Sensor RWX95PA
=======
    [265]  Rosstech Digital Control Unit DCU-706/Sundance/Jacuzzi
>>>>>>> 322e04ff

* Disabled by default, use -R n or a conf file to enable


		= Input device selection =
	RTL-SDR device driver is available.
  [-d <RTL-SDR USB device index>] (default: 0)
  [-d :<RTL-SDR USB device serial (can be set with rtl_eeprom -s)>]
	To set gain for RTL-SDR use -g <gain> to set an overall gain in dB.
	SoapySDR device driver is available.
  [-d ""] Open default SoapySDR device
  [-d driver=rtlsdr] Open e.g. specific SoapySDR device
	To set gain for SoapySDR use -g ELEM=val,ELEM=val,... e.g. -g LNA=20,TIA=8,PGA=2 (for LimeSDR).
  [-d rtl_tcp[:[//]host[:port]] (default: localhost:1234)
	Specify host/port to connect to with e.g. -d rtl_tcp:127.0.0.1:1234


		= Gain option =
  [-g <gain>] (default: auto)
	For RTL-SDR: gain in dB ("0" is auto).
	For SoapySDR: gain in dB for automatic distribution ("" is auto), or string of gain elements.
	E.g. "LNA=20,TIA=8,PGA=2" for LimeSDR.


		= Flex decoder spec =
Use -X <spec> to add a flexible general purpose decoder.

<spec> is "key=value[,key=value...]"
Common keys are:
	name=<name> (or: n=<name>)
	modulation=<modulation> (or: m=<modulation>)
	short=<short> (or: s=<short>)
	long=<long> (or: l=<long>)
	sync=<sync> (or: y=<sync>)
	reset=<reset> (or: r=<reset>)
	gap=<gap> (or: g=<gap>)
	tolerance=<tolerance> (or: t=<tolerance>)
	priority=<n> : run decoder only as fallback
where:
<name> can be any descriptive name tag you need in the output
<modulation> is one of:
	OOK_MC_ZEROBIT :  Manchester Code with fixed leading zero bit
	OOK_PCM :         Non Return to Zero coding (Pulse Code)
	OOK_RZ :          Return to Zero coding (Pulse Code)
	OOK_PPM :         Pulse Position Modulation
	OOK_PWM :         Pulse Width Modulation
	OOK_DMC :         Differential Manchester Code
	OOK_PIWM_RAW :    Raw Pulse Interval and Width Modulation
	OOK_PIWM_DC :     Differential Pulse Interval and Width Modulation
	OOK_MC_OSV1 :     Manchester Code for OSv1 devices
	FSK_PCM :         FSK Pulse Code Modulation
	FSK_PWM :         FSK Pulse Width Modulation
	FSK_MC_ZEROBIT :  Manchester Code with fixed leading zero bit
<short>, <long>, <sync> are nominal modulation timings in us,
<reset>, <gap>, <tolerance> are maximum modulation timings in us:
PCM/RZ  short: Nominal width of pulse [us]
         long: Nominal width of bit period [us]
PPM     short: Nominal width of '0' gap [us]
         long: Nominal width of '1' gap [us]
PWM     short: Nominal width of '1' pulse [us]
         long: Nominal width of '0' pulse [us]
         sync: Nominal width of sync pulse [us] (optional)
common    gap: Maximum gap size before new row of bits [us]
        reset: Maximum gap size before End Of Message [us]
    tolerance: Maximum pulse deviation [us] (optional).
Available options are:
	bits=<n> : only match if at least one row has <n> bits
	rows=<n> : only match if there are <n> rows
	repeats=<n> : only match if some row is repeated <n> times
		use opt>=n to match at least <n> and opt<=n to match at most <n>
	invert : invert all bits
	reflect : reflect each byte (MSB first to MSB last)
	decode_uart : UART 8n1 (10-to-8) decode
	decode_dm : Differential Manchester decode
	match=<bits> : only match if the <bits> are found
	preamble=<bits> : match and align at the <bits> preamble
		<bits> is a row spec of {<bit count>}<bits as hex number>
	unique : suppress duplicate row output

	countonly : suppress detailed row output

E.g. -X "n=doorbell,m=OOK_PWM,s=400,l=800,r=7000,g=1000,match={24}0xa9878c,repeats>=3"



		= Output format option =
  [-F log|kv|json|csv|mqtt|influx|syslog|trigger|null] Produce decoded output in given format.
	Without this option the default is LOG and KV output. Use "-F null" to remove the default.
	Append output to file with :<filename> (e.g. -F csv:log.csv), defaults to stdout.
	Specify MQTT server with e.g. -F mqtt://localhost:1883
	Add MQTT options with e.g. -F "mqtt://host:1883,opt=arg"
	MQTT options are: user=foo, pass=bar, retain[=0|1], <format>[=topic]
	Default user and password are read from MQTT_USERNAME and MQTT_PASSWORD env vars.
	A base topic can be set with base=<topic>, default is "rtl_433/HOSTNAME".
	Supported MQTT formats: (default is all)
	  events: posts JSON event data
	  states: posts JSON state data
	  devices: posts device and sensor info in nested topics
	Any topic string overrides the base topic and will expand keys like [/model]
	E.g. -F "mqtt://localhost:1883,user=USERNAME,pass=PASSWORD,retain=0,devices=rtl_433[/id]"
	With MQTT each rtl_433 instance needs a distinct driver selection. The MQTT Client-ID is computed from the driver string.
	If you use multiple RTL-SDR, perhaps set a serial and select by that (helps not to get the wrong antenna).
	Specify InfluxDB 2.0 server with e.g. -F "influx://localhost:9999/api/v2/write?org=<org>&bucket=<bucket>,token=<authtoken>"
	Specify InfluxDB 1.x server with e.g. -F "influx://localhost:8086/write?db=<db>&p=<password>&u=<user>"
	  Additional parameter -M time:unix:usec:utc for correct timestamps in InfluxDB recommended
	Specify host/port for syslog with e.g. -F syslog:127.0.0.1:1514


		= Meta information option =
  [-M time[:<options>]|protocol|level|noise[:<secs>]|stats|bits] Add various metadata to every output line.
	Use "time" to add current date and time meta data (preset for live inputs).
	Use "time:rel" to add sample position meta data (preset for read-file and stdin).
	Use "time:unix" to show the seconds since unix epoch as time meta data. This is always UTC.
	Use "time:iso" to show the time with ISO-8601 format (YYYY-MM-DD"T"hh:mm:ss).
	Use "time:off" to remove time meta data.
	Use "time:usec" to add microseconds to date time meta data.
	Use "time:tz" to output time with timezone offset.
	Use "time:utc" to output time in UTC.
		(this may also be accomplished by invocation with TZ environment variable set).
		"usec" and "utc" can be combined with other options, eg. "time:iso:utc" or "time:unix:usec".
	Use "replay[:N]" to replay file inputs at (N-times) realtime.
	Use "protocol" / "noprotocol" to output the decoder protocol number meta data.
	Use "level" to add Modulation, Frequency, RSSI, SNR, and Noise meta data.
	Use "noise[:<secs>]" to report estimated noise level at intervals (default: 10 seconds).
	Use "stats[:[<level>][:<interval>]]" to report statistics (default: 600 seconds).
	  level 0: no report, 1: report successful devices, 2: report active devices, 3: report all
	Use "bits" to add bit representation to code outputs (for debug).


		= Read file option =
  [-r <filename>] Read data from input file instead of a receiver
	Parameters are detected from the full path, file name, and extension.

	A center frequency is detected as (fractional) number suffixed with 'M',
	'Hz', 'kHz', 'MHz', or 'GHz'.

	A sample rate is detected as (fractional) number suffixed with 'k',
	'sps', 'ksps', 'Msps', or 'Gsps'.

	File content and format are detected as parameters, possible options are:
	'cu8', 'cs16', 'cf32' ('IQ' implied), and 'am.s16'.

	Parameters must be separated by non-alphanumeric chars and are case-insensitive.
	Overrides can be prefixed, separated by colon (':')

	E.g. default detection by extension: path/filename.am.s16
	forced overrides: am:s16:path/filename.ext

	Reading from pipes also support format options.
	E.g reading complex 32-bit float: CU32:-


		= Write file option =
  [-w <filename>] Save data stream to output file (a '-' dumps samples to stdout)
  [-W <filename>] Save data stream to output file, overwrite existing file
	Parameters are detected from the full path, file name, and extension.

	File content and format are detected as parameters, possible options are:
	'cu8', 'cs8', 'cs16', 'cf32' ('IQ' implied),
	'am.s16', 'am.f32', 'fm.s16', 'fm.f32',
	'i.f32', 'q.f32', 'logic.u8', 'ook', and 'vcd'.

	Parameters must be separated by non-alphanumeric chars and are case-insensitive.
	Overrides can be prefixed, separated by colon (':')

	E.g. default detection by extension: path/filename.am.s16
	forced overrides: am:s16:path/filename.ext

```


Some examples:

| Command | Description
|---------|------------
| `rtl_433` | Default receive mode, use the first device found, listen at 433.92 MHz at 250k sample rate.
| `rtl_433 -C si` | Default receive mode, also convert units to metric system.
| `rtl_433 -f 868M -s 1024k` | Listen at 868 MHz and 1024k sample rate.
| `rtl_433 -M hires -M level` | Report microsecond accurate timestamps and add reception levels (depending on gain).
| `rtl_433 -R 1 -R 8 -R 43` | Enable only specific decoders for desired devices.
| `rtl_433 -A` | Enable pulse analyzer. Summarizes the timings of pulses, gaps, and periods. Can be used with `-R 0` to disable decoders.
| `rtl_433 -S all -T 120` | Save all detected signals (`g###_###M_###k.cu8`). Run for 2 minutes.
| `rtl_433 -K FILE -r file_name` | Read a saved data file instead of receiving live data. Tag output with filenames.
| `rtl_433 -F json -M utc \| mosquitto_pub -t home/rtl_433 -l` | Will pipe the output to network as JSON formatted MQTT messages. A test MQTT client can be found in `examples/mqtt_rtl_433_test_client.py`.
| `rtl_433 -f 433.53M -f 434.02M -H 15` | Will poll two frequencies with 15 seconds hop interval.

## Security

Please note: We aim to make `rtl_433` safe to use, but it should not be assumed secure.
There is no reason to e.g. run with `sudo`, we do read and write files without any checks.

The output is literally pulled from thin air, it's not to be trusted.
If you feed downstream systems with data make sure edge cases are checked and handled.
Network inputs and outputs are for use in a trusted local network, will contain unfiltered data, and might overload the recipient
(know that e.g. the MQTT output can be controlled by anyone with a radio sender).

## Google Group

Join the Google group, rtl_433, for more information about rtl_433:
https://groups.google.com/forum/#!forum/rtl_433


## Troubleshooting

If you see this error:

    Kernel driver is active, or device is claimed by second instance of librtlsdr.
    In the first case, please either detach or blacklist the kernel module
    (dvb_usb_rtl28xxu), or enable automatic detaching at compile time.

then

    sudo rmmod rtl2832_sdr dvb_usb_rtl28xxu rtl2832

or add

    blacklist dvb_usb_rtl28xxu

to /etc/modprobe.d/blacklist.conf

## Releases

Version numbering scheme used is year.month. We try to keep the API compatible between releases but focus is on maintainablity.<|MERGE_RESOLUTION|>--- conflicted
+++ resolved
@@ -350,11 +350,8 @@
     [262]  Fine Offset Electronics WH46 air quality sensor
     [263]  Vevor Wireless Weather Station 7-in-1
     [264]  Arexx Multilogger IP-HA90, IP-TH78EXT, TSN-70E
-<<<<<<< HEAD
-    [265]  Risco 2 Way Agility protocol, Risco PIR/PET Sensor RWX95PA
-=======
     [265]  Rosstech Digital Control Unit DCU-706/Sundance/Jacuzzi
->>>>>>> 322e04ff
+    [266]  Risco 2 Way Agility protocol, Risco PIR/PET Sensor RWX95PA
 
 * Disabled by default, use -R n or a conf file to enable
 
