/** @file
    Declaration of all available decoders.
*/

#ifndef INCLUDE_RTL_433_DEVICES_H_
#define INCLUDE_RTL_433_DEVICES_H_

#include "r_device.h"

#define DEVICES \
    DECL(silvercrest) \
    DECL(rubicson) \
    DECL(prologue) \
    DECL(waveman) \
    DECL(new_template) \
    DECL(elv_em1000) \
    DECL(elv_ws2000) \
    DECL(lacrossetx) \
    DECL(new_template) \
    DECL(acurite_rain_896) \
    DECL(acurite_th) \
    DECL(oregon_scientific) \
    DECL(mebus433) \
    DECL(intertechno) \
    DECL(newkaku) \
    DECL(alectov1) \
    DECL(cardin) \
    DECL(fineoffset_WH2) \
    DECL(nexus) \
    DECL(ambient_weather) \
    DECL(calibeur_RF104) \
    DECL(X10_RF) \
    DECL(dsc_security) \
    DECL(brennenstuhl_rcs_2044) \
    DECL(gt_wt_02) \
    DECL(danfoss_CFR) \
    DECL(new_template) \
    DECL(new_template) \
    DECL(chuango) \
    DECL(generic_remote) \
    DECL(tfa_twin_plus_303049) \
    DECL(fineoffset_wh1080) \
    DECL(wt450) \
    DECL(lacrossews) \
    DECL(esperanza_ews) \
    DECL(efergy_e2_classic) \
    DECL(kw9015b) \
    DECL(generic_temperature_sensor) \
    DECL(wg_pb12v1) \
    DECL(acurite_txr) \
    DECL(acurite_986) \
    DECL(hideki_ts04) \
    DECL(oil_watchman) \
    DECL(current_cost) \
    DECL(emontx) \
    DECL(ht680) \
    DECL(s3318p) \
    DECL(akhan_100F14) \
    DECL(quhwa) \
    DECL(oregon_scientific_v1) \
    DECL(proove) \
    DECL(bresser_3ch) \
    DECL(springfield) \
    DECL(oregon_scientific_sl109h) \
    DECL(acurite_606) \
    DECL(tfa_pool_thermometer) \
    DECL(kedsum) \
    DECL(blyss) \
    DECL(steelmate) \
    DECL(schraeder) \
    DECL(lightwave_rf) \
    DECL(elro_db286a) \
    DECL(efergy_optical) \
    DECL(hondaremote) \
    DECL(new_template) \
    DECL(new_template) \
    DECL(radiohead_ask) \
    DECL(kerui) \
    DECL(fineoffset_wh1050) \
    DECL(honeywell) \
    DECL(maverick_et73x) \
    DECL(rftech) \
    DECL(lacrosse_tx141x) \
    DECL(acurite_00275rm) \
    DECL(lacrosse_tx35) \
    DECL(lacrosse_tx29) \
    DECL(vaillant_vrt340f) \
    DECL(fineoffset_WH25) \
    DECL(fineoffset_WH0530) \
    DECL(ibis_beacon) \
    DECL(oil_standard) \
    DECL(tpms_citroen) \
    DECL(oil_standard_ask) \
    DECL(thermopro_tp11) \
    DECL(solight_te44) \
    DECL(smoke_gs558) \
    DECL(generic_motion) \
    DECL(tpms_toyota) \
    DECL(tpms_ford) \
    DECL(tpms_renault) \
    DECL(infactory) \
    DECL(ft004b) \
    DECL(fordremote) \
    DECL(philips_aj3650) \
    DECL(schrader_EG53MA4) \
    DECL(nexa) \
    DECL(thermopro_tp12) \
    DECL(ge_coloreffects) \
    DECL(x10_sec) \
    DECL(interlogix) \
    DECL(dish_remote_6_3) \
    DECL(ss_sensor) \
    DECL(sensible_living) \
    DECL(m_bus_mode_c_t) \
    DECL(m_bus_mode_s) \
    DECL(m_bus_mode_r) \
    DECL(m_bus_mode_f) \
    DECL(wssensor) \
    DECL(wt1024) \
    DECL(tpms_pmv107j) \
    DECL(ttx201) \
    DECL(ambientweather_tx8300) \
    DECL(ambientweather_wh31e) \
    DECL(maverick_et73) \
    DECL(honeywell_wdb) \
    DECL(honeywell_wdb_fsk) \
    DECL(esa_energy) \
    DECL(bt_rain) \
    DECL(bresser_5in1) \
    DECL(digitech_xc0324) \
    DECL(opus_xt300) \
    DECL(fs20) \
    DECL(tpms_jansite) \
    DECL(lacrosse_ws7000) \
    DECL(ts_ft002) \
    DECL(companion_wtr001) \
    DECL(ecowitt) \
    DECL(directv) \
    DECL(eurochron) \
    DECL(ikea_sparsnas) \
    DECL(hcs200) \
    DECL(tfa_303196) \
    DECL(rubicson_48659) \
    DECL(holman_ws5029pcm) \
    DECL(philips_aj7010) \
    DECL(esic_emt7110) \
    DECL(gt_tmbbq05) \
    DECL(gt_wt_03) \
    DECL(norgo) \
    DECL(tpms_elantra2012) \
    DECL(auriol_hg02832) \
    DECL(fineoffset_WH51) \
    DECL(holman_ws5029pwm) \
    DECL(archos_tbh) \
    DECL(ws2032) \
    DECL(auriol_afw2a1) \
    DECL(tfa_drop_303233) \
    DECL(dsc_security_ws4945) \
    DECL(ert_scm) \
    DECL(klimalogg) \
    DECL(visonic_powercode) \
    DECL(eurochron_efth800) \
    DECL(cotech_36_7959) \
    DECL(scmplus) \
    DECL(fineoffset_wh1080_fsk) \
    DECL(tpms_abarth124) \
    DECL(missil_ml0757) \
    DECL(sharp_spc775) \
    DECL(insteon) \
    DECL(ert_idm) \
    DECL(ert_netidm) \
    DECL(thermopro_tx2) \
    DECL(acurite_590tx) \
    DECL(secplus_v2) \
    DECL(tfa_30_3221) \
    DECL(lacrosse_breezepro) \
    DECL(somfy_rts) \
    DECL(schrader_SMD3MA4) \
    DECL(nice_flor_s) \
    DECL(lacrosse_wr1) \
    DECL(lacrosse_th3) \
    DECL(bresser_6in1) \
    DECL(bresser_7in1) \
    DECL(ecodhome) \
    DECL(lacrosse_r1) \
    DECL(blueline) \
    DECL(burnhardbbq) \
    DECL(secplus_v1) \
    DECL(cavius) \
    DECL(tpms_jansite_solar) \
    DECL(abmt) \
    DECL(tfa_marbella) \
    DECL(auriol_ahfl) \
    DECL(auriol_aft77b2) \
    DECL(honeywell_cm921) \
    DECL(tpms_hyundai_vdo) \
    DECL(rojaflex) \
    DECL(marlec_solar) \
    DECL(somfy_iohc) \
    DECL(fineoffset_wh31l) \
    DECL(markisol) \
    DECL(govee) \
    DECL(cmr113) \
    DECL(inkbird_ith20r) \
    DECL(rainpoint) \
    DECL(atech_ws308) \
    DECL(acurite_01185m) \
    DECL(enocean_erp1) \
    DECL(megacode) \
    DECL(auriol_4ld5661) \
    DECL(tpms_truck) \
    DECL(funkbus_remote) \
    DECL(tpms_porsche) \
    DECL(jasco) \
    DECL(telldus_ft0385r) \
    DECL(lacrosse_tx34) \
    DECL(proflame2) \
    DECL(tpms_ave) \
    DECL(simplisafe_gen3) \
    DECL(yale_hsa) \
    DECL(regency_fan) \
    DECL(tpms_renault_0435r) \
    DECL(fineoffset_ws80) \
    DECL(emos_e6016) \
    DECL(emax) \
    DECL(ant_antplus) \
    DECL(emos_e6016_rain) \
    DECL(hcs200_fsk) \
    DECL(fineoffset_wh45) \
    DECL(maverick_xr30) \
    DECL(fineoffset_wn34) \
    DECL(rubicson_pool_48942) \
    DECL(badger_orion) \
    DECL(geo_minim) \
    DECL(tpms_tyreguard400) \
    DECL(tpms_kia) \
    DECL(srsmith_pool_srs_2c_tx) \
    DECL(neptune_r900) \
    DECL(wec2103) \
    DECL(vauno_en8822c) \
    DECL(govee_h5054) \
    DECL(tfa_14_1504_v2) \
    DECL(ced7000) \
    DECL(oil_watchman_advanced) \
    DECL(oil_smart) \
    DECL(gasmate_ba1008) \
    DECL(flowis) \
    DECL(m_bus_mode_c_t_downlink) \
    DECL(revolt_nc5462) \
    DECL(lacrosse_tx31u) \
    DECL(tpms_eezrv) \
    DECL(baldr_rain) \
    DECL(celsia_czc1) \
    DECL(fineoffset_ws90) \
    DECL(thermopro_tx2c) \
    DECL(tfa_303151) \
    DECL(bresser_leakage) \
<<<<<<< HEAD
    DECL(watts_thermostat) \
=======
    DECL(tpms_nissan) \
    DECL(bresser_lightning) \
>>>>>>> 3a9c61b1

    /* Add new decoders here. */

#define DECL(name) extern r_device name;
DEVICES
#undef DECL

#endif /* INCLUDE_RTL_433_DEVICES_H_ */<|MERGE_RESOLUTION|>--- conflicted
+++ resolved
@@ -255,12 +255,9 @@
     DECL(thermopro_tx2c) \
     DECL(tfa_303151) \
     DECL(bresser_leakage) \
-<<<<<<< HEAD
-    DECL(watts_thermostat) \
-=======
     DECL(tpms_nissan) \
     DECL(bresser_lightning) \
->>>>>>> 3a9c61b1
+    DECL(watts_thermostat) \
 
     /* Add new decoders here. */
 
