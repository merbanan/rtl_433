--- conflicted
+++ resolved
@@ -1,9 +1,5 @@
 /** @file
-<<<<<<< HEAD
     ERT Interval Data Message (IDM) and Interval Data Message (IDM) for Net Meters
-=======
-    ERT Interval Data Message (IDM)
->>>>>>> 96c4f3b1
 
     Copyright (C) 2020 Peter Shipley <peter.shipley@gmail.com>
 
@@ -39,32 +35,6 @@
 https://github.com/bemasher/rtlamr/wiki/Protocol
 http://www.gridinsight.com/community/documentation/itron-ert-technology/
 
-<<<<<<< HEAD
-=======
-
-        field                length     Offset/byte index
-
-        pream                   2
-        Sync Word       	2	0
-        Packet Type	        1	2
-        Packet Length	        1	3
-        Hamming Code	        1	4
-        Application Version	1       5
-        Endpoint Type	        1	6
-        Endpoint ID	        4       7
-        Consumption Interval	1	11
-        Mod Programming State	1       12
-        Tamper Count    	6       13
-        Async Count     	2       19
-        Power Outage Flags	6       21
-        Last Consumption	4	27
-        Diff Consumption	53	31
-        Transmit Time Offset	2	84
-        Meter ID Checksum	2	86
-        Packet Checksum   	2	88
-
-
->>>>>>> 96c4f3b1
 */
 
 
@@ -72,7 +42,6 @@
 #define IDM_PACKET_BYTES 92
 #define IDM_PACKET_BITLEN 720
 // 92 * 8
-<<<<<<< HEAD
 
 
 
@@ -124,8 +93,6 @@
         Meter ID Checksum	2	86
         Packet Checksum   	2	88
 */
-=======
->>>>>>> 96c4f3b1
 
 static int idm_callback(r_device *decoder, bitbuffer_t *bitbuffer)
 {
@@ -170,11 +137,7 @@
 
         // to be removed later
         if (decoder->verbose && bitbuffer->bits_per_row[0] > 600) {
-<<<<<<< HEAD
             fprintf(stderr, "%s: %s, row len=%hu < %u\n", __func__, "DECODE_ABORT_LENGTH",
-=======
-            fprintf(stderr, "%s: %s, row len=%hu < %hu\n", __func__, "DECODE_ABORT_LENGTH",
->>>>>>> 96c4f3b1
                     bitbuffer->bits_per_row[0], IDM_PACKET_BITLEN);
             fprintf(stderr, "%s: DECODE_ABORT_LENGTH 1 %hu < %d\n", __func__, bitbuffer->bits_per_row[0], IDM_PACKET_BITLEN);
             bitbuffer_print(bitbuffer);
@@ -302,18 +265,13 @@
         DifferentialConsumptionIntervals[j] = ((uint16_t)buffy[0] << 1) | (buffy[1] >> 7);
         pos += 9;
     }
-<<<<<<< HEAD
-    if (decoder->verbose ) {
-=======
     if (decoder->verbose > 1) {
->>>>>>> 96c4f3b1
         fprintf(stderr, "%s DifferentialConsumptionIntervals:\n\t", __func__);
         for (int j = 0; j < 47; j++) {
             fprintf(stderr, "%d ", DifferentialConsumptionIntervals[j]);
         }
         fprintf(stderr, "\n\n");
     }
-<<<<<<< HEAD
 
     TransmitTimeOffset = (b[84] << 8 | b[85]);
 
@@ -587,15 +545,6 @@
 
     MeterIdCRC = (b[86] << 8 | b[87]);
     // snprintf(MeterIdCRC_str, sizeof(MeterIdCRC_str), "0x%04X", MeterIdCRC);
-=======
-
-    TransmitTimeOffset = (b[84] << 8 | b[85]);
-
-    MeterIdCRC = (b[86] << 8 | b[87]);
-    // snprintf(SerialNumberCRC_str, sizeof(MeterIdCRC_str), "0x%04X", MeterIdCRC);
-
-    //  snprintf(PacketCRC_str, sizeof(PacketCRC_str), "0x%04X", PacketCRC);
->>>>>>> 96c4f3b1
 
     // Least significant nibble of endpoint_type is  equivalent to SCM's endpoint type field
     // id info from https://github.com/bemasher/rtlamr/wiki/Compatible-Meters
@@ -621,7 +570,6 @@
         meter_type = "unknown";
         break;
     }
-<<<<<<< HEAD
     */
 
     char *meter_type =  get_meter_type_name(ERTType);
@@ -634,20 +582,10 @@
         {Time":"2020-06-25T08:22:08.569276915-04:00","Offset":1605632,"Length":229376,"Type":"NetIDM","Message":
         {"Preamble":1431639715,"ProtocolID":28,"PacketLength":92,"HammingCode":198,"ApplicationVersion":4,"ERTType":7,"ERTSerialNumber":1550406067,"ConsumptionIntervalCount":30,"ProgrammingState":184,"LastGeneration":125,"LastConsumption":0,"LastConsumptionNet":2223120656,"DifferentialConsumptionIntervals":[7695,545,2086,1475,6240,2180,4240,4616,240,7191,609,7224,1603,96,2052,12464,6152,8480,9226,352,12312,833,10292,1795,4248,4613,8416],"TransmitTimeOffset":2145,"SerialNumberCRC":61178,"PacketCRC":37271}}
 
-=======
-    // fprintf(stderr, "meter_type = %s\n", meter_type);
-
-    /*
-        Field key names and format set to  match rtlamr field names
-
-        {"Time":"2020-06-25T08:22:52.404629556-04:00","Offset":1835008,"Length":229376,"Type":"IDM","Message":
-        {"Preamble":1431639715,"PacketTypeID":28,"PacketLength":92,"HammingCode":198,"ApplicationVersion":4,"ERTType":7,"ERTSerialNumber":11278109,"ConsumptionIntervalCount":246,"ModuleProgrammingState":188,"TamperCounters":"QgUWry0H","AsynchronousCounters":0,"PowerOutageFlags":"QUgmCEEF","LastConsumptionCount":339972,"DifferentialConsumptionIntervals":[0,0,0,0,0,0,0,0,0,0,0,0,0,0,0,0,0,0,0,0,0,0,0,0,1,0,0,0,0,0,0,0,0,0,1,0,0,0,0,0,0,0,0,0,1,0,0],"TransmitTimeOffset":476,"SerialNumberCRC":60090,"PacketCRC":31799}}
->>>>>>> 96c4f3b1
     */
 
     /* clang-format off */
     data = data_make(
-<<<<<<< HEAD
             "model",                     "",                 DATA_STRING, "NETIDM",
 
             "PacketTypeID",             "",             DATA_STRING,       PacketTypeID_str,
@@ -665,25 +603,6 @@
             "Unknown_field_1",                  "",     DATA_STRING,    Unknown_field_1_str,
             "LastGenerationCount",              "",     DATA_INT,       LastGenerationCount,
             "Unknown_field_2",                  "",     DATA_STRING,    Unknown_field_2_str,
-=======
-            "model",                            "",    DATA_STRING, "IDM",
-
-            // "PacketTypeID",             "",             DATA_FORMAT, "0x%02X", DATA_INT, PacketTypeID,
-            "PacketTypeID",                     "",    DATA_STRING,       PacketTypeID_str,
-            "PacketLength",                     "",    DATA_INT,       PacketLength,
-            // "HammingCode",              "",             DATA_INT,          HammingCode,
-            "ApplicationVersion",               "",     DATA_INT,       ApplicationVersion,
-            "ERTType",                          "",     DATA_FORMAT,  "0x%02X", DATA_INT,    ERTType,
-            // "ERTType",                          "",     DATA_INT,       ERTType,
-            "ERTSerialNumber",                  "",     DATA_INT,       ERTSerialNumber,
-            "ConsumptionIntervalCount",         "",     DATA_INT,       ConsumptionIntervalCount,
-            // "ModuleProgrammingState",           "",     DATA_FORMAT, "0x%02X", DATA_INT, ModuleProgrammingState,
-            "ModuleProgrammingState",           "",     DATA_FORMAT, "0x%02X", DATA_INT, ModuleProgrammingState,
-            // "ModuleProgrammingState",           "",     DATA_INT,      ModuleProgrammingState,
-            "TamperCounters",                   "",     DATA_STRING,       TamperCounters_str,
-            "AsynchronousCounters",             "",     DATA_FORMAT, "0x%02X", DATA_INT, AsynchronousCounters,
-            // "AsynchronousCounters",             "",     DATA_INT,    AsynchronousCounters,
->>>>>>> 96c4f3b1
 
             // "AsynchronousCounters",             "",     DATA_STRING,    AsynchronousCounters_str,
 
@@ -694,13 +613,8 @@
             "MeterIdCRC",                       "",     DATA_FORMAT, "0x%04X", DATA_INT, MeterIdCRC,
             "PacketCRC",                        "",     DATA_FORMAT, "0x%04X", DATA_INT, PacketCRC,
 
-<<<<<<< HEAD
             "MeterType",                        "",       DATA_STRING, meter_type,
             "mic",             "Integrity",        DATA_STRING, "CRC",
-=======
-            "MeterType",                        "Meter_Type",       DATA_STRING, meter_type,
-            "mic",                              "Integrity",        DATA_STRING, "CRC",
->>>>>>> 96c4f3b1
             NULL);
     /* clang-format on */
 
@@ -738,11 +652,6 @@
         "TransmitTimeOffset",
         "MeterIdCRC",
         "PacketCRC",
-<<<<<<< HEAD
-=======
-        "FOOFOOFOO",
-
->>>>>>> 96c4f3b1
         "MeterType",
         "mic",
         NULL,
@@ -763,7 +672,6 @@
         .decode_fn = &idm_callback,
         .disabled  = 0,
         .fields    = output_fields,
-<<<<<<< HEAD
 };
 
 r_device netidm = {
@@ -778,6 +686,4 @@
         .decode_fn = &netidm_callback,
         .disabled  = 0,
         .fields    = output_fields,
-=======
->>>>>>> 96c4f3b1
 };