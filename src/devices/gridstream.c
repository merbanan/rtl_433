/** @file
    Decoder for Gridstream RF devices produced by Landis & Gyr.

    Copyright (C) 2023 krvmk

    This program is free software; you can redistribute it and/or modify
    it under the terms of the GNU General Public License as published by
    the Free Software Foundation; either version 2 of the License, or
    (at your option) any later version.
 */

/** @fn int gridstream_decode(r_device *decoder, bitbuffer_t *bitbuffer)
Landis & Gyr Gridstream Power Meters.

- Center Frequency: 915 Mhz
- Frequency Range: 902-928 MHz
- Channel Spacing: 100kHz, 300kHz
- Modulation: FSK-PCM (2-FSK, GFSK)
- Bitrates: 9600, 19200, 38400
- Preamble: 0xAAAA
- Syncword v4: 0b0000000001 0b0111111111
- Syncword v5: 0b0000000001 0b11111111111

This decoder is based on the information from: https://wiki.recessim.com/view/Landis%2BGyr_GridStream_Protocol
Datastream is variable length and bitrate depending on type fields
Preamble
Bytes after preamble are encoded with standard uart settings with start bit, 8 data bits and stop bit.
Data layouts:
    Subtype 55:
        AAAAAA SSSS TT YY LLLL KK BBBBBBBBBB WWWWWWWWWW II MMMMMMMM KKKK EEEEEEEE KKKK KKKKKK CCCC KKKK XXXX KK
    Subtype D2:
        AAAAAA SSSS TT YY LL K----------K XXXX
    Subtype D5:
        AAAAAA SSSS TT YY LLLL KK DDDDDDDD EEEEEEEE II K----------K CCCC KKKK XXXX
- A - Preamble
- S - Syncword
- T - Type
- Y - Subtype
- L - Length
- B - Broadcast
- D - Dest Address
- E - Source Address
- M - Uptime (time since last outage in seconds)
- I - Counter
- C - Clock
- K - Unknown
- X - CRC (poly 0x1021, init set by provider)

*/

#include "decoder.h"

struct crc_init {
    uint16_t value;
    char const *location;
    char const *provider;
};

/*
Decoder will iterate through the known values until checksum is validated.

In order to identify new values, the reveng application, https://reveng.sourceforge.io/,
can determine a missing init value if given several fixed length packet streams.
Subtype 0x55 with a data length of 0x23 can be used for this.

Known CRC init values can be added to the code via PR when they have been identified.

*/
static const struct crc_init known_crc_init[] = {
        {0xe623, "Kansas City MO", "Evergy-Missouri West"},
        {0x5fd6, "Dallas TX", "Oncor"},
        {0xD553, "Austin TX", "Austin Energy"},
        {0x45F8, "Dallas TX", "CoServ"},
        {0x62C1, "Quebec CAN", "Hydro-Quebec"},
        {0x23D1, "Seattle WA", "Seattle City Light"},
        {0x2C22, "Santa Barbara CA", "Southern California Edison"},
        {0x142A, "Washington", "Puget Sound Energy"},
        {0x47F7, "Pennsylvania", "PPL Electric"},
<<<<<<< HEAD
        {0x22c6, "Long Island, NY", "PSEG Long Island"},
        {0x8819, "Alameda, CA", "Alameda Municipal Power"},
        {0x4E2D, "Milwaukee, WI", "We Energies"},
        {0x1D65, "Phoenix, AZ", "APS"},
        {0xB9A9, "Mattoon, IL", "Coles-Moultrie Electric Co-op"},
        {0xD1FF, "Newark, NJ", "PSEG New Jersey"}};
=======
        {0x22c6, "Long Island NY", "PSEG Long Island"},
        {0x8819, "Alameda CA", "Alameda Municipal Power"},
        {0x4E2D, "Milwaukee WI", "We Energies"},
        {0x1D65, "Phoenix AZ", "APS"},
        {0xB9A9, "Mattoon IL", "Coles-Moultrie Electric Co-op"}};
>>>>>>> 19a1dd60

static int gridstream_checksum(int fulllength, uint16_t length, uint8_t *bits, int adjust)
{
    uint16_t crc_count = 0;
    int crc_ok         = 0;
    uint16_t crc;

    if ((fulllength - 4 + adjust) < length) {
        return DECODE_ABORT_LENGTH;
    }
    crc = (bits[2 + length + adjust] << 8) | bits[3 + length + adjust];
    do {
        if (crc16(&bits[4 + adjust], length - 2, 0x1021, known_crc_init[crc_count].value) == crc) {
            crc_ok = 1;
        }
        else {
            crc_count++;
        }
    } while (crc_count < (sizeof(known_crc_init) / sizeof(struct crc_init)) && crc_ok == 0);
    if (!crc_ok) {
        return DECODE_FAIL_MIC;
    }
    else {
        return crc_count;
    }
}

static int gridstream_decode(r_device *decoder, bitbuffer_t *bitbuffer)
{
    data_t *data;
    uint8_t const preambleV4[] = {
            0xAA,
            0xAA,
            0x00,
            0x5F,
            0xF0,
    };
    uint8_t const preambleV5[] = {
            0xAA,
            0xAA,
            0x00,
            0x7F,
            0xF8,
    };
    /* Maximum data length is not yet known, but 256 should be a sufficient buffer size. */
    uint8_t b[256];
    uint16_t stream_len;
    char found_crc[5]           = "";
    char destwanaddress_str[13] = "";
    char srcwanaddress_str[13]  = "";
    char srcaddress_str[9]      = "";
    char destaddress_str[9]     = "";
    int srcwanaddress           = 0;
    uint32_t uptime             = 0;
    int clock                   = 0;
    int subtype;
    unsigned offset;
    int protocol_version;
    int subtype_mod = 0;
    int crcidx;
    int decoded_len;
    offset = bitbuffer_search(bitbuffer, 0, 0, preambleV4, 36);
    if (offset >= bitbuffer->bits_per_row[0]) {
        offset = bitbuffer_search(bitbuffer, 0, 0, preambleV5, 37);
        if (offset >= bitbuffer->bits_per_row[0]) {
            return DECODE_FAIL_SANITY;
        }
        else {
            decoded_len      = extract_bytes_uart(bitbuffer->bb[0], offset + 37, bitbuffer->bits_per_row[0] - offset - 37, b);
            protocol_version = 5;
        }
    }
    else {
        decoded_len      = extract_bytes_uart(bitbuffer->bb[0], offset + 36, bitbuffer->bits_per_row[0] - offset - 36, b);
        protocol_version = 4;
    }
    if (decoded_len >= 5) {
        switch (b[0]) {
        case 0x2A:
            subtype = b[1];
            if (subtype == 0xD2) {
                stream_len  = b[2];
                subtype_mod = -1;
            }
            else {
                stream_len = (b[2] << 8) | b[3];
            }
            crcidx = gridstream_checksum(decoded_len, stream_len, b, subtype_mod);
            if (crcidx < 0) {
                decoder_log(decoder, 1, __func__, "Bad CRC or unknown init value. ");
                if ((stream_len == 0x23) && (subtype = 0xAA)) {
                    /* These data types can be used to find new init values. See comment block on line 67. */
                    decoder_log_bitrow(decoder, 1, __func__, &b[4], decoded_len * 8, "Use RevEng to find init value.");
                }
                return DECODE_FAIL_MIC;
            }
            sprintf(found_crc, "%04x", known_crc_init[crcidx].value);
            switch (subtype) {
            case 0x55:
                sprintf(destwanaddress_str, "%02x%02x%02x%02x%02x%02x", b[5], b[6], b[7], b[8], b[9], b[10]);
                sprintf(srcwanaddress_str, "%02x%02x%02x%02x%02x%02x", b[11], b[12], b[13], b[14], b[15], b[16]);
                srcwanaddress = 1;
                sprintf(srcaddress_str, "%02x%02x%02x%02x", b[24], b[25], b[26], b[27]);
                uptime = ((uint32_t)b[18] << 24) | (b[19] << 16) | (b[20] << 8) | b[21];
                break;
            case 0xD5:
                sprintf(destaddress_str, "%02x%02x%02x%02x", b[5], b[6], b[7], b[8]);
                sprintf(srcaddress_str, "%02x%02x%02x%02x", b[9], b[10], b[11], b[12]);
                if (stream_len == 0x47) {
                    clock  = ((uint32_t)b[14] << 24) | (b[15] << 16) | (b[16] << 8) | b[17];
                    uptime = ((uint32_t)b[22] << 24) | (b[23] << 16) | (b[24] << 8) | b[25];
                    sprintf(srcwanaddress_str, "%02x%02x%02x%02x%02x%02x", b[30], b[31], b[32], b[33], b[34], b[35]);
                    srcwanaddress = 1;
                }
                break;
            }

            /* clang-format off */
            data = data_make(
                "model",        "",                     DATA_STRING,    "LandisGyr-GS",
                "networkID",    "Network ID",           DATA_STRING,    found_crc,
                "location",     "Location",             DATA_STRING,    known_crc_init[crcidx].location,
                "provider",     "Provider",             DATA_STRING,    known_crc_init[crcidx].provider,
                "subtype",      "",                     DATA_INT,       subtype,
                "protoversion", "",                     DATA_INT,       protocol_version,
                "mic",          "Integrity",            DATA_STRING,    "CRC",
                "id",           "Source Meter ID",      DATA_COND,      subtype != 0xD2, DATA_STRING, srcaddress_str,
                "wanaddress",   "Source Meter WAN ID",  DATA_COND,      srcwanaddress == 1, DATA_STRING, srcwanaddress_str,
                "destaddress",  "Target Meter WAN ID",  DATA_COND,      subtype == 0x55, DATA_STRING, destwanaddress_str,
                "destaddress",  "Target Meter ID",      DATA_COND,      subtype == 0xD5, DATA_STRING, destaddress_str,
                "timestamp",    "Timestamp",            DATA_COND,      subtype == 0xD5 && stream_len == 0x47, DATA_INT, clock,
                "uptime",       "Uptime",               DATA_COND,      uptime > 0, DATA_INT, uptime,
                NULL);
            /* clang-format on */

            decoder_output_data(decoder, data);
            break;
        }
        decoder_log_bitrow(decoder, 0, __func__, b, decoded_len * 8, "Decoded frame data");
        // Return 1 if message successfully decoded
        return 1;
    }
    else {
        return DECODE_FAIL_SANITY;
    }
}

static char const *const output_fields[] = {
        "model",
        "networkID",
        "location",
        "provider",
        "id",
        "subtype",
        "wanaddress",
        "destaddress",
        "uptime",
        "srclocation",
        "destlocation",
        "timestamp",
        "protoversion",
        "framedata",
        "mic",
        NULL,
};

r_device const gridstream96 = {
        .name        = "Landis & Gyr Gridstream Power Meters 9.6k",
        .modulation  = FSK_PULSE_PCM,
        .short_width = 104,
        .long_width  = 104,
        .reset_limit = 20000,
        .decode_fn   = &gridstream_decode,
        .disabled    = 0,
        .fields      = output_fields,
};

r_device const gridstream192 = {
        .name        = "Landis & Gyr Gridstream Power Meters 19.2k",
        .modulation  = FSK_PULSE_PCM,
        .short_width = 52,
        .long_width  = 52,
        .reset_limit = 20000,
        .decode_fn   = &gridstream_decode,
        .disabled    = 0,
        .fields      = output_fields,
};

r_device const gridstream384 = {
        .name        = "Landis & Gyr Gridstream Power Meters 38.4k",
        .modulation  = FSK_PULSE_PCM,
        .short_width = 22,
        .long_width  = 22,
        .reset_limit = 20000,
        .decode_fn   = &gridstream_decode,
        .disabled    = 0,
        .fields      = output_fields,
};<|MERGE_RESOLUTION|>--- conflicted
+++ resolved
@@ -76,20 +76,12 @@
         {0x2C22, "Santa Barbara CA", "Southern California Edison"},
         {0x142A, "Washington", "Puget Sound Energy"},
         {0x47F7, "Pennsylvania", "PPL Electric"},
-<<<<<<< HEAD
-        {0x22c6, "Long Island, NY", "PSEG Long Island"},
-        {0x8819, "Alameda, CA", "Alameda Municipal Power"},
-        {0x4E2D, "Milwaukee, WI", "We Energies"},
-        {0x1D65, "Phoenix, AZ", "APS"},
-        {0xB9A9, "Mattoon, IL", "Coles-Moultrie Electric Co-op"},
-        {0xD1FF, "Newark, NJ", "PSEG New Jersey"}};
-=======
         {0x22c6, "Long Island NY", "PSEG Long Island"},
         {0x8819, "Alameda CA", "Alameda Municipal Power"},
         {0x4E2D, "Milwaukee WI", "We Energies"},
         {0x1D65, "Phoenix AZ", "APS"},
-        {0xB9A9, "Mattoon IL", "Coles-Moultrie Electric Co-op"}};
->>>>>>> 19a1dd60
+        {0xB9A9, "Mattoon IL", "Coles-Moultrie Electric Co-op"}
+        {0xD1FF, "Newark NJ", "PSEG New Jersey"}};
 
 static int gridstream_checksum(int fulllength, uint16_t length, uint8_t *bits, int adjust)
 {
