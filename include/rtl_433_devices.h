#ifndef INCLUDE_RTL_433_DEVICES_H_
#define INCLUDE_RTL_433_DEVICES_H_

#define DEVICES \
<<<<<<< HEAD
		DECL(silvercrest) \
		DECL(rubicson) \
		DECL(prologue) \
		DECL(waveman) \
		DECL(steffen) \
		DECL(elv_em1000) \
		DECL(elv_ws2000) \
		DECL(lacrossetx) \
		DECL(template) \
		DECL(acurite_rain_gauge) \
		DECL(acurite_th) \
		DECL(oregon_scientific) \
		DECL(mebus433) \
		DECL(intertechno) \
		DECL(newkaku) \
		DECL(alectov1) \
		DECL(cardin) \
		DECL(fineoffset_WH2) \
		DECL(nexus) \
		DECL(ambient_weather) \
		DECL(calibeur_RF104) \
		DECL(X10_RF) \
		DECL(DSC) \
		DECL(brennenstuhl_rcs_2044) \
		DECL(gt_wt_02) \
		DECL(danfoss_CFR) \
		DECL(ec3k) \
		DECL(valeo) \
		DECL(chuango) \
		DECL(generic_remote) \
		DECL(tfa_twin_plus_303049) \
		DECL(fineoffset_wh1080) \
		DECL(wt450) \
		DECL(lacrossews) \
		DECL(esperanza_ews) \
		DECL(efergy_e2_classic) \
		DECL(kw9015b) \
		DECL(generic_temperature_sensor) \
		DECL(wg_pb12v1) \
		DECL(acurite_txr) \
		DECL(acurite_986) \
		DECL(hideki_ts04) \
		DECL(oil_watchman) \
		DECL(current_cost) \
		DECL(emontx) \
		DECL(ht680) \
		DECL(s3318p) \
		DECL(akhan_100F14) \
		DECL(quhwa) \
		DECL(oregon_scientific_v1) \
		DECL(proove) \
		DECL(bresser_3ch) \
		DECL(springfield) \
		DECL(oregon_scientific_sl109h) \
		DECL(acurite_606) \
		DECL(tfa_pool_thermometer) \
		DECL(kedsum) \
		DECL(blyss) \
		DECL(steelmate) \
		DECL(schraeder) \
		DECL(lightwave_rf) \
		DECL(elro_db286a) \
		DECL(efergy_optical) \
		DECL(hondaremote) \
		DECL(template) \
		DECL(template) \
		DECL(radiohead_ask) \
		DECL(kerui) \
		DECL(fineoffset_wh1050) \
		DECL(honeywell) \
		DECL(maverick_et73x) \
		DECL(rftech) \
		DECL(lacrosse_TX141TH_Bv2) \
		DECL(acurite_00275rm) \
		DECL(lacrosse_tx35) \
		DECL(lacrosse_tx29) \
		DECL(vaillant_vrt340f) \
		DECL(fineoffset_WH25) \
		DECL(fineoffset_WH0530) \
		DECL(ibis_beacon) \
		DECL(oil_standard) \
		DECL(tpms_citroen) \
		DECL(oil_standard_ask) \
		DECL(thermopro_tp11) \
		DECL(solight_te44) \
		DECL(smoke_gs558) \
		DECL(generic_motion) \
		DECL(tpms_toyota) \
		DECL(tpms_ford) \
		DECL(tpms_renault) \
		DECL(infactory) \
		DECL(ft004b) \
		DECL(fordremote) \
		DECL(philips) \
		DECL(schrader_EG53MA4) \
		DECL(nexa) \
		DECL(thermopro_tp12) \
		DECL(ge_coloreffects) \
		DECL(x10_sec) \
		DECL(interlogix) \
		DECL(dish_remote_6_3) \
		DECL(ss_sensor) \
		DECL(sensible_living) \
		DECL(m_bus_mode_c_t) \
		DECL(m_bus_mode_s) \
		DECL(m_bus_mode_r) \
		DECL(m_bus_mode_f) \
		DECL(wssensor) \
		DECL(wt1024) \
		DECL(tpms_pmv107j) \
		DECL(ttx201) \
		DECL(ambientweather_tx8300) \
		DECL(ambientweather_wh31e) \
		DECL(digitech_xc0324)
=======
    DECL(silvercrest) \
    DECL(rubicson) \
    DECL(prologue) \
    DECL(waveman) \
    DECL(steffen) \
    DECL(elv_em1000) \
    DECL(elv_ws2000) \
    DECL(lacrossetx) \
    DECL(template) \
    DECL(acurite_rain_gauge) \
    DECL(acurite_th) \
    DECL(oregon_scientific) \
    DECL(mebus433) \
    DECL(intertechno) \
    DECL(newkaku) \
    DECL(alectov1) \
    DECL(cardin) \
    DECL(fineoffset_WH2) \
    DECL(nexus) \
    DECL(ambient_weather) \
    DECL(calibeur_RF104) \
    DECL(X10_RF) \
    DECL(DSC) \
    DECL(brennenstuhl_rcs_2044) \
    DECL(gt_wt_02) \
    DECL(danfoss_CFR) \
    DECL(ec3k) \
    DECL(valeo) \
    DECL(chuango) \
    DECL(generic_remote) \
    DECL(tfa_twin_plus_303049) \
    DECL(fineoffset_wh1080) \
    DECL(wt450) \
    DECL(lacrossews) \
    DECL(esperanza_ews) \
    DECL(efergy_e2_classic) \
    DECL(kw9015b) \
    DECL(generic_temperature_sensor) \
    DECL(wg_pb12v1) \
    DECL(acurite_txr) \
    DECL(acurite_986) \
    DECL(hideki_ts04) \
    DECL(oil_watchman) \
    DECL(current_cost) \
    DECL(emontx) \
    DECL(ht680) \
    DECL(s3318p) \
    DECL(akhan_100F14) \
    DECL(quhwa) \
    DECL(oregon_scientific_v1) \
    DECL(proove) \
    DECL(bresser_3ch) \
    DECL(springfield) \
    DECL(oregon_scientific_sl109h) \
    DECL(acurite_606) \
    DECL(tfa_pool_thermometer) \
    DECL(kedsum) \
    DECL(blyss) \
    DECL(steelmate) \
    DECL(schraeder) \
    DECL(lightwave_rf) \
    DECL(elro_db286a) \
    DECL(efergy_optical) \
    DECL(hondaremote) \
    DECL(template) \
    DECL(template) \
    DECL(radiohead_ask) \
    DECL(kerui) \
    DECL(fineoffset_wh1050) \
    DECL(honeywell) \
    DECL(maverick_et73x) \
    DECL(rftech) \
    DECL(lacrosse_TX141TH_Bv2) \
    DECL(acurite_00275rm) \
    DECL(lacrosse_tx35) \
    DECL(lacrosse_tx29) \
    DECL(vaillant_vrt340f) \
    DECL(fineoffset_WH25) \
    DECL(fineoffset_WH0530) \
    DECL(ibis_beacon) \
    DECL(oil_standard) \
    DECL(tpms_citroen) \
    DECL(oil_standard_ask) \
    DECL(thermopro_tp11) \
    DECL(solight_te44) \
    DECL(smoke_gs558) \
    DECL(generic_motion) \
    DECL(tpms_toyota) \
    DECL(tpms_ford) \
    DECL(tpms_renault) \
    DECL(infactory) \
    DECL(ft004b) \
    DECL(fordremote) \
    DECL(philips) \
    DECL(schrader_EG53MA4) \
    DECL(nexa) \
    DECL(thermopro_tp12) \
    DECL(ge_coloreffects) \
    DECL(x10_sec) \
    DECL(interlogix) \
    DECL(dish_remote_6_3) \
    DECL(ss_sensor) \
    DECL(sensible_living) \
    DECL(m_bus_mode_c_t) \
    DECL(m_bus_mode_s) \
    DECL(m_bus_mode_r) \
    DECL(m_bus_mode_f) \
    DECL(wssensor) \
    DECL(wt1024) \
    DECL(tpms_pmv107j) \
    DECL(ttx201) \
    DECL(ambientweather_tx8300) \
    DECL(ambientweather_wh31e) \
    DECL(digitech_xc0324)

struct bitbuffer;
struct data;

typedef struct r_device {
    unsigned protocol_num; // fixed sequence number, assigned in main()

    /* information provided by each decoder */
    char *name;
    unsigned modulation;
    float short_limit;
    float long_limit;
    float reset_limit;
    float gap_limit;
    float sync_width;
    float tolerance;
    int (*decode_fn)(struct r_device *decoder, struct bitbuffer *bitbuffer);
    unsigned disabled;
    char **fields; // List of fields this decoder produces; required for CSV output. NULL-terminated.

    /* public for each decoder */
    int verbose;
    void (*output_fn)(struct r_device *decoder, struct data *data);

    /* private for flex decoder and output callback */
    void *decode_ctx;
    void *output_ctx;
>>>>>>> 4c039310

    /* private pulse limits (converted to count of samples) */
    float f_short_limit; // precision reciprocal for PCM
    float f_long_limit;  // precision reciprocal for PCM
    int s_short_limit;
    int s_long_limit;
    int s_reset_limit;
    int s_gap_limit;
    int s_sync_width;
    int s_tolerance;
} r_device;

#define DECL(name) extern r_device name;
DEVICES
#undef DECL

#endif /* INCLUDE_RTL_433_DEVICES_H_ */<|MERGE_RESOLUTION|>--- conflicted
+++ resolved
@@ -2,122 +2,6 @@
 #define INCLUDE_RTL_433_DEVICES_H_
 
 #define DEVICES \
-<<<<<<< HEAD
-		DECL(silvercrest) \
-		DECL(rubicson) \
-		DECL(prologue) \
-		DECL(waveman) \
-		DECL(steffen) \
-		DECL(elv_em1000) \
-		DECL(elv_ws2000) \
-		DECL(lacrossetx) \
-		DECL(template) \
-		DECL(acurite_rain_gauge) \
-		DECL(acurite_th) \
-		DECL(oregon_scientific) \
-		DECL(mebus433) \
-		DECL(intertechno) \
-		DECL(newkaku) \
-		DECL(alectov1) \
-		DECL(cardin) \
-		DECL(fineoffset_WH2) \
-		DECL(nexus) \
-		DECL(ambient_weather) \
-		DECL(calibeur_RF104) \
-		DECL(X10_RF) \
-		DECL(DSC) \
-		DECL(brennenstuhl_rcs_2044) \
-		DECL(gt_wt_02) \
-		DECL(danfoss_CFR) \
-		DECL(ec3k) \
-		DECL(valeo) \
-		DECL(chuango) \
-		DECL(generic_remote) \
-		DECL(tfa_twin_plus_303049) \
-		DECL(fineoffset_wh1080) \
-		DECL(wt450) \
-		DECL(lacrossews) \
-		DECL(esperanza_ews) \
-		DECL(efergy_e2_classic) \
-		DECL(kw9015b) \
-		DECL(generic_temperature_sensor) \
-		DECL(wg_pb12v1) \
-		DECL(acurite_txr) \
-		DECL(acurite_986) \
-		DECL(hideki_ts04) \
-		DECL(oil_watchman) \
-		DECL(current_cost) \
-		DECL(emontx) \
-		DECL(ht680) \
-		DECL(s3318p) \
-		DECL(akhan_100F14) \
-		DECL(quhwa) \
-		DECL(oregon_scientific_v1) \
-		DECL(proove) \
-		DECL(bresser_3ch) \
-		DECL(springfield) \
-		DECL(oregon_scientific_sl109h) \
-		DECL(acurite_606) \
-		DECL(tfa_pool_thermometer) \
-		DECL(kedsum) \
-		DECL(blyss) \
-		DECL(steelmate) \
-		DECL(schraeder) \
-		DECL(lightwave_rf) \
-		DECL(elro_db286a) \
-		DECL(efergy_optical) \
-		DECL(hondaremote) \
-		DECL(template) \
-		DECL(template) \
-		DECL(radiohead_ask) \
-		DECL(kerui) \
-		DECL(fineoffset_wh1050) \
-		DECL(honeywell) \
-		DECL(maverick_et73x) \
-		DECL(rftech) \
-		DECL(lacrosse_TX141TH_Bv2) \
-		DECL(acurite_00275rm) \
-		DECL(lacrosse_tx35) \
-		DECL(lacrosse_tx29) \
-		DECL(vaillant_vrt340f) \
-		DECL(fineoffset_WH25) \
-		DECL(fineoffset_WH0530) \
-		DECL(ibis_beacon) \
-		DECL(oil_standard) \
-		DECL(tpms_citroen) \
-		DECL(oil_standard_ask) \
-		DECL(thermopro_tp11) \
-		DECL(solight_te44) \
-		DECL(smoke_gs558) \
-		DECL(generic_motion) \
-		DECL(tpms_toyota) \
-		DECL(tpms_ford) \
-		DECL(tpms_renault) \
-		DECL(infactory) \
-		DECL(ft004b) \
-		DECL(fordremote) \
-		DECL(philips) \
-		DECL(schrader_EG53MA4) \
-		DECL(nexa) \
-		DECL(thermopro_tp12) \
-		DECL(ge_coloreffects) \
-		DECL(x10_sec) \
-		DECL(interlogix) \
-		DECL(dish_remote_6_3) \
-		DECL(ss_sensor) \
-		DECL(sensible_living) \
-		DECL(m_bus_mode_c_t) \
-		DECL(m_bus_mode_s) \
-		DECL(m_bus_mode_r) \
-		DECL(m_bus_mode_f) \
-		DECL(wssensor) \
-		DECL(wt1024) \
-		DECL(tpms_pmv107j) \
-		DECL(ttx201) \
-		DECL(ambientweather_tx8300) \
-		DECL(ambientweather_wh31e) \
-		DECL(digitech_xc0324)
-=======
     DECL(silvercrest) \
     DECL(rubicson) \
     DECL(prologue) \
@@ -259,7 +143,6 @@
     /* private for flex decoder and output callback */
     void *decode_ctx;
     void *output_ctx;
->>>>>>> 4c039310
 
     /* private pulse limits (converted to count of samples) */
     float f_short_limit; // precision reciprocal for PCM
