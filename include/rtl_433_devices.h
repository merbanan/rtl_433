--- conflicted
+++ resolved
@@ -219,11 +219,8 @@
     DECL(simplisafe_gen3) \
     DECL(yale_hsa) \
     DECL(regency_fan) \
-<<<<<<< HEAD
+    DECL(honeywell_fan) \
     DECL(heatilator_log) \
-=======
-    DECL(honeywell_fan) \
->>>>>>> 060a6191
 
     /* Add new decoders here. */
 
