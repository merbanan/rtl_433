/** @file
    MQTT output for rtl_433 events

    Copyright (C) 2019 Christian Zuckschwerdt

    This program is free software; you can redistribute it and/or modify
    it under the terms of the GNU General Public License as published by
    the Free Software Foundation; either version 2 of the License, or
    (at your option) any later version.
*/

// note: our unit header includes unistd.h for gethostname() via data.h
#include "output_mqtt.h"
#include "optparse.h"
#include "bit_util.h"
#include "logger.h"
#include "fatal.h"
#include "r_util.h"

#include <stdlib.h>
#include <stdio.h>
#include <string.h>

#include "mongoose.h"

/* MQTT client abstraction */

typedef struct mqtt_client {
    struct mg_connect_opts connect_opts;
    struct mg_send_mqtt_handshake_opts mqtt_opts;
    struct mg_connection *conn;
    struct mg_connection *timer;
    int reconnect_delay;
    int prev_status;
    char address[253 + 6 + 1]; // dns max + port
    char client_id[256];
    uint16_t message_id;
    int publish_flags; // MG_MQTT_RETAIN | MG_MQTT_QOS(0)
} mqtt_client_t;

char const *mqtt_availability_online  = "online";
char const *mqtt_availability_offline = "offline";

static void mqtt_client_event(struct mg_connection *nc, int ev, void *ev_data)
{
    // note that while shutting down the ctx is NULL
    mqtt_client_t *ctx = (mqtt_client_t *)nc->user_data;
    // only valid in MG_EV_MQTT_ events
    struct mg_mqtt_message *msg = (struct mg_mqtt_message *)ev_data;

    //if (ev != MG_EV_POLL)
    //    fprintf(stderr, "MQTT user handler got event %d\n", ev);

    switch (ev) {
    case MG_EV_CONNECT: {
        int connect_status = *(int *)ev_data;
        if (connect_status == 0) {
            // Success
            print_log(LOG_NOTICE, "MQTT", "MQTT Connected...");
            mg_set_protocol_mqtt(nc);
            if (ctx) {
                ctx->reconnect_delay = 0;
                mg_send_mqtt_handshake_opt(nc, ctx->client_id, ctx->mqtt_opts);
            }
        }
        else {
            // Error, print only once
            if (ctx && ctx->prev_status != connect_status) {
                print_logf(LOG_WARNING, "MQTT", "MQTT connect error: %s", strerror(connect_status));
            }
        }
        if (ctx) {
            ctx->prev_status = connect_status;
        }
        break;
    }
    case MG_EV_MQTT_CONNACK:
        if (msg->connack_ret_code != MG_EV_MQTT_CONNACK_ACCEPTED) {
            print_logf(LOG_WARNING, "MQTT", "MQTT Connection error: %u", msg->connack_ret_code);
        }
        else {
            print_log(LOG_NOTICE, "MQTT", "MQTT Connection established.");
            if (ctx->mqtt_opts.will_topic) {
                ctx->message_id++;
                mg_mqtt_publish(ctx->conn, ctx->mqtt_opts.will_topic, ctx->message_id, MG_MQTT_QOS(0) | MG_MQTT_RETAIN, mqtt_availability_online, strlen(mqtt_availability_online));
            }
        }
        break;
    case MG_EV_MQTT_PUBACK:
        print_logf(LOG_NOTICE, "MQTT", "MQTT Message publishing acknowledged (msg_id: %u)", msg->message_id);
        break;
    case MG_EV_MQTT_SUBACK:
        print_log(LOG_NOTICE, "MQTT", "MQTT Subscription acknowledged.");
        break;
    case MG_EV_MQTT_PUBLISH: {
        print_logf(LOG_NOTICE, "MQTT", "MQTT Incoming message %.*s: %.*s", (int)msg->topic.len,
                msg->topic.p, (int)msg->payload.len, msg->payload.p);
        break;
    }
    case MG_EV_CLOSE:
        if (!ctx) {
            break; // shutting down
        }
        ctx->conn = NULL;
        if (!ctx->timer) {
            break; // shutting down
        }
        if (ctx->prev_status == 0) {
            print_log(LOG_WARNING, "MQTT", "MQTT Connection lost, reconnecting...");
        }
        // Timer for reconnect attempt, sends us MG_EV_TIMER event
        mg_set_timer(ctx->timer, mg_time() + ctx->reconnect_delay);
        if (ctx->reconnect_delay < 60) {
            // 0, 1, 3, 6, 10, 16, 25, 39, 60
            ctx->reconnect_delay = (ctx->reconnect_delay + 1) * 3 / 2;
        }
        break;
    }
}

static void mqtt_client_timer(struct mg_connection *nc, int ev, void *ev_data)
{
    // note that while shutting down the ctx is NULL
    mqtt_client_t *ctx = (mqtt_client_t *)nc->user_data;
    (void)ev_data;

    //if (ev != MG_EV_POLL)
    //    fprintf(stderr, "MQTT timer handler got event %d\n", ev);

    switch (ev) {
    case MG_EV_TIMER: {
        // Try to reconnect
        char const *error_string = NULL;
        ctx->connect_opts.error_string = &error_string;
        ctx->conn = mg_connect_opt(nc->mgr, ctx->address, mqtt_client_event, ctx->connect_opts);
        ctx->connect_opts.error_string = NULL;
        if (!ctx->conn) {
            print_logf(LOG_WARNING, "MQTT", "MQTT connect (%s) failed%s%s", ctx->address,
                    error_string ? ": " : "", error_string ? error_string : "");
        }
        break;
    }
    }
}

static mqtt_client_t *mqtt_client_init(struct mg_mgr *mgr, tls_opts_t *tls_opts, char const *host, char const *port, char const *user, char const *pass, char const *client_id, int retain, int qos, char const *availability)
{
    mqtt_client_t *ctx = calloc(1, sizeof(*ctx));
    if (!ctx)
        FATAL_CALLOC("mqtt_client_init()");

    ctx->mqtt_opts.user_name = user;
    ctx->mqtt_opts.password  = pass;
    ctx->mqtt_opts.will_topic = availability;
    ctx->mqtt_opts.will_message = mqtt_availability_offline;
    ctx->mqtt_opts.flags |= (availability ? MG_MQTT_WILL_RETAIN : 0);
    ctx->publish_flags  = MG_MQTT_QOS(qos) | (retain ? MG_MQTT_RETAIN : 0);
    // TODO: these should be user configurable options
    //ctx->mqtt_opts.keepalive = 60;
    //ctx->timeout = 10000L;
    //ctx->cleansession = 1;
    snprintf(ctx->client_id, sizeof(ctx->client_id), "%s", client_id);

    // if the host is an IPv6 address it needs quoting
    if (strchr(host, ':'))
        snprintf(ctx->address, sizeof(ctx->address), "[%s]:%s", host, port);
    else
        snprintf(ctx->address, sizeof(ctx->address), "%s:%s", host, port);

    ctx->connect_opts.user_data = ctx;
    if (tls_opts && tls_opts->tls_ca_cert) {
        print_logf(LOG_INFO, "MQTT", "mqtts (TLS) parameters are: "
                                       "tls_cert=%s "
                                       "tls_key=%s "
                                       "tls_ca_cert=%s "
                                       "tls_cipher_suites=%s "
                                       "tls_server_name=%s "
                                       "tls_psk_identity=%s "
                                       "tls_psk_key=%s ",
                tls_opts->tls_cert,
                tls_opts->tls_key,
                tls_opts->tls_ca_cert,
                tls_opts->tls_cipher_suites,
                tls_opts->tls_server_name,
                tls_opts->tls_psk_identity,
                tls_opts->tls_psk_key);
#if MG_ENABLE_SSL
        ctx->connect_opts.ssl_cert          = tls_opts->tls_cert;
        ctx->connect_opts.ssl_key           = tls_opts->tls_key;
        ctx->connect_opts.ssl_ca_cert       = tls_opts->tls_ca_cert;
        ctx->connect_opts.ssl_cipher_suites = tls_opts->tls_cipher_suites;
        ctx->connect_opts.ssl_server_name   = tls_opts->tls_server_name;
        ctx->connect_opts.ssl_psk_identity  = tls_opts->tls_psk_identity;
        ctx->connect_opts.ssl_psk_key       = tls_opts->tls_psk_key;
#else
        print_log(LOG_FATAL, __func__, "mqtts (TLS) not available");
        exit(1);
#endif
    }

    // add dummy socket to receive timer events
    struct mg_add_sock_opts opts = {.user_data = ctx};
    ctx->timer = mg_add_sock_opt(mgr, INVALID_SOCKET, mqtt_client_timer, opts);

    char const *error_string = NULL;
    ctx->connect_opts.error_string = &error_string;
    ctx->conn = mg_connect_opt(mgr, ctx->address, mqtt_client_event, ctx->connect_opts);
    ctx->connect_opts.error_string = NULL;
    if (!ctx->conn) {
        print_logf(LOG_FATAL, "MQTT", "MQTT connect (%s) failed%s%s", ctx->address,
                error_string ? ": " : "", error_string ? error_string : "");
        exit(1);
    }

    return ctx;
}

static void mqtt_client_publish(mqtt_client_t *ctx, char const *topic, char const *str)
{
    if (!ctx->conn || !ctx->conn->proto_handler)
        return;

    ctx->message_id++;
    mg_mqtt_publish(ctx->conn, topic, ctx->message_id, ctx->publish_flags, str, strlen(str));
}

static void mqtt_client_free(mqtt_client_t *ctx)
{
    if (ctx && ctx->conn) {
        ctx->conn->user_data = NULL;
        ctx->conn->flags |= MG_F_CLOSE_IMMEDIATELY;
    }
    free(ctx);
}

/* Helper */

/// clean the topic inplace to [-.A-Za-z0-9], esp. not whitespace, +, #, /, $
static char *mqtt_sanitize_topic(char *topic)
{
    for (char *p = topic; *p; ++p)
        if (*p != '-' && *p != '.' && (*p < 'A' || *p > 'Z') && (*p < 'a' || *p > 'z') && (*p < '0' || *p > '9'))
            *p = '_';

    return topic;
}

/* MQTT printer */

typedef struct {
    struct data_output output;
    mqtt_client_t *mqc;
    char topic[256];
    char hostname[64];
    char *availability;
    char *devices;
    char *events;
    char *states;
    //char *homie;
    //char *hass;
} data_output_mqtt_t;

static void R_API_CALLCONV print_mqtt_array(data_output_t *output, data_array_t *array, char const *format)
{
    data_output_mqtt_t *mqtt = (data_output_mqtt_t *)output;

    char *orig = mqtt->topic + strlen(mqtt->topic); // save current topic

    for (int c = 0; c < array->num_values; ++c) {
        sprintf(orig, "/%d", c);
        print_array_value(output, array, format, c);
    }
    *orig = '\0'; // restore topic
}

static char *append_topic(char *topic, data_t *data)
{
    if (data->type == DATA_STRING) {
        strcpy(topic, data->value.v_ptr); // NOLINT
        mqtt_sanitize_topic(topic);
        topic += strlen(data->value.v_ptr);
    }
    else if (data->type == DATA_INT) {
        topic += sprintf(topic, "%d", data->value.v_int);
    }
    else {
        print_logf(LOG_ERROR, __func__, "Can't append data type %d to topic", data->type);
    }

    return topic;
}

static char *expand_topic(char *topic, char const *format, data_t *data, char const *hostname)
{
    // collect well-known top level keys
    data_t *data_type    = NULL;
    data_t *data_model   = NULL;
    data_t *data_subtype = NULL;
    data_t *data_channel = NULL;
    data_t *data_id      = NULL;
    data_t *data_protocol = NULL;
    for (data_t *d = data; d; d = d->next) {
        if (!strcmp(d->key, "type"))
            data_type = d;
        else if (!strcmp(d->key, "model"))
            data_model = d;
        else if (!strcmp(d->key, "subtype"))
            data_subtype = d;
        else if (!strcmp(d->key, "channel"))
            data_channel = d;
        else if (!strcmp(d->key, "id"))
            data_id = d;
        else if (!strcmp(d->key, "protocol")) // NOTE: needs "-M protocol"
            data_protocol = d;
    }

    // consume entire format string
    while (format && *format) {
        data_t *data_token  = NULL;
        char const *string_token = NULL;
        int leading_slash   = 0;
        char const *t_start = NULL;
        char const *t_end   = NULL;
        char const *d_start = NULL;
        char const *d_end   = NULL;
        // copy until '['
        while (*format && *format != '[')
            *topic++ = *format++;
        // skip '['
        if (!*format)
            break;
        ++format;
        // read slash
        if (!leading_slash && (*format < 'a' || *format > 'z')) {
            leading_slash = *format;
            format++;
        }
        // read key until : or ]
        t_start = t_end = format;
        while (*format && *format != ':' && *format != ']' && *format != '[')
            t_end = ++format;
        // read default until ]
        if (*format == ':') {
            d_start = d_end = ++format;
            while (*format && *format != ']' && *format != '[')
                d_end = ++format;
        }
        // check for proper closing
        if (*format != ']') {
            print_log(LOG_FATAL, __func__, "unterminated token");
            exit(1);
        }
        ++format;

        // resolve token
        if (!strncmp(t_start, "hostname", t_end - t_start))
            string_token = hostname;
        else if (!strncmp(t_start, "type", t_end - t_start))
            data_token = data_type;
        else if (!strncmp(t_start, "model", t_end - t_start))
            data_token = data_model;
        else if (!strncmp(t_start, "subtype", t_end - t_start))
            data_token = data_subtype;
        else if (!strncmp(t_start, "channel", t_end - t_start))
            data_token = data_channel;
        else if (!strncmp(t_start, "id", t_end - t_start))
            data_token = data_id;
        else if (!strncmp(t_start, "protocol", t_end - t_start))
            data_token = data_protocol;
        else {
            print_logf(LOG_FATAL, __func__, "unknown token \"%.*s\"", (int)(t_end - t_start), t_start);
            exit(1);
        }

        // append token or default
        if (!data_token && !string_token && !d_start)
            continue;
        if (leading_slash)
            *topic++ = leading_slash;
        if (data_token)
            topic = append_topic(topic, data_token);
        else if (string_token)
            topic += sprintf(topic, "%s", string_token);
        else
            topic += sprintf(topic, "%.*s", (int)(d_end - d_start), d_start);
    }

    *topic = '\0';
    return topic;
}

// <prefix>[/type][/model][/subtype][/channel][/id]/battery: "OK"|"LOW"
static void R_API_CALLCONV print_mqtt_data(data_output_t *output, data_t *data, char const *format)
{
    UNUSED(format);
    data_output_mqtt_t *mqtt = (data_output_mqtt_t *)output;

    char *orig = mqtt->topic + strlen(mqtt->topic); // save current topic
    char *end  = orig;

    // top-level only
    if (!*mqtt->topic) {
        // collect well-known top level keys
        data_t *data_model = NULL;
        for (data_t *d = data; d; d = d->next) {
            if (!strcmp(d->key, "model"))
                data_model = d;
        }

        // "states" topic
        if (!data_model) {
            if (mqtt->states) {
                size_t message_size = 20000; // state message need a large buffer
                char *message       = malloc(message_size);
                if (!message) {
                    WARN_MALLOC("print_mqtt_data()");
                    return; // NOTE: skip output on alloc failure.
                }
                data_print_jsons(data, message, message_size);
                expand_topic(mqtt->topic, mqtt->states, data, mqtt->hostname);
                mqtt_client_publish(mqtt->mqc, mqtt->topic, message);
                *mqtt->topic = '\0'; // clear topic
                free(message);
            }
            return;
        }

        // "events" topic
        if (mqtt->events) {
            char message[2048]; // we expect the biggest strings to be around 500 bytes.
            data_print_jsons(data, message, sizeof(message));
            expand_topic(mqtt->topic, mqtt->events, data, mqtt->hostname);
            mqtt_client_publish(mqtt->mqc, mqtt->topic, message);
            *mqtt->topic = '\0'; // clear topic
        }

        // "devices" topic
        if (!mqtt->devices) {
            return;
        }

        end = expand_topic(mqtt->topic, mqtt->devices, data, mqtt->hostname);
    }

    while (data) {
        if (!strcmp(data->key, "type")
                || !strcmp(data->key, "model")
                || !strcmp(data->key, "subtype")) {
            // skip, except "id", "channel"
        }
        else {
            // push topic
            *end = '/';
            strcpy(end + 1, data->key); // NOLINT
            print_value(output, data->type, data->value, data->format);
            *end = '\0'; // pop topic
        }
        data = data->next;
    }
    *orig = '\0'; // restore topic
}

static void R_API_CALLCONV print_mqtt_string(data_output_t *output, char const *str, char const *format)
{
    UNUSED(format);
    data_output_mqtt_t *mqtt = (data_output_mqtt_t *)output;
    mqtt_client_publish(mqtt->mqc, mqtt->topic, str);
}

static void R_API_CALLCONV print_mqtt_double(data_output_t *output, double data, char const *format)
{
    char str[20];
    // use scientific notation for very big/small values
    if (data > 1e7 || data < 1e-4) {
        snprintf(str, sizeof(str), "%g", data);
    }
    else {
        int ret = snprintf(str, sizeof(str), "%.5f", data);
        // remove trailing zeros, always keep one digit after the decimal point
        char *p = str + ret - 1;
        while (*p == '0' && p[-1] != '.') {
            *p-- = '\0';
        }
    }

    print_mqtt_string(output, str, format);
}

static void R_API_CALLCONV print_mqtt_int(data_output_t *output, int data, char const *format)
{
    char str[20];
    snprintf(str, sizeof(str), "%d", data);
    print_mqtt_string(output, str, format);
}

static void R_API_CALLCONV data_output_mqtt_free(data_output_t *output)
{
    data_output_mqtt_t *mqtt = (data_output_mqtt_t *)output;

    if (!mqtt)
        return;

    free(mqtt->availability);
    free(mqtt->devices);
    free(mqtt->events);
    free(mqtt->states);
    //free(mqtt->homie);
    //free(mqtt->hass);

    mqtt_client_free(mqtt->mqc);

    free(mqtt);
}

static char *mqtt_topic_default(char const *topic, char const *base, char const *suffix)
{
    char path[256];
    char const *p;
    if (topic) {
        p = topic;
    }
    else if (!base) {
        p = suffix;
    }
    else {
        snprintf(path, sizeof(path), "%s/%s", base, suffix);
        p = path;
    }

    char *ret = strdup(p);
    if (!ret)
        WARN_STRDUP("mqtt_topic_default()");
    return ret;
}

struct data_output *data_output_mqtt_create(struct mg_mgr *mgr, char *param, char const *dev_hint)
{
    data_output_mqtt_t *mqtt = calloc(1, sizeof(data_output_mqtt_t));
    if (!mqtt)
        FATAL_CALLOC("data_output_mqtt_create()");

    gethostname(mqtt->hostname, sizeof(mqtt->hostname) - 1);
    mqtt->hostname[sizeof(mqtt->hostname) - 1] = '\0';
    // only use hostname, not domain part
    char *dot = strchr(mqtt->hostname, '.');
    if (dot)
        *dot = '\0';
    //fprintf(stderr, "Hostname: %s\n", hostname);

    // generate a short deterministic client_id to identify this input device on restart
    uint16_t host_crc = crc16((uint8_t *)mqtt->hostname, strlen(mqtt->hostname), 0x1021, 0xffff);
    uint16_t devq_crc = crc16((uint8_t *)dev_hint, dev_hint ? strlen(dev_hint) : 0, 0x1021, 0xffff);
    uint16_t parm_crc = crc16((uint8_t *)param, param ? strlen(param) : 0, 0x1021, 0xffff);
    char client_id[21];
    /// MQTT 3.1.1 specifies that the broker MUST accept clients id's between 1 and 23 characters
    snprintf(client_id, sizeof(client_id), "rtl_433-%04x%04x%04x", host_crc, devq_crc, parm_crc);

    // default base topic
    char default_base_topic[8 + sizeof(mqtt->hostname)];
    snprintf(default_base_topic, sizeof(default_base_topic), "rtl_433/%s", mqtt->hostname);
    char const *base_topic = default_base_topic;

    // default topics
    char const *path_availability = "availability";
    char const *path_devices = "devices[/type][/model][/subtype][/channel][/id]";
    char const *path_events = "events";
    char const *path_states = "states";

<<<<<<< HEAD
    char const *user = NULL;
    char const *pass = NULL;
    int retain       = 0;
    int qos          = 0;
=======
    // get user and pass from env vars if available.
    char *user = getenv("MQTT_USERNAME");
    char *pass = getenv("MQTT_PASSWORD");
    int retain = 0;
    int qos = 0;
>>>>>>> f99c372e

    // parse host and port
    tls_opts_t tls_opts = {0};
    if (param && strncmp(param, "mqtts", 5) == 0) {
        tls_opts.tls_ca_cert = "*"; // TLS is enabled but no cert verification is performed.
    }
    param      = arg_param(param); // strip scheme
    char const *host = "localhost";
    char const *port = tls_opts.tls_ca_cert ? "8883" : "1883";
    char *opts = hostport_param(param, &host, &port);
    print_logf(LOG_CRITICAL, "MQTT", "Publishing MQTT data to %s port %s%s", host, port, tls_opts.tls_ca_cert ? " (TLS)" : "");

    // parse auth and format options
    char *key, *val;
    while (getkwargs(&opts, &key, &val)) {
        key = remove_ws(key);
        val = trim_ws(val);
        if (!key || !*key)
            continue;
        else if (!strcasecmp(key, "u") || !strcasecmp(key, "user"))
            user = val;
        else if (!strcasecmp(key, "p") || !strcasecmp(key, "pass"))
            pass = val;
        else if (!strcasecmp(key, "r") || !strcasecmp(key, "retain"))
            retain = atobv(val, 1);
        else if (!strcasecmp(key, "q") || !strcasecmp(key, "qos"))
            qos = atoiv(val, 1);
<<<<<<< HEAD
        // LWT availability status topic
        else if (!strcasecmp(key, "a") || !strcasecmp(key, "availability"))
            mqtt->availability = mqtt_topic_default(val, base_topic, path_availability);
=======
        else if (!strcasecmp(key, "b") || !strcasecmp(key, "base"))
            base_topic = val;
>>>>>>> f99c372e
        // Simple key-topic mapping
        else if (!strcasecmp(key, "d") || !strcasecmp(key, "devices"))
            mqtt->devices = mqtt_topic_default(val, base_topic, path_devices);
        // deprecated, remove this
        else if (!strcasecmp(key, "c") || !strcasecmp(key, "usechannel")) {
            print_log(LOG_FATAL, "MQTT", "\"usechannel=...\" has been removed. Use a topic format string:");
            print_log(LOG_FATAL, "MQTT", "for \"afterid\"   use e.g. \"devices=rtl_433/[hostname]/devices[/type][/model][/subtype][/id][/channel]\"");
            print_log(LOG_FATAL, "MQTT", "for \"beforeid\"  use e.g. \"devices=rtl_433/[hostname]/devices[/type][/model][/subtype][/channel][/id]\"");
            print_log(LOG_FATAL, "MQTT", "for \"replaceid\" use e.g. \"devices=rtl_433/[hostname]/devices[/type][/model][/subtype][/channel]\"");
            print_log(LOG_FATAL, "MQTT", "for \"no\"        use e.g. \"devices=rtl_433/[hostname]/devices[/type][/model][/subtype][/id]\"");
            exit(1);
        }
        // JSON events to single topic
        else if (!strcasecmp(key, "e") || !strcasecmp(key, "events"))
            mqtt->events = mqtt_topic_default(val, base_topic, path_events);
        // JSON states to single topic
        else if (!strcasecmp(key, "s") || !strcasecmp(key, "states"))
            mqtt->states = mqtt_topic_default(val, base_topic, path_states);
        // TODO: Homie Convention https://homieiot.github.io/
        //else if (!strcasecmp(key, "homie"))
        //    mqtt->homie = mqtt_topic_default(val, NULL, "homie"); // base topic
        // TODO: Home Assistant MQTT discovery https://www.home-assistant.io/docs/mqtt/discovery/
        //else if (!strcasecmp(key, "hass"))
        //    mqtt->hass = mqtt_topic_default(val, NULL, "homeassistant"); // discovery prefix
        else if (!tls_param(&tls_opts, key, val)) {
            // ok
        }
        else {
            print_logf(LOG_FATAL, __func__, "Invalid key \"%s\" option.", key);
            exit(1);
        }
    }

    // Default is to use all formats
    if (!mqtt->devices && !mqtt->events && !mqtt->states) {
        mqtt->devices = mqtt_topic_default(NULL, base_topic, path_devices);
        mqtt->events  = mqtt_topic_default(NULL, base_topic, path_events);
        mqtt->states  = mqtt_topic_default(NULL, base_topic, path_states);
    }
    if (!mqtt->availability) {
        mqtt->availability = mqtt_topic_default(NULL, base_topic, path_availability);
    }
    if (mqtt->availability)
        print_logf(LOG_NOTICE, "MQTT", "Publishing availability to MQTT topic \"%s\".", mqtt->availability);
    if (mqtt->devices)
        print_logf(LOG_NOTICE, "MQTT", "Publishing device info to MQTT topic \"%s\".", mqtt->devices);
    if (mqtt->events)
        print_logf(LOG_NOTICE, "MQTT", "Publishing events info to MQTT topic \"%s\".", mqtt->events);
    if (mqtt->states)
        print_logf(LOG_NOTICE, "MQTT", "Publishing states info to MQTT topic \"%s\".", mqtt->states);

    mqtt->output.print_data   = print_mqtt_data;
    mqtt->output.print_array  = print_mqtt_array;
    mqtt->output.print_string = print_mqtt_string;
    mqtt->output.print_double = print_mqtt_double;
    mqtt->output.print_int    = print_mqtt_int;
    mqtt->output.output_free  = data_output_mqtt_free;

    mqtt->mqc = mqtt_client_init(mgr, &tls_opts, host, port, user, pass, client_id, retain, qos, mqtt->availability);

    return (struct data_output *)mqtt;
}<|MERGE_RESOLUTION|>--- conflicted
+++ resolved
@@ -566,18 +566,11 @@
     char const *path_events = "events";
     char const *path_states = "states";
 
-<<<<<<< HEAD
-    char const *user = NULL;
-    char const *pass = NULL;
+    // get user and pass from env vars if available.
+    char const *user = getenv("MQTT_USERNAME");
+    char const *pass = getenv("MQTT_PASSWORD");
     int retain       = 0;
     int qos          = 0;
-=======
-    // get user and pass from env vars if available.
-    char *user = getenv("MQTT_USERNAME");
-    char *pass = getenv("MQTT_PASSWORD");
-    int retain = 0;
-    int qos = 0;
->>>>>>> f99c372e
 
     // parse host and port
     tls_opts_t tls_opts = {0};
@@ -605,14 +598,11 @@
             retain = atobv(val, 1);
         else if (!strcasecmp(key, "q") || !strcasecmp(key, "qos"))
             qos = atoiv(val, 1);
-<<<<<<< HEAD
+        else if (!strcasecmp(key, "b") || !strcasecmp(key, "base"))
+            base_topic = val;
         // LWT availability status topic
         else if (!strcasecmp(key, "a") || !strcasecmp(key, "availability"))
             mqtt->availability = mqtt_topic_default(val, base_topic, path_availability);
-=======
-        else if (!strcasecmp(key, "b") || !strcasecmp(key, "base"))
-            base_topic = val;
->>>>>>> f99c372e
         // Simple key-topic mapping
         else if (!strcasecmp(key, "d") || !strcasecmp(key, "devices"))
             mqtt->devices = mqtt_topic_default(val, base_topic, path_devices);
