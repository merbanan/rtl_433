--- conflicted
+++ resolved
@@ -494,12 +494,9 @@
   protocol 265 # Rosstech Digital Control Unit DCU-706/Sundance/Jacuzzi
   protocol 266 # Risco 2 Way Agility protocol, Risco PIR/PET Sensor RWX95P
   protocol 267 # ThermoPro Meat Thermometers, TP828B 2 probes with Temp, BBQ Target LO and HI
-<<<<<<< HEAD
-# protocol 268 # Quinetic
-=======
   protocol 268 # Bresser Thermo-/Hygro-Sensor Explore Scientific ST1005H
   protocol 269 # DeltaDore X3D devices
->>>>>>> e3c40fbc
+# protocol 268 # Quinetic
 
 ## Flex devices (command line option "-X")
 
