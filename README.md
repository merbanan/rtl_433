# rtl_433

rtl_433 (despite the name) is a generic data receiver, mainly for the 433.92 MHz, 868 MHz (SRD), 315 MHz, 345 MHz, and 915 MHz ISM bands.

The official source code is in the https://github.com/merbanan/rtl_433/ repository.
For more documentation and related projects see the https://triq.org/ site.

It works with [RTL-SDR](https://github.com/osmocom/rtl-sdr/) and/or [SoapySDR](https://github.com/pothosware/SoapySDR/).
Actively tested and supported are Realtek RTL2832 based DVB dongles (using RTL-SDR) and LimeSDR ([LimeSDR USB](https://www.crowdsupply.com/lime-micro/limesdr) and [LimeSDR mini](https://www.crowdsupply.com/lime-micro/limesdr-mini) engineering samples kindly provided by [MyriadRf](https://myriadrf.org/)), PlutoSDR, HackRF One (using SoapySDR drivers), as well as SoapyRemote.

![rtl_433 screenshot](./docs/screenshot.png)

## Building / Installation

rtl_433 is written in portable C (C99 standard) and known to compile on Linux (also embedded), MacOS, and Windows systems.
Older compilers and toolchains are supported as a key-goal.
Low resource consumption and very few dependencies allow rtl_433 to run on embedded hardware like (repurposed) routers.
Systems with 32-bit i686 and 64-bit x86-64 as well as (embedded) ARM, like the Raspberry Pi and PlutoSDR are well supported.

See [BUILDING.md](docs/BUILDING.md)

On Debian (sid) or Ubuntu (19.10+), `apt-get install rtl-433` for other distros check https://repology.org/project/rtl-433/versions

On FreeBSD, `pkg install rtl-433`.

On MacOS, `brew install rtl_433`.

Docker images with rtl_433 are available [on the github page of hertzg](https://github.com/hertzg/rtl_433_docker).

## How to add support for unsupported sensors

See [CONTRIBUTING.md](./docs/CONTRIBUTING.md).

## Running

    rtl_433 -h

```

  A "rtl_433.conf" file is searched in "./", XDG_CONFIG_HOME e.g. "$HOME/.config/rtl_433/",
  SYSCONFDIR e.g. "/usr/local/etc/rtl_433/", then command line args will be parsed in order.
		= General options =
  [-V] Output the version string and exit
  [-v] Increase verbosity (can be used multiple times).
       -v : verbose notice, -vv : verbose info, -vvv : debug, -vvvv : trace.
  [-c <path>] Read config options from a file
		= Tuner options =
  [-d <RTL-SDR USB device index> | :<RTL-SDR USB device serial> | <SoapySDR device query> | rtl_tcp | help]
  [-g <gain> | help] (default: auto)
  [-t <settings>] apply a list of keyword=value settings to the SDR device
       e.g. for SoapySDR -t "antenna=A,bandwidth=4.5M,rfnotch_ctrl=false"
       for RTL-SDR use "direct_samp[=1]", "offset_tune[=1]", "digital_agc[=1]", "biastee[=1]"
  [-f <frequency>] Receive frequency(s) (default: 433920000 Hz)
  [-H <seconds>] Hop interval for polling of multiple frequencies (default: 600 seconds)
  [-p <ppm_error>] Correct rtl-sdr tuner frequency offset error (default: 0)
  [-s <sample rate>] Set sample rate (default: 250000 Hz)
  [-D quit | restart | pause | manual] Input device run mode options (default: quit).
		= Demodulator options =
  [-R <device> | help] Enable only the specified device decoding protocol (can be used multiple times)
       Specify a negative number to disable a device decoding protocol (can be used multiple times)
  [-X <spec> | help] Add a general purpose decoder (prepend -R 0 to disable all decoders)
  [-Y auto | classic | minmax] FSK pulse detector mode.
  [-Y level=<dB level>] Manual detection level used to determine pulses (-1.0 to -30.0) (0=auto).
  [-Y minlevel=<dB level>] Manual minimum detection level used to determine pulses (-1.0 to -99.0).
  [-Y minsnr=<dB level>] Minimum SNR to determine pulses (1.0 to 99.0).
  [-Y autolevel] Set minlevel automatically based on average estimated noise.
  [-Y squelch] Skip frames below estimated noise level to reduce cpu load.
  [-Y ampest | magest] Choose amplitude or magnitude level estimator.
		= Analyze/Debug options =
  [-A] Pulse Analyzer. Enable pulse analysis and decode attempt.
       Disable all decoders with -R 0 if you want analyzer output only.
  [-y <code>] Verify decoding of demodulated test data (e.g. "{25}fb2dd58") with enabled devices
		= File I/O options =
  [-S none | all | unknown | known] Signal auto save. Creates one file per signal.
       Note: Saves raw I/Q samples (uint8 pcm, 2 channel). Preferred mode for generating test files.
  [-r <filename> | help] Read data from input file instead of a receiver
  [-w <filename> | help] Save data stream to output file (a '-' dumps samples to stdout)
  [-W <filename> | help] Save data stream to output file, overwrite existing file
		= Data output options =
  [-F log | kv | json | csv | mqtt | influx | syslog | trigger | rtl_tcp | http | null | help] Produce decoded output in given format.
       Append output to file with :<filename> (e.g. -F csv:log.csv), defaults to stdout.
       Specify host/port for syslog with e.g. -F syslog:127.0.0.1:1514
  [-M time[:<options>] | protocol | level | noise[:<secs>] | stats | bits | help] Add various meta data to each output.
  [-K FILE | PATH | <tag> | <key>=<tag>] Add an expanded token or fixed tag to every output line.
  [-C native | si | customary] Convert units in decoded output.
  [-n <value>] Specify number of samples to take (each sample is an I/Q pair)
  [-T <seconds>] Specify number of seconds to run, also 12:34 or 1h23m45s
  [-E hop | quit] Hop/Quit after outputting successful event(s)
  [-h] Output this usage help and exit
       Use -d, -g, -R, -X, -F, -M, -r, -w, or -W without argument for more help



		= Supported device protocols =
    [01]  Silvercrest Remote Control
    [02]  Rubicson, TFA 30.3197 or InFactory PT-310 Temperature Sensor
    [03]  Prologue, FreeTec NC-7104, NC-7159-675 temperature sensor
    [04]  Waveman Switch Transmitter
    [06]* ELV EM 1000
    [07]* ELV WS 2000
    [08]  LaCrosse TX Temperature / Humidity Sensor
    [10]  Acurite 896 Rain Gauge
    [11]  Acurite 609TXC Temperature and Humidity Sensor
    [12]  Oregon Scientific Weather Sensor
    [13]* Mebus 433
    [14]* Intertechno 433
    [15]  KlikAanKlikUit Wireless Switch
    [16]  AlectoV1 Weather Sensor (Alecto WS3500 WS4500 Ventus W155/W044 Oregon)
    [17]  Cardin S466-TX2
    [18]  Fine Offset Electronics, WH2, WH5, Telldus Temperature/Humidity/Rain Sensor
    [19]  Nexus, FreeTec NC-7345, NX-3980, Solight TE82S, TFA 30.3209 temperature/humidity sensor
    [20]  Ambient Weather F007TH, TFA 30.3208.02, SwitchDocLabs F016TH temperature sensor
    [21]  Calibeur RF-104 Sensor
    [22]  X10 RF
    [23]  DSC Security Contact
    [24]* Brennenstuhl RCS 2044
    [25]  Globaltronics GT-WT-02 Sensor
    [26]  Danfoss CFR Thermostat
    [29]  Chuango Security Technology
    [30]  Generic Remote SC226x EV1527
    [31]  TFA-Twin-Plus-30.3049, Conrad KW9010, Ea2 BL999
    [32]  Fine Offset Electronics WH1080/WH3080 Weather Station
    [33]  WT450, WT260H, WT405H
    [34]  LaCrosse WS-2310 / WS-3600 Weather Station
    [35]  Esperanza EWS
    [36]  Efergy e2 classic
    [37]* Inovalley kw9015b, TFA Dostmann 30.3161 (Rain and temperature sensor)
    [38]  Generic temperature sensor 1
    [39]  WG-PB12V1 Temperature Sensor
    [40]  Acurite 592TXR temp/humidity, 592TX temp, 5n1, 3n1, Atlas weather station, 515 fridge/freezer, 6045 lightning, 899 rain, 1190/1192 leak
    [41]  Acurite 986 Refrigerator / Freezer Thermometer
    [42]  HIDEKI TS04 Temperature, Humidity, Wind and Rain Sensor
    [43]  Watchman Sonic / Apollo Ultrasonic / Beckett Rocket oil tank monitor
    [44]  CurrentCost Current Sensor
    [45]  emonTx OpenEnergyMonitor
    [46]  HT680 Remote control
    [47]  Conrad S3318P, FreeTec NC-5849-913 temperature humidity sensor, ORIA WA50 ST389 temperature sensor
    [48]* Akhan 100F14 remote keyless entry
    [49]  Quhwa
    [50]  OSv1 Temperature Sensor
    [51]  Proove / Nexa / KlikAanKlikUit Wireless Switch
    [52]  Bresser Thermo-/Hygro-Sensor 3CH
    [53]  Springfield Temperature and Soil Moisture
    [54]  Oregon Scientific SL109H Remote Thermal Hygro Sensor
    [55]  Acurite 606TX / Technoline TX960 Temperature Sensor
    [56]  TFA pool temperature sensor
    [57]  Kedsum Temperature & Humidity Sensor, Pearl NC-7415
    [58]  Blyss DC5-UK-WH
    [59]  Steelmate TPMS
    [60]  Schrader TPMS
    [61]* LightwaveRF
    [62]* Elro DB286A Doorbell
    [63]  Efergy Optical
    [64]* Honda Car Key
    [67]  Radiohead ASK
    [68]  Kerui PIR / Contact Sensor
    [69]  Fine Offset WH1050 Weather Station
    [70]  Honeywell Door/Window Sensor, 2Gig DW10/DW11, RE208 repeater
    [71]  Maverick ET-732/733 BBQ Sensor
    [72]* RF-tech
    [73]  LaCrosse TX141-Bv2, TX141TH-Bv2, TX141-Bv3, TX141W, TX145wsdth, (TFA, ORIA) sensor
    [74]  Acurite 00275rm,00276rm Temp/Humidity with optional probe
    [75]  LaCrosse TX35DTH-IT, TFA Dostmann 30.3155 Temperature/Humidity sensor
    [76]  LaCrosse TX29IT, TFA Dostmann 30.3159.IT Temperature sensor
    [77]  Vaillant calorMatic VRT340f Central Heating Control
    [78]  Fine Offset Electronics, WH25, WH32, WH32B, WN32B, WH24, WH65B, HP1000, Misol WS2320 Temperature/Humidity/Pressure Sensor
    [79]  Fine Offset Electronics, WH0530 Temperature/Rain Sensor
    [80]  IBIS beacon
    [81]  Oil Ultrasonic STANDARD FSK
    [82]  Citroen TPMS
    [83]  Oil Ultrasonic STANDARD ASK
    [84]  Thermopro TP11 Thermometer
    [85]  Solight TE44/TE66, EMOS E0107T, NX-6876-917
    [86]* Wireless Smoke and Heat Detector GS 558
    [87]  Generic wireless motion sensor
    [88]  Toyota TPMS
    [89]  Ford TPMS
    [90]  Renault TPMS
    [91]  inFactory, nor-tec, FreeTec NC-3982-913 temperature humidity sensor
    [92]  FT-004-B Temperature Sensor
    [93]  Ford Car Key
    [94]  Philips outdoor temperature sensor (type AJ3650)
    [95]  Schrader TPMS EG53MA4, PA66GF35
    [96]  Nexa
    [97]  ThermoPro TP08/TP12/TP20 thermometer
    [98]  GE Color Effects
    [99]  X10 Security
    [100]  Interlogix GE UTC Security Devices
    [101]* Dish remote 6.3
    [102]  SimpliSafe Home Security System (May require disabling automatic gain for KeyPad decodes)
    [103]  Sensible Living Mini-Plant Moisture Sensor
    [104]  Wireless M-Bus, Mode C&T, 100kbps (-f 868.95M -s 1200k)
    [105]  Wireless M-Bus, Mode S, 32.768kbps (-f 868.3M -s 1000k)
    [106]* Wireless M-Bus, Mode R, 4.8kbps (-f 868.33M)
    [107]* Wireless M-Bus, Mode F, 2.4kbps
    [108]  Hyundai WS SENZOR Remote Temperature Sensor
    [109]  WT0124 Pool Thermometer
    [110]  PMV-107J (Toyota) TPMS
    [111]  Emos TTX201 Temperature Sensor
    [112]  Ambient Weather TX-8300 Temperature/Humidity Sensor
    [113]  Ambient Weather WH31E Thermo-Hygrometer Sensor, EcoWitt WH40 rain gauge, WS68 weather station
    [114]  Maverick ET73
    [115]  Honeywell ActivLink, Wireless Doorbell
    [116]  Honeywell ActivLink, Wireless Doorbell (FSK)
    [117]* ESA1000 / ESA2000 Energy Monitor
    [118]* Biltema rain gauge
    [119]  Bresser Weather Center 5-in-1
    [120]  Digitech XC-0324 / AmbientWeather FT005TH temp/hum sensor
    [121]  Opus/Imagintronix XT300 Soil Moisture
    [122]  FS20 / FHT
    [123]* Jansite TPMS Model TY02S
    [124]  LaCrosse/ELV/Conrad WS7000/WS2500 weather sensors
    [125]  TS-FT002 Wireless Ultrasonic Tank Liquid Level Meter With Temperature Sensor
    [126]  Companion WTR001 Temperature Sensor
    [127]  Ecowitt Wireless Outdoor Thermometer WH53/WH0280/WH0281A
    [128]  DirecTV RC66RX Remote Control
    [129]* Eurochron temperature and humidity sensor
    [130]  IKEA Sparsnas Energy Meter Monitor
    [131]  Microchip HCS200/HCS300 KeeLoq Hopping Encoder based remotes
    [132]  TFA Dostmann 30.3196 T/H outdoor sensor
    [133]  Rubicson 48659 Thermometer
    [134]  AOK Weather Station rebrand Holman Industries iWeather WS5029, Conrad AOK-5056, Optex 990018
    [135]  Philips outdoor temperature sensor (type AJ7010)
    [136]  ESIC EMT7110 power meter
    [137]  Globaltronics QUIGG GT-TMBBQ-05
    [138]  Globaltronics GT-WT-03 Sensor
    [139]  Norgo NGE101
    [140]  Elantra2012 TPMS
    [141]  Auriol HG02832, HG05124A-DCF, Rubicson 48957 temperature/humidity sensor
    [142]  Fine Offset Electronics/ECOWITT WH51, SwitchDoc Labs SM23 Soil Moisture Sensor
    [143]  Holman Industries iWeather WS5029 weather station (older PWM)
    [144]  TBH weather sensor
    [145]  WS2032 weather station
    [146]  Auriol AFW2A1 temperature/humidity sensor
    [147]  TFA Drop Rain Gauge 30.3233.01
    [148]  DSC Security Contact (WS4945)
    [149]  ERT Standard Consumption Message (SCM)
    [150]* Klimalogg
    [151]  Visonic powercode
    [152]  Eurochron EFTH-800 temperature and humidity sensor
    [153]  Cotech 36-7959, SwitchDocLabs FT020T wireless weather station with USB
    [154]  Standard Consumption Message Plus (SCMplus)
    [155]  Fine Offset Electronics WH1080/WH3080 Weather Station (FSK)
    [156]  Abarth 124 Spider TPMS
    [157]  Missil ML0757 weather station
    [158]  Sharp SPC775 weather station
    [159]  Insteon
    [160]  ERT Interval Data Message (IDM)
    [161]  ERT Interval Data Message (IDM) for Net Meters
    [162]* ThermoPro-TX2 temperature sensor
    [163]  Acurite 590TX Temperature with optional Humidity
    [164]  Security+ 2.0 (Keyfob)
    [165]  TFA Dostmann 30.3221.02 T/H Outdoor Sensor (also 30.3249.02)
    [166]  LaCrosse Technology View LTV-WSDTH01 Breeze Pro Wind Sensor
    [167]  Somfy RTS
    [168]  Schrader TPMS SMD3MA4 (Subaru) 3039 (Infiniti, Nissan, Renault)
    [169]* Nice Flor-s remote control for gates
    [170]  LaCrosse Technology View LTV-WR1 Multi Sensor
    [171]  LaCrosse Technology View LTV-TH Thermo/Hygro Sensor
    [172]  Bresser Weather Center 6-in-1, 7-in-1 indoor, soil, new 5-in-1, 3-in-1 wind gauge, Froggit WH6000, Ventus C8488A
    [173]  Bresser Weather Center 7-in-1, Air Quality PM2.5/PM10 7009970, CO2 7009977, HCHO/VOC 7009978 sensors
    [174]  EcoDHOME Smart Socket and MCEE Solar monitor
    [175]  LaCrosse Technology View LTV-R1, LTV-R3 Rainfall Gauge, LTV-W1/W2 Wind Sensor
    [176]  BlueLine Innovations Power Cost Monitor
    [177]  Burnhard BBQ thermometer
    [178]  Security+ (Keyfob)
    [179]  Cavius smoke, heat and water detector
    [180]  Jansite TPMS Model Solar
    [181]  Amazon Basics Meat Thermometer
    [182]  TFA Marbella Pool Thermometer
    [183]  Auriol AHFL temperature/humidity sensor
    [184]  Auriol AFT 77 B2 temperature sensor
    [185]  Honeywell CM921 Wireless Programmable Room Thermostat
    [186]  Hyundai TPMS (VDO)
    [187]  RojaFlex shutter and remote devices
    [188]  Marlec Solar iBoost+ sensors
    [189]  Somfy io-homecontrol
    [190]  Ambient Weather WH31L (FineOffset WH57) Lightning-Strike sensor
    [191]  Markisol, E-Motion, BOFU, Rollerhouse, BF-30x, BF-415 curtain remote
    [192]  Govee Water Leak Detector H5054, Door Contact Sensor B5023
    [193]  Clipsal CMR113 Cent-a-meter power meter
    [194]  Inkbird ITH-20R temperature humidity sensor
    [195]  RainPoint soil temperature and moisture sensor
    [196]  Atech-WS308 temperature sensor
    [197]  Acurite Grill/Meat Thermometer 01185M
    [198]* EnOcean ERP1
    [199]  Linear Megacode Garage/Gate Remotes
    [200]* Auriol 4-LD5661/4-LD5972/4-LD6313 temperature/rain sensors
    [201]  Unbranded SolarTPMS for trucks
    [202]  Funkbus / Instafunk (Berker, Gira, Jung)
    [203]  Porsche Boxster/Cayman TPMS
    [204]  Jasco/GE Choice Alert Security Devices
    [205]  Telldus weather station FT0385R sensors
    [206]  LaCrosse TX34-IT rain gauge
    [207]  SmartFire Proflame 2 remote control
    [208]  AVE TPMS
    [209]  SimpliSafe Gen 3 Home Security System
    [210]  Yale HSA (Home Security Alarm), YES-Alarmkit
    [211]  Regency Ceiling Fan Remote (-f 303.75M to 303.96M)
    [212]  Renault 0435R TPMS
    [213]  Fine Offset Electronics WS80 weather station
    [214]  EMOS E6016 weatherstation with DCF77
    [215]  Emax W6, rebrand Altronics x7063/4, Optex 990040/50/51, Orium 13093/13123, Infactory FWS-1200, Newentor Q9, Otio 810025, Protmex PT3390A, Jula Marquant 014331/32, TechniSat IMETEO X6 76-4924-00, Weather Station or temperature/humidity sensor
    [216]* ANT and ANT+ devices
    [217]  EMOS E6016 rain gauge
    [218]  Microchip HCS200/HCS300 KeeLoq Hopping Encoder based remotes (FSK)
    [219]  Fine Offset Electronics WH45 air quality sensor
    [220]  Maverick XR-30 BBQ Sensor
    [221]  Fine Offset Electronics WN34S/L/D and Froggit DP150/D35 temperature sensor
    [222]  Rubicson Pool Thermometer 48942
    [223]  Badger ORION water meter, 100kbps (-f 916.45M -s 1200k)
    [224]  GEO minim+ energy monitor
    [225]  TyreGuard 400 TPMS
    [226]  Kia TPMS (-s 1000k)
    [227]  SRSmith Pool Light Remote Control SRS-2C-TX (-f 915M)
    [228]  Neptune R900 flow meters
    [229]  WEC-2103 temperature/humidity sensor
    [230]  Vauno EN8822C
    [231]  Govee Water Leak Detector H5054
    [232]  TFA Dostmann 14.1504.V2 Radio-controlled grill and meat thermometer
    [233]* CED7000 Shot Timer
    [234]  Watchman Sonic Advanced / Plus, Tekelek
    [235]  Oil Ultrasonic SMART FSK
    [236]  Gasmate BA1008 meat thermometer
    [237]  Flowis flow meters
    [238]  Wireless M-Bus, Mode T, 32.768kbps (-f 868.3M -s 1000k)
    [239]  Revolt NC-5642 Energy Meter
    [240]  LaCrosse TX31U-IT, The Weather Channel WS-1910TWC-IT
    [241]  EezTire E618, Carchet TPMS, TST-507 TPMS
    [242]* Baldr / RainPoint rain gauge.
    [243]  Celsia CZC1 Thermostat
    [244]  Fine Offset Electronics WS90 weather station
    [245]* ThermoPro TX-2C Thermometer and Humidity sensor
    [246]  TFA 30.3151 Weather Station
    [247]  Bresser water leakage
    [248]* Nissan TPMS
    [249]  Bresser lightning
    [250]  Schou 72543 Day Rain Gauge, Motonet MTX Rain, MarQuant Rain Gauge, TFA Dostmann 30.3252.01/47.3006.01 Rain Gauge and Thermometer, ADE WS1907
    [251]  Fine Offset / Ecowitt WH55 water leak sensor
    [252]  BMW Gen4-Gen5 TPMS and Audi TPMS Pressure Alert, multi-brand HUF/Beru, Continental, Schrader/Sensata, Audi
    [253]  Watts WFHT-RF Thermostat
    [254]  Thermor DG950 weather station
    [255]  Mueller Hot Rod water meter
    [256]  ThermoPro TP28b Super Long Range Wireless Meat Thermometer for Smoker BBQ Grill
    [257]  BMW Gen2 and Gen3 TPMS
    [258]  Chamberlain CWPIRC PIR Sensor
    [259]  ThermoPro Meat Thermometers, TP829B 4 probes with temp only
    [260]* Arad/Master Meter Dialog3G water utility meter
    [261]  Geevon TX16-3 outdoor sensor
    [262]  Fine Offset Electronics WH46 air quality sensor
    [263]  Vevor Wireless Weather Station 7-in-1
    [264]  Arexx Multilogger IP-HA90, IP-TH78EXT, TSN-70E
    [265]  Rosstech Digital Control Unit DCU-706/Sundance/Jacuzzi
    [266]  Risco 2 Way Agility protocol, Risco PIR/PET Sensor RWX95P
    [267]  ThermoPro Meat Thermometers, TP828B 2 probes with Temp, BBQ Target LO and HI
    [268]  Bresser Thermo-/Hygro-Sensor Explore Scientific ST1005H
    [269]  DeltaDore X3D devices
    [270]* Quinetic
    [271]  Landis & Gyr Gridstream Power Meters 9.6k
    [272]  Landis & Gyr Gridstream Power Meters 19.2k
    [273]  Landis & Gyr Gridstream Power Meters 38.4k
    [274]  Revolt ZX-7717 power meter
<<<<<<< HEAD
    [275]  Universal (Reverseable) 24V Fan Controller
=======
    [275]  GM-Aftermarket TPMS
    [276]  RainPoint HCS012ARF Rain Gauge sensor
    [277]  Apator Metra E-RM 30
    [278]  ThermoPro TX-7B Outdoor Thermometer Hygrometer
    [279]  Nexus, CRX, Prego sauna temperature sensor
    [280]  Homelead HG9901 (Geevon, Dr.Meter, Royal Gardineer) soil moisture/temp/light level sensor
    [281]  Maverick XR-50 BBQ Sensor
    [282]  Orion Endpoint from Badger Meter, GIF2014W-OSE, water meter, hopping from 904.4 Mhz to 924.6Mhz (-s 1600k)
    [283]  Fine Offset Electronics WH43 air quality sensor
    [284]  Baldr E0666TH Thermo-Hygrometer
>>>>>>> 4ff62119

* Disabled by default, use -R n or a conf file to enable


		= Input device selection =
	RTL-SDR device driver is available.
  [-d <RTL-SDR USB device index>] (default: 0)
  [-d :<RTL-SDR USB device serial (can be set with rtl_eeprom -s)>]
	To set gain for RTL-SDR use -g <gain> to set an overall gain in dB.
	SoapySDR device driver is available.
  [-d ""] Open default SoapySDR device
  [-d driver=rtlsdr] Open e.g. specific SoapySDR device
	To set gain for SoapySDR use -g ELEM=val,ELEM=val,... e.g. -g LNA=20,TIA=8,PGA=2 (for LimeSDR).
  [-d rtl_tcp[:[//]host[:port]] (default: localhost:1234)
	Specify host/port to connect to with e.g. -d rtl_tcp:127.0.0.1:1234


		= Gain option =
  [-g <gain>] (default: auto)
	For RTL-SDR: gain in dB ("0" is auto).
	For SoapySDR: gain in dB for automatic distribution ("" is auto), or string of gain elements.
	E.g. "LNA=20,TIA=8,PGA=2" for LimeSDR.


		= Flex decoder spec =
Use -X <spec> to add a flexible general purpose decoder.

<spec> is "key=value[,key=value...]"
Common keys are:
	name=<name> (or: n=<name>)
	modulation=<modulation> (or: m=<modulation>)
	short=<short> (or: s=<short>)
	long=<long> (or: l=<long>)
	sync=<sync> (or: y=<sync>)
	reset=<reset> (or: r=<reset>)
	gap=<gap> (or: g=<gap>)
	tolerance=<tolerance> (or: t=<tolerance>)
	priority=<n> : run decoder only as fallback
where:
<name> can be any descriptive name tag you need in the output
<modulation> is one of:
	OOK_MC_ZEROBIT :  Manchester Code with fixed leading zero bit
	OOK_PCM :         Non Return to Zero coding (Pulse Code)
	OOK_RZ :          Return to Zero coding (Pulse Code)
	OOK_PPM :         Pulse Position Modulation
	OOK_PWM :         Pulse Width Modulation
	OOK_DMC :         Differential Manchester Code
	OOK_PIWM_RAW :    Raw Pulse Interval and Width Modulation
	OOK_PIWM_DC :     Differential Pulse Interval and Width Modulation
	OOK_MC_OSV1 :     Manchester Code for OSv1 devices
	FSK_PCM :         FSK Pulse Code Modulation
	FSK_PWM :         FSK Pulse Width Modulation
	FSK_MC_ZEROBIT :  Manchester Code with fixed leading zero bit
<short>, <long>, <sync> are nominal modulation timings in us,
<reset>, <gap>, <tolerance> are maximum modulation timings in us:
PCM/RZ  short: Nominal width of pulse [us]
         long: Nominal width of bit period [us]
PPM     short: Nominal width of '0' gap [us]
         long: Nominal width of '1' gap [us]
PWM     short: Nominal width of '1' pulse [us]
         long: Nominal width of '0' pulse [us]
         sync: Nominal width of sync pulse [us] (optional)
common    gap: Maximum gap size before new row of bits [us]
        reset: Maximum gap size before End Of Message [us]
    tolerance: Maximum pulse deviation [us] (optional).
Available options are:
	bits=<n> : only match if at least one row has <n> bits
	rows=<n> : only match if there are <n> rows
	repeats=<n> : only match if some row is repeated <n> times
		use opt>=n to match at least <n> and opt<=n to match at most <n>
	invert : invert all bits
	reflect : reflect each byte (MSB first to MSB last)
	decode_uart : UART 8n1 (10-to-8) decode
	decode_dm : Differential Manchester decode
	decode_mc : Manchester decode
	match=<bits> : only match if the <bits> are found
	preamble=<bits> : match and align at the <bits> preamble
		<bits> is a row spec of {<bit count>}<bits as hex number>
	unique : suppress duplicate row output

	countonly : suppress detailed row output

E.g. -X "n=doorbell,m=OOK_PWM,s=400,l=800,r=7000,g=1000,match={24}0xa9878c,repeats>=3"



		= Output format option =
  [-F log|kv|json|csv|mqtt|influx|syslog|trigger|rtl_tcp|http|null] Produce decoded output in given format.
	Without this option the default is LOG and KV output. Use "-F null" to remove the default.
	Append output to file with :<filename> (e.g. -F csv:log.csv), defaults to stdout.
  [-F mqtt[s][:[//]host[:port][,<options>]] (default: localhost:1883)
	Specify MQTT server with e.g. -F mqtt://localhost:1883
	Default user and password are read from MQTT_USERNAME and MQTT_PASSWORD env vars.
	Add MQTT options with e.g. -F "mqtt://host:1883,opt=arg"
	MQTT options are: user=foo, pass=bar, retain[=0|1], <format>[=topic]
	Supported MQTT formats: (default is all)
<<<<<<< HEAD
=======
	  availability: posts availability (online/offline)
>>>>>>> 4ff62119
	  events: posts JSON event data, default "<base>/events"
	  states: posts JSON state data, default "<base>/states"
	  devices: posts device and sensor info in nested topics,
	           default "<base>/devices[/type][/model][/subtype][/channel][/id]"
	A base topic can be set with base=<topic>, default is "rtl_433/HOSTNAME".
	Any topic string overrides the base topic and will expand keys like [/model]
	E.g. -F "mqtt://localhost:1883,user=USERNAME,pass=PASSWORD,retain=0,devices=rtl_433[/id]"
	For TLS use e.g. -F "mqtts://host,tls_cert=<path>,tls_key=<path>,tls_ca_cert=<path>"
	With MQTT each rtl_433 instance needs a distinct driver selection. The MQTT Client-ID is computed from the driver string.
	If you use multiple RTL-SDR, perhaps set a serial and select by that (helps not to get the wrong antenna).
  [-F influx[:[//]host[:port][/<path and options>]]
	Specify InfluxDB 2.0 server with e.g. -F "influx://localhost:9999/api/v2/write?org=<org>&bucket=<bucket>,token=<authtoken>"
	Specify InfluxDB 1.x server with e.g. -F "influx://localhost:8086/write?db=<db>&p=<password>&u=<user>"
	  Additional parameter -M time:unix:usec:utc for correct timestamps in InfluxDB recommended
  [-F syslog[:[//]host[:port] (default: localhost:514)
	Specify host/port for syslog with e.g. -F syslog:127.0.0.1:1514
  [-F trigger:/path/to/file]
	Add an output that writes a "1" to the path for each event, use with a e.g. a GPIO
  [-F rtl_tcp[:[//]bind[:port]] (default: localhost:1234)
	Add a rtl_tcp pass-through server
  [-F http[:[//]bind[:port]] (default: 0.0.0.0:8433)
	Add a HTTP API server, a UI is at e.g. http://localhost:8433/


		= Meta information option =
  [-M time[:<options>]|protocol|level|noise[:<secs>]|stats|bits] Add various metadata to every output line.
	Use "time" to add current date and time meta data (preset for live inputs).
	Use "time:rel" to add sample position meta data (preset for read-file and stdin).
	Use "time:unix" to show the seconds since unix epoch as time meta data. This is always UTC.
	Use "time:iso" to show the time with ISO-8601 format (YYYY-MM-DD"T"hh:mm:ss).
	Use "time:off" to remove time meta data.
	Use "time:usec" to add microseconds to date time meta data.
	Use "time:tz" to output time with timezone offset.
	Use "time:utc" to output time in UTC.
		(this may also be accomplished by invocation with TZ environment variable set).
		"usec" and "utc" can be combined with other options, eg. "time:iso:utc" or "time:unix:usec".
	Use "replay[:N]" to replay file inputs at (N-times) realtime.
	Use "protocol" / "noprotocol" to output the decoder protocol number meta data.
	Use "level" to add Modulation, Frequency, RSSI, SNR, and Noise meta data.
	Use "noise[:<secs>]" to report estimated noise level at intervals (default: 10 seconds).
	Use "stats[:[<level>][:<interval>]]" to report statistics (default: 600 seconds).
	  level 0: no report, 1: report successful devices, 2: report active devices, 3: report all
	Use "bits" to add bit representation to code outputs (for debug).


		= Read file option =
  [-r <filename>] Read data from input file instead of a receiver
	Parameters are detected from the full path, file name, and extension.

	A center frequency is detected as (fractional) number suffixed with 'M',
	'Hz', 'kHz', 'MHz', or 'GHz'.

	A sample rate is detected as (fractional) number suffixed with 'k',
	'sps', 'ksps', 'Msps', or 'Gsps'.

	File content and format are detected as parameters, possible options are:
	'cu8', 'cs16', 'cf32' ('IQ' implied), and 'am.s16'.

	Parameters must be separated by non-alphanumeric chars and are case-insensitive.
	Overrides can be prefixed, separated by colon (':')

	E.g. default detection by extension: path/filename.am.s16
	forced overrides: am:s16:path/filename.ext

	Reading from pipes also support format options.
	E.g reading complex 32-bit float: CU32:-


		= Write file option =
  [-w <filename>] Save data stream to output file (a '-' dumps samples to stdout)
  [-W <filename>] Save data stream to output file, overwrite existing file
	Parameters are detected from the full path, file name, and extension.

	File content and format are detected as parameters, possible options are:
	'cu8', 'cs8', 'cs16', 'cf32' ('IQ' implied),
	'am.s16', 'am.f32', 'fm.s16', 'fm.f32',
	'i.f32', 'q.f32', 'logic.u8', 'ook', and 'vcd'.

	Parameters must be separated by non-alphanumeric chars and are case-insensitive.
	Overrides can be prefixed, separated by colon (':')

	E.g. default detection by extension: path/filename.am.s16
	forced overrides: am:s16:path/filename.ext

```


Some examples:

| Command | Description
|---------|------------
| `rtl_433` | Default receive mode, use the first device found, listen at 433.92 MHz at 250k sample rate.
| `rtl_433 -C si` | Default receive mode, also convert units to metric system.
| `rtl_433 -f 868M -s 1024k` | Listen at 868 MHz and 1024k sample rate.
| `rtl_433 -M hires -M level` | Report microsecond accurate timestamps and add reception levels (depending on gain).
| `rtl_433 -R 1 -R 8 -R 43` | Enable only specific decoders for desired devices.
| `rtl_433 -A` | Enable pulse analyzer. Summarizes the timings of pulses, gaps, and periods. Can be used with `-R 0` to disable decoders.
| `rtl_433 -S all -T 120` | Save all detected signals (`g###_###M_###k.cu8`). Run for 2 minutes.
| `rtl_433 -K FILE -r file_name` | Read a saved data file instead of receiving live data. Tag output with filenames.
| `rtl_433 -F json -M utc \| mosquitto_pub -t home/rtl_433 -l` | Will pipe the output to network as JSON formatted MQTT messages. A test MQTT client can be found in `examples/mqtt_rtl_433_test_client.py`.
| `rtl_433 -f 433.53M -f 434.02M -H 15` | Will poll two frequencies with 15 seconds hop interval.

## Security

Please note: We aim to make `rtl_433` safe to use, but it should not be assumed secure.
There is no reason to e.g. run with `sudo`, we do read and write files without any checks.

The output is literally pulled from thin air, it's not to be trusted.
If you feed downstream systems with data make sure edge cases are checked and handled.
Network inputs and outputs are for use in a trusted local network, will contain unfiltered data, and might overload the recipient
(know that e.g. the MQTT output can be controlled by anyone with a radio sender).

## Google Group

Join the Google group, rtl_433, for more information about rtl_433:
https://groups.google.com/forum/#!forum/rtl_433


## Troubleshooting

If you see this error:

    Kernel driver is active, or device is claimed by second instance of librtlsdr.
    In the first case, please either detach or blacklist the kernel module
    (dvb_usb_rtl28xxu), or enable automatic detaching at compile time.

then

    sudo rmmod rtl2832_sdr dvb_usb_rtl28xxu rtl2832

or add

    blacklist dvb_usb_rtl28xxu

to /etc/modprobe.d/blacklist.conf

## Releases

Version numbering scheme used is year.month. We try to keep the API compatible between releases but focus is on maintainablity.<|MERGE_RESOLUTION|>--- conflicted
+++ resolved
@@ -360,9 +360,6 @@
     [272]  Landis & Gyr Gridstream Power Meters 19.2k
     [273]  Landis & Gyr Gridstream Power Meters 38.4k
     [274]  Revolt ZX-7717 power meter
-<<<<<<< HEAD
-    [275]  Universal (Reverseable) 24V Fan Controller
-=======
     [275]  GM-Aftermarket TPMS
     [276]  RainPoint HCS012ARF Rain Gauge sensor
     [277]  Apator Metra E-RM 30
@@ -373,7 +370,7 @@
     [282]  Orion Endpoint from Badger Meter, GIF2014W-OSE, water meter, hopping from 904.4 Mhz to 924.6Mhz (-s 1600k)
     [283]  Fine Offset Electronics WH43 air quality sensor
     [284]  Baldr E0666TH Thermo-Hygrometer
->>>>>>> 4ff62119
+    [275]  Universal (Reverseable) 24V Fan Controller
 
 * Disabled by default, use -R n or a conf file to enable
 
@@ -470,10 +467,6 @@
 	Add MQTT options with e.g. -F "mqtt://host:1883,opt=arg"
 	MQTT options are: user=foo, pass=bar, retain[=0|1], <format>[=topic]
 	Supported MQTT formats: (default is all)
-<<<<<<< HEAD
-=======
-	  availability: posts availability (online/offline)
->>>>>>> 4ff62119
 	  events: posts JSON event data, default "<base>/events"
 	  states: posts JSON state data, default "<base>/states"
 	  devices: posts device and sensor info in nested topics,
