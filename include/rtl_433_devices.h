--- conflicted
+++ resolved
@@ -166,12 +166,9 @@
     DECL(tpms_abarth124) \
     DECL(missil_ml0757) \
     DECL(sharp_spc775) \
-<<<<<<< HEAD
+    DECL(insteon) \
     DECL(idm) \
     DECL(netidm) \
-=======
-    DECL(insteon) \
->>>>>>> a9b8a466
 
     /* Add new decoders here. */
 
