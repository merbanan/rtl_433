--- conflicted
+++ resolved
@@ -363,13 +363,10 @@
     [275]  GM-Aftermarket TPMS
     [276]  RainPoint HCS012ARF Rain Gauge sensor
     [277]  Apator Metra E-RM 30
-<<<<<<< HEAD
-    [278]  Maverick XR-50 BBQ Sensor
-=======
     [278]  ThermoPro TX-7B Outdoor Thermometer Hygrometer
     [279]  Nexus, CRX, Prego sauna temperature sensor
     [280]  Homelead HG9901 (Geevon, Dr.Meter, Royal Gardineer) soil moisture/temp/light level sensor
->>>>>>> c60f574f
+    [281]  Maverick XR-50 BBQ Sensor
 
 * Disabled by default, use -R n or a conf file to enable
 
