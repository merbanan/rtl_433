--- conflicted
+++ resolved
@@ -444,10 +444,6 @@
   protocol 220 # Maverick XR-30 BBQ Sensor
   protocol 221 # Fine Offset Electronics WN34 temperature sensor
   protocol 222 # Rubicson Pool Thermometer 48942
-<<<<<<< HEAD
-  protocol 223 # Badger ORION water meter, 100kbps (-f 916450000 -s 1200000)
-  protocol 224 # Vauno EN8822C thermometer/hygrometer
-=======
   protocol 223 # Badger ORION water meter, 100kbps (-f 916.45M -s 1200k)
   protocol 224 # GEO minim+ energy monitor
   protocol 225 # TyreGuard 400 TPMS
@@ -455,7 +451,7 @@
   protocol 227 # SRSmith Pool Light Remote Control SRS-2C-TX (-f 915M)
   protocol 228 # Neptune R900 flow meters
 # protocol 229 # WEC-2103 temperature/humidity sensor
->>>>>>> 2f1e2a24
+  protocol 230 # Vauno EN8822C thermometer/hygrometer
 
 ## Flex devices (command line option "-X")
 
