--- conflicted
+++ resolved
@@ -250,11 +250,8 @@
     [173]  Bresser Weather Center 7-in-1
     [174]  EcoDHOME Smart Socket and MCEE Solar monitor
     [175]  LaCrosse Technology View LTV-R1 Rainfall Gauge
-<<<<<<< HEAD
-    [176]  Acurite/Chaney 985 Refrigerator / Freezer Thermometer
-=======
     [176]  BlueLine Power Monitor
->>>>>>> a20cd1a6
+    [177]  Acurite/Chaney 985 Refrigerator / Freezer Thermometer
 
 * Disabled by default, use -R n or -G
 
