--- conflicted
+++ resolved
@@ -367,9 +367,6 @@
     [279]  Nexus, CRX, Prego sauna temperature sensor
     [280]  Homelead HG9901 (Geevon, Dr.Meter, Royal Gardineer) soil moisture/temp/light level sensor
     [281]  Maverick XR-50 BBQ Sensor
-<<<<<<< HEAD
-    [282]  Voltcraft EnergyCount 3000 (ec3k)
-=======
     [282]  Orion Endpoint from Badger Meter, GIF2014W-OSE, water meter, hopping from 904.4 Mhz to 924.6Mhz (-s 1600k)
     [283]  Fine Offset Electronics WH43 air quality sensor
     [284]  Baldr E0666TH Thermo-Hygrometer
@@ -377,7 +374,7 @@
     [286]  Universal (Reverseable) 24V Fan Controller
     [287]  Fine Offset Electronics WS85 weather station
     [288]  Oria WA150KM freezer and fridge thermometer
->>>>>>> 16c9dc18
+    [289]  Voltcraft EnergyCount 3000 (ec3k)
 
 * Disabled by default, use -R n or a conf file to enable
 
