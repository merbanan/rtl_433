--- conflicted
+++ resolved
@@ -12,19 +12,11 @@
 #include <string.h>
 #include <stdlib.h>
 #ifdef _MSC_VER
-<<<<<<< HEAD
-	#ifndef strncasecmp // Microsoft Visual Studio
-		#define strncasecmp  _strnicmp
-	#endif
-#else 
-	#include <strings.h>
-=======
 #ifndef strncasecmp // Microsoft Visual Studio
 #define strncasecmp  _strnicmp
 #endif
 #else
 #include <strings.h>
->>>>>>> 418078d8
 #endif
 //#include "optparse.h"
 #include "fileformat.h"
@@ -235,11 +227,7 @@
     char const *p = last_plain_colon(filename);
     if (p && p - filename < 64) {
         size_t len = p - filename;
-<<<<<<< HEAD
-        char forced[512];
-=======
         char forced[64];
->>>>>>> 418078d8
         memcpy(forced, filename, len);
         forced[len] = '\0';
         p++;
