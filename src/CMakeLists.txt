########################################################################
# Build libraries and executables
########################################################################
# commodity libraries
# consider -fvisibility=hidden
# Proper object library type was only introduced with CMake 2.8.8
add_library(r_433 STATIC
    abuf.c
    am_analyze.c
    baseband.c
    bitbuffer.c
    compat_paths.c
    compat_time.c
    confparse.c
    data.c
    decoder_util.c
    fileformat.c
    list.c
    mongoose.c
    optparse.c
    output_influx.c
    output_mqtt.c
    pulse_demod.c
    pulse_detect.c
    pulse_detect_fsk.c
    r_api.c
    r_util.c
    samp_grab.c
    sdr.c
    term_ctl.c
    util.c
    write_sigrok.c
    devices/acurite.c
    devices/akhan_100F14.c
    devices/alecto.c
    devices/ambient_weather.c
    devices/ambientweather_tx8300.c
    devices/ambientweather_wh31e.c
    devices/archos_tbh.c
    devices/auriol_afw2a1.c
    devices/auriol_hg02832.c
    devices/blyss.c
    devices/brennenstuhl_rcs_2044.c
    devices/bresser_3ch.c
    devices/bresser_5in1.c
    devices/bt_rain.c
    devices/calibeur.c
    devices/cardin.c
    devices/chuango.c
    devices/companion_wtr001.c
    devices/cotech_36_7959.c
    devices/current_cost.c
    devices/danfoss.c
    devices/digitech_xc0324.c
    devices/directv.c
    devices/dish_remote_6_3.c
    devices/dsc.c
    devices/ecowitt.c
    devices/efergy_e2_classic.c
    devices/efergy_optical.c
    devices/efth800.c
    devices/elro_db286a.c
    devices/elv.c
    devices/emontx.c
    devices/ert.c
    devices/esa.c
    devices/esic_emt7110.c
    devices/esperanza_ews.c
    devices/eurochron.c
    devices/fineoffset.c
    devices/fineoffset_wh1050.c
    devices/fineoffset_wh1080.c
    devices/flex.c
    devices/fordremote.c
    devices/fs20.c
    devices/ft004b.c
    devices/ge_coloreffects.c
    devices/generic_motion.c
    devices/generic_remote.c
    devices/generic_temperature_sensor.c
    devices/gt_tmbbq05.c
    devices/gt_wt_02.c
    devices/gt_wt_03.c
    devices/hcs200.c
    devices/hideki.c
    devices/holman_ws5029.c
    devices/hondaremote.c
    devices/honeywell.c
    devices/honeywell_wdb.c
    devices/ht680.c
    devices/ibis_beacon.c
    devices/idm.c
    devices/ikea_sparsnas.c
    devices/infactory.c
    devices/inovalley-kw9015b.c
    devices/insteon.c
    devices/interlogix.c
    devices/intertechno.c
    devices/kedsum.c
    devices/kerui.c
    devices/klimalogg.c
    devices/lacrosse.c
    devices/lacrosse_tx141x.c
    devices/lacrosse_tx35.c
    devices/lacrosse_ws7000.c
    devices/lacrossews.c
    devices/lightwave_rf.c
    devices/m_bus.c
    devices/maverick_et73.c
    devices/maverick_et73x.c
    devices/mebus.c
    devices/missil_ml0757.c
    devices/new_template.c
    devices/newkaku.c
    devices/nexa.c
    devices/nexus.c
    devices/norgo.c
    devices/oil_standard.c
    devices/oil_watchman.c
    devices/opus_xt300.c
    devices/oregon_scientific.c
    devices/oregon_scientific_sl109h.c
    devices/oregon_scientific_v1.c
    devices/philips_aj3650.c
    devices/philips_aj7010.c
    devices/prologue.c
    devices/proove.c
    devices/quhwa.c
    devices/radiohead_ask.c
    devices/rftech.c
    devices/rubicson.c
    devices/rubicson_48659.c
    devices/s3318p.c
    devices/schraeder.c
    devices/scmplus.c
<<<<<<< HEAD
    devices/secplus_v1.c
=======
    devices/secplus_v2.c
>>>>>>> 1c0ac486
    devices/sharp_spc775.c
    devices/silvercrest.c
    devices/simplisafe.c
    devices/smoke_gs558.c
    devices/solight_te44.c
    devices/springfield.c
    devices/steelmate.c
    devices/tfa_30_3196.c
    devices/tfa_drop_30.3233.c
    devices/tfa_pool_thermometer.c
    devices/tfa_twin_plus_30.3049.c
    devices/thermopro_tp11.c
    devices/thermopro_tp12.c
    devices/thermopro_tx2.c
    devices/tpms_abarth124.c
    devices/tpms_citroen.c
    devices/tpms_elantra2012.c
    devices/tpms_ford.c
    devices/tpms_jansite.c
    devices/tpms_pmv107j.c
    devices/tpms_renault.c
    devices/tpms_toyota.c
    devices/ts_ft002.c
    devices/ttx201.c
    devices/vaillant_vrt340f.c
    devices/visonic_powercode.c
    devices/waveman.c
    devices/wg_pb12v1.c
    devices/ws2032.c
    devices/wssensor.c
    devices/wt0124.c
    devices/wt450.c
    devices/x10_rf.c
    devices/x10_sec.c
)

if("${CMAKE_C_COMPILER_ID}" STREQUAL "GNU")
    set_source_files_properties(mongoose.c PROPERTIES COMPILE_FLAGS "-Wno-format -Wno-format-security")
endif()
if("${CMAKE_C_COMPILER_ID}" MATCHES "Clang")
    set_source_files_properties(mongoose.c PROPERTIES COMPILE_FLAGS "-Wno-format-pedantic -Wno-format-security -Wno-large-by-value-copy")
endif()

add_executable(rtl_433 rtl_433.c)
target_link_libraries(rtl_433 r_433)

if(MSVC)
    # needs CMake 3.1 but Windows builds should have that
    target_sources(rtl_433 PRIVATE getopt/getopt.c)
endif()

add_library(data data.c abuf.c term_ctl.c mongoose.c)
target_link_libraries(data ${NET_LIBRARIES})

target_link_libraries(rtl_433
    ${SDR_LIBRARIES}
    ${NET_LIBRARIES}
)

set(INSTALL_TARGETS rtl_433)
if(UNIX)
target_link_libraries(rtl_433 m)
endif()

# Explicitly say that we want C99
set_target_properties(rtl_433 r_433 PROPERTIES C_STANDARD 99)

########################################################################
# Install built library files & utilities
########################################################################
install(TARGETS ${INSTALL_TARGETS}
    RUNTIME DESTINATION bin              # .dll file
)<|MERGE_RESOLUTION|>--- conflicted
+++ resolved
@@ -133,11 +133,8 @@
     devices/s3318p.c
     devices/schraeder.c
     devices/scmplus.c
-<<<<<<< HEAD
     devices/secplus_v1.c
-=======
     devices/secplus_v2.c
->>>>>>> 1c0ac486
     devices/sharp_spc775.c
     devices/silvercrest.c
     devices/simplisafe.c
