--- conflicted
+++ resolved
@@ -241,11 +241,8 @@
     [164]  Security+ 2.0 (Keyfob)
     [165]  TFA Dostmann 30.3221.02 T/H Outdoor Sensor
     [166]  LaCrosse Technology View LTV-WSDTH01 Breeze Pro Wind Sensor
-<<<<<<< HEAD
-    [167]  Security+ (Keyfob)
-=======
     [167]  Somfy RTS
->>>>>>> 5ee8c8ce
+    [168]  Security+ (Keyfob)
 
 * Disabled by default, use -R n or -G
 
