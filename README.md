--- conflicted
+++ resolved
@@ -195,11 +195,8 @@
     [126]  Companion WTR001 Temperature Sensor
     [127]  Ecowitt Wireless Outdoor Thermometer WH53/WH0280/WH0281A
     [128]  DirecTV RC66RX Remote Control
-<<<<<<< HEAD
-    [129]  Microchip HCS200 KeeLoq Hopping Encoder based remotes
-=======
     [129]* Eurochron temperature and humidity sensor
->>>>>>> 0d4170ef
+    [130]  Microchip HCS200 KeeLoq Hopping Encoder based remotes
 
 * Disabled by default, use -R n or -G
 
