# rtl_433

rtl_433 (despite the name) is a generic data receiver, mainly for the 433.92 MHz, 868 MHz (SRD), 315 MHz, 345 MHz, and 915 MHz ISM bands.

The official source code is in the https://github.com/merbanan/rtl_433/ repository.
For more documentation and related projects see the https://triq.org/ site.

It works with [RTL-SDR](https://github.com/osmocom/rtl-sdr/) and/or [SoapySDR](https://github.com/pothosware/SoapySDR/).
Actively tested and supported are Realtek RTL2832 based DVB dongles (using RTL-SDR) and LimeSDR ([LimeSDR USB](https://www.crowdsupply.com/lime-micro/limesdr) and [LimeSDR mini](https://www.crowdsupply.com/lime-micro/limesdr-mini) engineering samples kindly provided by [MyriadRf](https://myriadrf.org/)), PlutoSDR, HackRF One (using SoapySDR drivers), as well as SoapyRemote.

![rtl_433 screenshot](./docs/screenshot.png)

## Building / Installation

rtl_433 is written in portable C (C99 standard) and known to compile on Linux (also embedded), MacOS, and Windows systems.
Older compilers and toolchains are supported as a key-goal.
Low resource consumption and very few dependencies allow rtl_433 to run on embedded hardware like (repurposed) routers.
Systems with 32-bit i686 and 64-bit x86-64 as well as (embedded) ARM, like the Raspberry Pi and PlutoSDR are well supported.

See [BUILDING.md](docs/BUILDING.md)

On Debian (sid) or Ubuntu (19.10+), `apt-get install rtl-433` for other distros check https://repology.org/project/rtl-433/versions

On FreeBSD, `pkg install rtl-433`.

On MacOS, `brew install rtl_433`.

Docker images with rtl_433 are available [on the github page of hertzg](https://github.com/hertzg/rtl_433_docker).

## How to add support for unsupported sensors

See [CONTRIBUTING.md](./docs/CONTRIBUTING.md).

## Running

    rtl_433 -h

```

		= General options =
  [-V] Output the version string and exit
  [-v] Increase verbosity (can be used multiple times).
       -v : verbose notice, -vv : verbose info, -vvv : debug, -vvvv : trace.
  [-c <path>] Read config options from a file
		= Tuner options =
  [-d <RTL-SDR USB device index> | :<RTL-SDR USB device serial> | <SoapySDR device query> | rtl_tcp | help]
  [-g <gain> | help] (default: auto)
  [-t <settings>] apply a list of keyword=value settings for SoapySDR devices
       e.g. -t "antenna=A,bandwidth=4.5M,rfnotch_ctrl=false"
  [-f <frequency>] Receive frequency(s) (default: 433920000 Hz)
  [-H <seconds>] Hop interval for polling of multiple frequencies (default: 600 seconds)
  [-p <ppm_error>] Correct rtl-sdr tuner frequency offset error (default: 0)
  [-s <sample rate>] Set sample rate (default: 250000 Hz)
		= Demodulator options =
  [-R <device> | help] Enable only the specified device decoding protocol (can be used multiple times)
       Specify a negative number to disable a device decoding protocol (can be used multiple times)
  [-X <spec> | help] Add a general purpose decoder (prepend -R 0 to disable all decoders)
  [-Y auto | classic | minmax] FSK pulse detector mode.
  [-Y level=<dB level>] Manual detection level used to determine pulses (-1.0 to -30.0) (0=auto).
  [-Y minlevel=<dB level>] Manual minimum detection level used to determine pulses (-1.0 to -99.0).
  [-Y minsnr=<dB level>] Minimum SNR to determine pulses (1.0 to 99.0).
  [-Y autolevel] Set minlevel automatically based on average estimated noise.
  [-Y squelch] Skip frames below estimated noise level to reduce cpu load.
  [-Y ampest | magest] Choose amplitude or magnitude level estimator.
		= Analyze/Debug options =
  [-a] Analyze mode. Print a textual description of the signal.
  [-A] Pulse Analyzer. Enable pulse analysis and decode attempt.
       Disable all decoders with -R 0 if you want analyzer output only.
  [-y <code>] Verify decoding of demodulated test data (e.g. "{25}fb2dd58") with enabled devices
		= File I/O options =
  [-S none | all | unknown | known] Signal auto save. Creates one file per signal.
       Note: Saves raw I/Q samples (uint8 pcm, 2 channel). Preferred mode for generating test files.
  [-r <filename> | help] Read data from input file instead of a receiver
  [-w <filename> | help] Save data stream to output file (a '-' dumps samples to stdout)
  [-W <filename> | help] Save data stream to output file, overwrite existing file
		= Data output options =
  [-F log | kv | json | csv | mqtt | influx | syslog | trigger | null | help] Produce decoded output in given format.
       Append output to file with :<filename> (e.g. -F csv:log.csv), defaults to stdout.
       Specify host/port for syslog with e.g. -F syslog:127.0.0.1:1514
  [-M time[:<options>] | protocol | level | noise[:<secs>] | stats | bits | help] Add various meta data to each output.
  [-K FILE | PATH | <tag> | <key>=<tag>] Add an expanded token or fixed tag to every output line.
  [-C native | si | customary] Convert units in decoded output.
  [-n <value>] Specify number of samples to take (each sample is an I/Q pair)
  [-T <seconds>] Specify number of seconds to run, also 12:34 or 1h23m45s
  [-E hop | quit] Hop/Quit after outputting successful event(s)
  [-h] Output this usage help and exit
       Use -d, -g, -R, -X, -F, -M, -r, -w, or -W without argument for more help



		= Supported device protocols =
    [01]  Silvercrest Remote Control
    [02]  Rubicson, TFA 30.3197 or InFactory PT-310 Temperature Sensor
    [03]  Prologue, FreeTec NC-7104, NC-7159-675 temperature sensor
    [04]  Waveman Switch Transmitter
    [06]* ELV EM 1000
    [07]* ELV WS 2000
    [08]  LaCrosse TX Temperature / Humidity Sensor
    [10]* Acurite 896 Rain Gauge
    [11]  Acurite 609TXC Temperature and Humidity Sensor
    [12]  Oregon Scientific Weather Sensor
    [13]* Mebus 433
    [14]* Intertechno 433
    [15]  KlikAanKlikUit Wireless Switch
    [16]  AlectoV1 Weather Sensor (Alecto WS3500 WS4500 Ventus W155/W044 Oregon)
    [17]  Cardin S466-TX2
    [18]  Fine Offset Electronics, WH2, WH5, Telldus Temperature/Humidity/Rain Sensor
    [19]  Nexus, FreeTec NC-7345, NX-3980, Solight TE82S, TFA 30.3209 temperature/humidity sensor
    [20]  Ambient Weather F007TH, TFA 30.3208.02, SwitchDocLabs F016TH temperature sensor
    [21]  Calibeur RF-104 Sensor
    [22]  X10 RF
    [23]  DSC Security Contact
    [24]* Brennenstuhl RCS 2044
    [25]  Globaltronics GT-WT-02 Sensor
    [26]  Danfoss CFR Thermostat
    [29]  Chuango Security Technology
    [30]  Generic Remote SC226x EV1527
    [31]  TFA-Twin-Plus-30.3049, Conrad KW9010, Ea2 BL999
    [32]  Fine Offset Electronics WH1080/WH3080 Weather Station
    [33]  WT450, WT260H, WT405H
    [34]  LaCrosse WS-2310 / WS-3600 Weather Station
    [35]  Esperanza EWS
    [36]  Efergy e2 classic
    [37]* Inovalley kw9015b, TFA Dostmann 30.3161 (Rain and temperature sensor)
    [38]  Generic temperature sensor 1
    [39]  WG-PB12V1 Temperature Sensor
    [40]  Acurite 592TXR Temp/Humidity, 5n1 Weather Station, 6045 Lightning, 899 Rain, 3N1, Atlas
    [41]  Acurite 986 Refrigerator / Freezer Thermometer
    [42]  HIDEKI TS04 Temperature, Humidity, Wind and Rain Sensor
    [43]  Watchman Sonic / Apollo Ultrasonic / Beckett Rocket oil tank monitor
    [44]  CurrentCost Current Sensor
    [45]  emonTx OpenEnergyMonitor
    [46]  HT680 Remote control
    [47]  Conrad S3318P, FreeTec NC-5849-913 temperature humidity sensor
    [48]  Akhan 100F14 remote keyless entry
    [49]  Quhwa
    [50]  OSv1 Temperature Sensor
    [51]  Proove / Nexa / KlikAanKlikUit Wireless Switch
    [52]  Bresser Thermo-/Hygro-Sensor 3CH
    [53]  Springfield Temperature and Soil Moisture
    [54]  Oregon Scientific SL109H Remote Thermal Hygro Sensor
    [55]  Acurite 606TX Temperature Sensor
    [56]  TFA pool temperature sensor
    [57]  Kedsum Temperature & Humidity Sensor, Pearl NC-7415
    [58]  Blyss DC5-UK-WH
    [59]  Steelmate TPMS
    [60]  Schrader TPMS
    [61]* LightwaveRF
    [62]* Elro DB286A Doorbell
    [63]  Efergy Optical
    [64]* Honda Car Key
    [67]  Radiohead ASK
    [68]  Kerui PIR / Contact Sensor
    [69]  Fine Offset WH1050 Weather Station
    [70]  Honeywell Door/Window Sensor, 2Gig DW10/DW11, RE208 repeater
    [71]  Maverick ET-732/733 BBQ Sensor
    [72]* RF-tech
    [73]  LaCrosse TX141-Bv2, TX141TH-Bv2, TX141-Bv3, TX141W, TX145wsdth, (TFA, ORIA) sensor
    [74]  Acurite 00275rm,00276rm Temp/Humidity with optional probe
    [75]  LaCrosse TX35DTH-IT, TFA Dostmann 30.3155 Temperature/Humidity sensor
    [76]  LaCrosse TX29IT, TFA Dostmann 30.3159.IT Temperature sensor
    [77]  Vaillant calorMatic VRT340f Central Heating Control
    [78]  Fine Offset Electronics, WH25, WH32B, WH24, WH65B, HP1000, Misol WS2320 Temperature/Humidity/Pressure Sensor
    [79]  Fine Offset Electronics, WH0530 Temperature/Rain Sensor
    [80]  IBIS beacon
    [81]  Oil Ultrasonic STANDARD FSK
    [82]  Citroen TPMS
    [83]  Oil Ultrasonic STANDARD ASK
    [84]  Thermopro TP11 Thermometer
    [85]  Solight TE44/TE66, EMOS E0107T, NX-6876-917
    [86]  Wireless Smoke and Heat Detector GS 558
    [87]  Generic wireless motion sensor
    [88]  Toyota TPMS
    [89]  Ford TPMS
    [90]  Renault TPMS
    [91]  inFactory, nor-tec, FreeTec NC-3982-913 temperature humidity sensor
    [92]  FT-004-B Temperature Sensor
    [93]  Ford Car Key
    [94]  Philips outdoor temperature sensor (type AJ3650)
    [95]  Schrader TPMS EG53MA4, PA66GF35
    [96]  Nexa
    [97]  Thermopro TP08/TP12/TP20 thermometer
    [98]  GE Color Effects
    [99]  X10 Security
    [100]  Interlogix GE UTC Security Devices
    [101]* Dish remote 6.3
    [102]  SimpliSafe Home Security System (May require disabling automatic gain for KeyPad decodes)
    [103]  Sensible Living Mini-Plant Moisture Sensor
    [104]  Wireless M-Bus, Mode C&T, 100kbps (-f 868950000 -s 1200000)
    [105]  Wireless M-Bus, Mode S, 32.768kbps (-f 868300000 -s 1000000)
    [106]* Wireless M-Bus, Mode R, 4.8kbps (-f 868330000)
    [107]* Wireless M-Bus, Mode F, 2.4kbps
    [108]  Hyundai WS SENZOR Remote Temperature Sensor
    [109]  WT0124 Pool Thermometer
    [110]  PMV-107J (Toyota) TPMS
    [111]  Emos TTX201 Temperature Sensor
    [112]  Ambient Weather TX-8300 Temperature/Humidity Sensor
    [113]  Ambient Weather WH31E Thermo-Hygrometer Sensor, EcoWitt WH40 rain gauge
    [114]  Maverick et73
    [115]  Honeywell ActivLink, Wireless Doorbell
    [116]  Honeywell ActivLink, Wireless Doorbell (FSK)
    [117]* ESA1000 / ESA2000 Energy Monitor
    [118]* Biltema rain gauge
    [119]  Bresser Weather Center 5-in-1
    [120]  Digitech XC-0324 / AmbientWeather FT005RH temp/hum sensor
    [121]  Opus/Imagintronix XT300 Soil Moisture
    [122]* FS20
    [123]* Jansite TPMS Model TY02S
    [124]  LaCrosse/ELV/Conrad WS7000/WS2500 weather sensors
    [125]  TS-FT002 Wireless Ultrasonic Tank Liquid Level Meter With Temperature Sensor
    [126]  Companion WTR001 Temperature Sensor
    [127]  Ecowitt Wireless Outdoor Thermometer WH53/WH0280/WH0281A
    [128]  DirecTV RC66RX Remote Control
    [129]* Eurochron temperature and humidity sensor
    [130]  IKEA Sparsnas Energy Meter Monitor
    [131]  Microchip HCS200/HCS300 KeeLoq Hopping Encoder based remotes
    [132]  TFA Dostmann 30.3196 T/H outdoor sensor
    [133]  Rubicson 48659 Thermometer
    [134]  Holman Industries iWeather WS5029 weather station (newer PCM)
    [135]  Philips outdoor temperature sensor (type AJ7010)
    [136]  ESIC EMT7110 power meter
    [137]  Globaltronics QUIGG GT-TMBBQ-05
    [138]  Globaltronics GT-WT-03 Sensor
    [139]  Norgo NGE101
    [140]  Elantra2012 TPMS
    [141]  Auriol HG02832, HG05124A-DCF, Rubicson 48957 temperature/humidity sensor
    [142]  Fine Offset Electronics/ECOWITT WH51, SwitchDoc Labs SM23 Soil Moisture Sensor
    [143]  Holman Industries iWeather WS5029 weather station (older PWM)
    [144]  TBH weather sensor
    [145]  WS2032 weather station
    [146]  Auriol AFW2A1 temperature/humidity sensor
    [147]  TFA Drop Rain Gauge 30.3233.01
    [148]  DSC Security Contact (WS4945)
    [149]  ERT Standard Consumption Message (SCM)
    [150]* Klimalogg
    [151]  Visonic powercode
    [152]  Eurochron EFTH-800 temperature and humidity sensor
    [153]  Cotech 36-7959, SwitchDocLabs FT020T wireless weather station with USB
    [154]  Standard Consumption Message Plus (SCMplus)
    [155]  Fine Offset Electronics WH1080/WH3080 Weather Station (FSK)
    [156]  Abarth 124 Spider TPMS
    [157]  Missil ML0757 weather station
    [158]  Sharp SPC775 weather station
    [159]  Insteon
    [160]  ERT Interval Data Message (IDM)
    [161]  ERT Interval Data Message (IDM) for Net Meters
    [162]* ThermoPro-TX2 temperature sensor
    [163]  Acurite 590TX Temperature with optional Humidity
    [164]  Security+ 2.0 (Keyfob)
    [165]  TFA Dostmann 30.3221.02 T/H Outdoor Sensor
    [166]  LaCrosse Technology View LTV-WSDTH01 Breeze Pro Wind Sensor
    [167]  Somfy RTS
    [168]  Schrader TPMS SMD3MA4 (Subaru)
    [169]* Nice Flor-s remote control for gates
    [170]  LaCrosse Technology View LTV-WR1 Multi Sensor
    [171]  LaCrosse Technology View LTV-TH Thermo/Hygro Sensor
    [172]  Bresser Weather Center 6-in-1, 7-in-1 indoor, soil, new 5-in-1, 3-in-1 wind gauge, Froggit WH6000, Ventus C8488A
    [173]  Bresser Weather Center 7-in-1
    [174]  EcoDHOME Smart Socket and MCEE Solar monitor
    [175]  LaCrosse Technology View LTV-R1, LTV-R3 Rainfall Gauge, LTV-W1/W2 Wind Sensor
    [176]  BlueLine Innovations Power Cost Monitor
    [177]  Burnhard BBQ thermometer
    [178]  Security+ (Keyfob)
    [179]  Cavius smoke, heat and water detector
    [180]  Jansite TPMS Model Solar
    [181]  Amazon Basics Meat Thermometer
    [182]  TFA Marbella Pool Thermometer
    [183]  Auriol AHFL temperature/humidity sensor
    [184]  Auriol AFT 77 B2 temperature sensor
    [185]  Honeywell CM921 Wireless Programmable Room Thermostat
    [186]  Hyundai TPMS (VDO)
    [187]  RojaFlex shutter and remote devices
    [188]  Marlec Solar iBoost+ sensors
    [189]  Somfy io-homecontrol
    [190]  Ambient Weather WH31L (FineOffset WH57) Lightning-Strike sensor
    [191]  Markisol, E-Motion, BOFU, Rollerhouse, BF-30x, BF-415 curtain remote
    [192]  Govee Water Leak Detector H5054, Door Contact Sensor B5023
    [193]  Clipsal CMR113 Cent-a-meter power meter
    [194]  Inkbird ITH-20R temperature humidity sensor
    [195]  RainPoint soil temperature and moisture sensor
    [196]  Atech-WS308 temperature sensor
    [197]  Acurite Grill/Meat Thermometer 01185M
    [198]* EnOcean ERP1
    [199]  Linear Megacode Garage/Gate Remotes
    [200]* Auriol 4-LD5661 temperature/rain sensor
    [201]  Unbranded SolarTPMS for trucks
    [202]  Funkbus / Instafunk (Berker, Gira, Jung)
    [203]  Porsche Boxster/Cayman TPMS
    [204]  Jasco/GE Choice Alert Security Devices
    [205]  Telldus weather station FT0385R sensors
    [206]  LaCrosse TX34-IT rain gauge
    [207]  SmartFire Proflame 2 remote control
    [208]  AVE TPMS
    [209]  SimpliSafe Gen 3 Home Security System
    [210]  Yale HSA (Home Security Alarm), YES-Alarmkit
    [211]  Regency Ceiling Fan Remote (-f 303.75M to 303.96M)
    [212]  Renault 0435R TPMS
    [213]  Fine Offset Electronics WS80 weather station
    [214]  EMOS E6016 weatherstation with DCF77
    [215]  Altronics X7064 temperature and humidity sensor
    [216]* ANT and ANT+ devices
    [217]  EMOS E6016 rain gauge
    [218]  Microchip HCS200/HCS300 KeeLoq Hopping Encoder based remotes (FSK)
    [219]  Fine Offset Electronics WH45 air quality sensor
    [220]  Maverick XR-30 BBQ Sensor
    [221]  Fine Offset Electronics WN34 temperature sensor
    [222]  Rubicson Pool Thermometer 48942
    [223]  Badger ORION water meter, 100kbps (-f 916450000 -s 1200000)
<<<<<<< HEAD
    [224]  SRSmith Pool Light Remote Control SRS-2C-TX (-f 915000000)
=======
    [224]  GEO minim+ energy monitor
    [225]  TyreGuard 400 TPMS
    [226]  Kia TPMS (-s 1M)
>>>>>>> 36034469

* Disabled by default, use -R n or a conf file to enable


		= Input device selection =
	RTL-SDR device driver is available.
  [-d <RTL-SDR USB device index>] (default: 0)
  [-d :<RTL-SDR USB device serial (can be set with rtl_eeprom -s)>]
	To set gain for RTL-SDR use -g <gain> to set an overall gain in dB.
	SoapySDR device driver is available.
  [-d ""] Open default SoapySDR device
  [-d driver=rtlsdr] Open e.g. specific SoapySDR device
	To set gain for SoapySDR use -g ELEM=val,ELEM=val,... e.g. -g LNA=20,TIA=8,PGA=2 (for LimeSDR).
  [-d rtl_tcp[:[//]host[:port]] (default: localhost:1234)
	Specify host/port to connect to with e.g. -d rtl_tcp:127.0.0.1:1234


		= Gain option =
  [-g <gain>] (default: auto)
	For RTL-SDR: gain in dB ("0" is auto).
	For SoapySDR: gain in dB for automatic distribution ("" is auto), or string of gain elements.
	E.g. "LNA=20,TIA=8,PGA=2" for LimeSDR.


		= Flex decoder spec =
Use -X <spec> to add a flexible general purpose decoder.

<spec> is "key=value[,key=value...]"
Common keys are:
	name=<name> (or: n=<name>)
	modulation=<modulation> (or: m=<modulation>)
	short=<short> (or: s=<short>)
	long=<long> (or: l=<long>)
	sync=<sync> (or: y=<sync>)
	reset=<reset> (or: r=<reset>)
	gap=<gap> (or: g=<gap>)
	tolerance=<tolerance> (or: t=<tolerance>)
	priority=<n> : run decoder only as fallback
where:
<name> can be any descriptive name tag you need in the output
<modulation> is one of:
	OOK_MC_ZEROBIT :  Manchester Code with fixed leading zero bit
	OOK_PCM :         Non Return to Zero coding (Pulse Code)
	OOK_RZ :          Return to Zero coding (Pulse Code)
	OOK_PPM :         Pulse Position Modulation
	OOK_PWM :         Pulse Width Modulation
	OOK_DMC :         Differential Manchester Code
	OOK_PIWM_RAW :    Raw Pulse Interval and Width Modulation
	OOK_PIWM_DC :     Differential Pulse Interval and Width Modulation
	OOK_MC_OSV1 :     Manchester Code for OSv1 devices
	FSK_PCM :         FSK Pulse Code Modulation
	FSK_PWM :         FSK Pulse Width Modulation
	FSK_MC_ZEROBIT :  Manchester Code with fixed leading zero bit
<short>, <long>, <sync> are nominal modulation timings in us,
<reset>, <gap>, <tolerance> are maximum modulation timings in us:
PCM/RZ  short: Nominal width of pulse [us]
         long: Nominal width of bit period [us]
PPM     short: Nominal width of '0' gap [us]
         long: Nominal width of '1' gap [us]
PWM     short: Nominal width of '1' pulse [us]
         long: Nominal width of '0' pulse [us]
         sync: Nominal width of sync pulse [us] (optional)
common    gap: Maximum gap size before new row of bits [us]
        reset: Maximum gap size before End Of Message [us]
    tolerance: Maximum pulse deviation [us] (optional).
Available options are:
	bits=<n> : only match if at least one row has <n> bits
	rows=<n> : only match if there are <n> rows
	repeats=<n> : only match if some row is repeated <n> times
		use opt>=n to match at least <n> and opt<=n to match at most <n>
	invert : invert all bits
	reflect : reflect each byte (MSB first to MSB last)
	decode_uart : UART 8n1 (10-to-8) decode
	decode_dm : Differential Manchester decode
	match=<bits> : only match if the <bits> are found
	preamble=<bits> : match and align at the <bits> preamble
		<bits> is a row spec of {<bit count>}<bits as hex number>
	unique : suppress duplicate row output

	countonly : suppress detailed row output

E.g. -X "n=doorbell,m=OOK_PWM,s=400,l=800,r=7000,g=1000,match={24}0xa9878c,repeats>=3"



		= Output format option =
  [-F log|kv|json|csv|mqtt|influx|syslog|trigger|null] Produce decoded output in given format.
	Without this option the default is LOG and KV output. Use "-F null" to remove the default.
	Append output to file with :<filename> (e.g. -F csv:log.csv), defaults to stdout.
	Specify MQTT server with e.g. -F mqtt://localhost:1883
	Add MQTT options with e.g. -F "mqtt://host:1883,opt=arg"
	MQTT options are: user=foo, pass=bar, retain[=0|1], <format>[=topic]
	Supported MQTT formats: (default is all)
	  events: posts JSON event data
	  states: posts JSON state data
	  devices: posts device and sensor info in nested topics
	The topic string will expand keys like [/model]
	E.g. -F "mqtt://localhost:1883,user=USERNAME,pass=PASSWORD,retain=0,devices=rtl_433[/id]"
	With MQTT each rtl_433 instance needs a distinct driver selection. The MQTT Client-ID is computed from the driver string.
	If you use multiple RTL-SDR, perhaps set a serial and select by that (helps not to get the wrong antenna).
	Specify InfluxDB 2.0 server with e.g. -F "influx://localhost:9999/api/v2/write?org=<org>&bucket=<bucket>,token=<authtoken>"
	Specify InfluxDB 1.x server with e.g. -F "influx://localhost:8086/write?db=<db>&p=<password>&u=<user>"
	  Additional parameter -M time:unix:usec:utc for correct timestamps in InfluxDB recommended
	Specify host/port for syslog with e.g. -F syslog:127.0.0.1:1514


		= Meta information option =
  [-M time[:<options>]|protocol|level|noise[:<secs>]|stats|bits] Add various metadata to every output line.
	Use "time" to add current date and time meta data (preset for live inputs).
	Use "time:rel" to add sample position meta data (preset for read-file and stdin).
	Use "time:unix" to show the seconds since unix epoch as time meta data. This is always UTC.
	Use "time:iso" to show the time with ISO-8601 format (YYYY-MM-DD"T"hh:mm:ss).
	Use "time:off" to remove time meta data.
	Use "time:usec" to add microseconds to date time meta data.
	Use "time:tz" to output time with timezone offset.
	Use "time:utc" to output time in UTC.
		(this may also be accomplished by invocation with TZ environment variable set).
		"usec" and "utc" can be combined with other options, eg. "time:iso:utc" or "time:unix:usec".
	Use "replay[:N]" to replay file inputs at (N-times) realtime.
	Use "protocol" / "noprotocol" to output the decoder protocol number meta data.
	Use "level" to add Modulation, Frequency, RSSI, SNR, and Noise meta data.
	Use "noise[:<secs>]" to report estimated noise level at intervals (default: 10 seconds).
	Use "stats[:[<level>][:<interval>]]" to report statistics (default: 600 seconds).
	  level 0: no report, 1: report successful devices, 2: report active devices, 3: report all
	Use "bits" to add bit representation to code outputs (for debug).


		= Read file option =
  [-r <filename>] Read data from input file instead of a receiver
	Parameters are detected from the full path, file name, and extension.

	A center frequency is detected as (fractional) number suffixed with 'M',
	'Hz', 'kHz', 'MHz', or 'GHz'.

	A sample rate is detected as (fractional) number suffixed with 'k',
	'sps', 'ksps', 'Msps', or 'Gsps'.

	File content and format are detected as parameters, possible options are:
	'cu8', 'cs16', 'cf32' ('IQ' implied), and 'am.s16'.

	Parameters must be separated by non-alphanumeric chars and are case-insensitive.
	Overrides can be prefixed, separated by colon (':')

	E.g. default detection by extension: path/filename.am.s16
	forced overrides: am:s16:path/filename.ext

	Reading from pipes also support format options.
	E.g reading complex 32-bit float: CU32:-


		= Write file option =
  [-w <filename>] Save data stream to output file (a '-' dumps samples to stdout)
  [-W <filename>] Save data stream to output file, overwrite existing file
	Parameters are detected from the full path, file name, and extension.

	File content and format are detected as parameters, possible options are:
	'cu8', 'cs8', 'cs16', 'cf32' ('IQ' implied),
	'am.s16', 'am.f32', 'fm.s16', 'fm.f32',
	'i.f32', 'q.f32', 'logic.u8', 'ook', and 'vcd'.

	Parameters must be separated by non-alphanumeric chars and are case-insensitive.
	Overrides can be prefixed, separated by colon (':')

	E.g. default detection by extension: path/filename.am.s16
	forced overrides: am:s16:path/filename.ext

```


Some examples:

| Command | Description
|---------|------------
| `rtl_433` | Default receive mode, use the first device found, listen at 433.92 MHz at 250k sample rate.
| `rtl_433 -C si` | Default receive mode, also convert units to metric system.
| `rtl_433 -f 868M -s 1024k` | Listen at 868 MHz and 1024k sample rate.
| `rtl_433 -M hires -M level` | Report microsecond accurate timestamps and add reception levels (depending on gain).
| `rtl_433 -R 1 -R 8 -R 43` | Enable only specific decoders for desired devices.
| `rtl_433 -A` | Enable pulse analyzer. Summarizes the timings of pulses, gaps, and periods. Can be used with `-R 0` to disable decoders.
| `rtl_433 -S all -T 120` | Save all detected signals (`g###_###M_###k.cu8`). Run for 2 minutes.
| `rtl_433 -K FILE -r file_name` | Read a saved data file instead of receiving live data. Tag output with filenames.
| `rtl_433 -F json -M utc \| mosquitto_pub -t home/rtl_433 -l` | Will pipe the output to network as JSON formatted MQTT messages. A test MQTT client can be found in `examples/mqtt_rtl_433_test_client.py`.
| `rtl_433 -f 433.53M -f 434.02M -H 15` | Will poll two frequencies with 15 seconds hop interval.

## Google Group

Join the Google group, rtl_433, for more information about rtl_433:
https://groups.google.com/forum/#!forum/rtl_433


## Troubleshooting

If you see this error:

    Kernel driver is active, or device is claimed by second instance of librtlsdr.
    In the first case, please either detach or blacklist the kernel module
    (dvb_usb_rtl28xxu), or enable automatic detaching at compile time.

then

    sudo rmmod rtl2832_sdr dvb_usb_rtl28xxu rtl2832

or add

    blacklist dvb_usb_rtl28xxu

to /etc/modprobe.d/blacklist.conf

## Releases

Version numbering scheme used is year.month. We try to keep the API compatible between releases but focus is on maintainablity.<|MERGE_RESOLUTION|>--- conflicted
+++ resolved
@@ -306,13 +306,10 @@
     [221]  Fine Offset Electronics WN34 temperature sensor
     [222]  Rubicson Pool Thermometer 48942
     [223]  Badger ORION water meter, 100kbps (-f 916450000 -s 1200000)
-<<<<<<< HEAD
-    [224]  SRSmith Pool Light Remote Control SRS-2C-TX (-f 915000000)
-=======
     [224]  GEO minim+ energy monitor
     [225]  TyreGuard 400 TPMS
     [226]  Kia TPMS (-s 1M)
->>>>>>> 36034469
+    [227]  SRSmith Pool Light Remote Control SRS-2C-TX (-f 915000000)
 
 * Disabled by default, use -R n or a conf file to enable
 
