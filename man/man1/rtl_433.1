.TH "RTL_433" "1" "2019-08-21" "rtl_433" "rtl_433 Commands"
.ie \n(.g .ds Aq \(aq
.el       .ds Aq '
.ss \n[.ss] 0
.nh
.ad l
.de URL
\fI\\$2\fP <\\$1>\\$3
..
.als MTO URL
.if \n[.g] \{\
.  mso www.tmac
.  am URL
.    ad l
.  .
.  am MTO
.    ad l
.  .
.  LINKSTYLE blue R < >
.\}
.SH "NAME"
rtl_433 \- Generic RF data receiver and decoder for ISM band devices using RTL-SDR and SoapySDR.
.SH "DESCRIPTION"
.sp
This manual page documents briefly the \fBrtl_433\fP command.
.sp
\fBrtl_433\fP is a generic data receiver, mainly for the 433.92 MHz, 868 MHz (SRD),
315 MHz, and 915 MHz ISM bands. It works with RTL\-SDR and/or SoapySDR. Actively tested
and supported are Realtek RTL2832 based DVB dongles (using RTL\-SDR) and LimeSDR
(LimeSDR USB and LimeSDR mini engineering samples kindly provided by MyriadRf),
PlutoSDR, HackRF One (using SoapySDR drivers), as well as SoapyRemote.
.SH "SYNOPSIS"
.sp
\fBrtl_433\fP [\fIOPTION\fP]... \fIFILE\fP...
.SH "OPTIONS"
.sp
A summary of options is included below.
Detailed information on some options follows.
.\" body


  A "rtl_433.conf" file is searched in "./", XDG_CONFIG_HOME e.g. "$HOME/.config/rtl_433/",
  SYSCONFDIR e.g. "/usr/local/etc/rtl_433/", then command line args will be parsed in order.
.SS "General options"
.TP
[ \fB\-V\fI\fP ]
Output the version string and exit
.TP
[ \fB\-v\fI\fP ]
Increase verbosity (can be used multiple times).
       \-v : verbose notice, \-vv : verbose info, \-vvv : debug, \-vvvv : trace.
.TP
[ \fB\-c\fI <path>\fP ]
Read config options from a file
.SS "Tuner options"
.TP
[ \fB\-d\fI <RTL\-SDR USB device index> | :<RTL\-SDR USB device serial> | <SoapySDR device query> | rtl_tcp | help\fP ]
[\-g <gain> | help] (default: auto)
.TP
[ \fB\-t\fI <settings>\fP ]
apply a list of keyword=value settings to the SDR device
       e.g. for SoapySDR \-t "antenna=A,bandwidth=4.5M,rfnotch_ctrl=false"
       for RTL\-SDR use "direct_samp[=1]", "offset_tune[=1]", "digital_agc[=1]", "biastee[=1]"
.TP
[ \fB\-f\fI <frequency>\fP ]
Receive frequency(s) (default: 433920000 Hz)
.TP
[ \fB\-H\fI <seconds>\fP ]
Hop interval for polling of multiple frequencies (default: 600 seconds)
.TP
[ \fB\-p\fI <ppm_error>\fP ]
Correct rtl\-sdr tuner frequency offset error (default: 0)
.TP
[ \fB\-s\fI <sample rate>\fP ]
Set sample rate (default: 250000 Hz)
.TP
[ \fB\-D\fI quit | restart | pause | manual\fP ]
Input device run mode options (default: quit).
.SS "Demodulator options"
.TP
[ \fB\-R\fI <device> | help\fP ]
Enable only the specified device decoding protocol (can be used multiple times)
       Specify a negative number to disable a device decoding protocol (can be used multiple times)
.TP
[ \fB\-X\fI <spec> | help\fP ]
Add a general purpose decoder (prepend \-R 0 to disable all decoders)
.TP
[ \fB\-Y\fI auto | classic | minmax\fP ]
FSK pulse detector mode.
.TP
[ \fB\-Y\fI level=<dB level>\fP ]
Manual detection level used to determine pulses (\-1.0 to \-30.0) (0=auto).
.TP
[ \fB\-Y\fI minlevel=<dB level>\fP ]
Manual minimum detection level used to determine pulses (\-1.0 to \-99.0).
.TP
[ \fB\-Y\fI minsnr=<dB level>\fP ]
Minimum SNR to determine pulses (1.0 to 99.0).
.TP
[ \fB\-Y\fI autolevel\fP ]
Set minlevel automatically based on average estimated noise.
.TP
[ \fB\-Y\fI squelch\fP ]
Skip frames below estimated noise level to reduce cpu load.
.TP
[ \fB\-Y\fI ampest | magest\fP ]
Choose amplitude or magnitude level estimator.
.SS "Analyze/Debug options"
.TP
[ \fB\-A\fI\fP ]
Pulse Analyzer. Enable pulse analysis and decode attempt.
       Disable all decoders with \-R 0 if you want analyzer output only.
.TP
[ \fB\-y\fI <code>\fP ]
Verify decoding of demodulated test data (e.g. "{25}fb2dd58") with enabled devices
.SS "File I/O options"
.TP
[ \fB\-S\fI none | all | unknown | known\fP ]
Signal auto save. Creates one file per signal.
       Note: Saves raw I/Q samples (uint8 pcm, 2 channel). Preferred mode for generating test files.
.TP
[ \fB\-r\fI <filename> | help\fP ]
Read data from input file instead of a receiver
.TP
[ \fB\-w\fI <filename> | help\fP ]
Save data stream to output file (a '\-' dumps samples to stdout)
.TP
[ \fB\-W\fI <filename> | help\fP ]
Save data stream to output file, overwrite existing file
.SS "Data output options"
.TP
[ \fB\-F\fI log | kv | json | csv | mqtt | influx | syslog | trigger | rtl_tcp | http | null | help\fP ]
Produce decoded output in given format.
       Append output to file with :<filename> (e.g. \-F csv:log.csv), defaults to stdout.
       Specify host/port for syslog with e.g. \-F syslog:127.0.0.1:1514
.TP
[ \fB\-M\fI time[:<options>] | protocol | level | noise[:<secs>] | stats | bits | help\fP ]
Add various meta data to each output.
.TP
[ \fB\-K\fI FILE | PATH | <tag> | <key>=<tag>\fP ]
Add an expanded token or fixed tag to every output line.
.TP
[ \fB\-C\fI native | si | customary\fP ]
Convert units in decoded output.
.TP
[ \fB\-n\fI <value>\fP ]
Specify number of samples to take (each sample is an I/Q pair)
.TP
[ \fB\-T\fI <seconds>\fP ]
Specify number of seconds to run, also 12:34 or 1h23m45s
.TP
[ \fB\-E\fI hop | quit\fP ]
Hop/Quit after outputting successful event(s)
.TP
[ \fB\-h\fI\fP ]
Output this usage help and exit
       Use \-d, \-g, \-R, \-X, \-F, \-M, \-r, \-w, or \-W without argument for more help
.SS "Input device selection"
.RS
RTL\-SDR device driver is available.
.RE
.TP
[ \fB\-d\fI <RTL\-SDR USB device index>\fP ]
(default: 0)
.TP
[ \fB\-d\fI :<RTL\-SDR USB device serial (can be set with rtl_eeprom \-s)>\fP ]
.RS
To set gain for RTL\-SDR use \-g <gain> to set an overall gain in dB.
.RE
.RS
SoapySDR device driver is available.
.RE
.TP
[ \fB\-d\fI ""\fP ]
Open default SoapySDR device
.TP
[ \fB\-d\fI driver=rtlsdr\fP ]
Open e.g. specific SoapySDR device
.RS
To set gain for SoapySDR use \-g ELEM=val,ELEM=val,... e.g. \-g LNA=20,TIA=8,PGA=2 (for LimeSDR).
.RE
.TP
[ \fB\-d\fI rtl_tcp[:[//]host[:port]\fP ]
(default: localhost:1234)
.RS
Specify host/port to connect to with e.g. \-d rtl_tcp:127.0.0.1:1234
.RE
.SS "Gain option"
.TP
[ \fB\-g\fI <gain>\fP ]
(default: auto)
.RS
For RTL\-SDR: gain in dB ("0" is auto).
.RE
.RS
For SoapySDR: gain in dB for automatic distribution ("" is auto), or string of gain elements.
.RE
.RS
E.g. "LNA=20,TIA=8,PGA=2" for LimeSDR.
.RE
.SS "Flex decoder spec"
Use \-X <spec> to add a flexible general purpose decoder.

<spec> is "key=value[,key=value...]"
Common keys are:
.RS
name=<name> (or: n=<name>)
.RE
.RS
modulation=<modulation> (or: m=<modulation>)
.RE
.RS
short=<short> (or: s=<short>)
.RE
.RS
long=<long> (or: l=<long>)
.RE
.RS
sync=<sync> (or: y=<sync>)
.RE
.RS
reset=<reset> (or: r=<reset>)
.RE
.RS
gap=<gap> (or: g=<gap>)
.RE
.RS
tolerance=<tolerance> (or: t=<tolerance>)
.RE
.RS
priority=<n> : run decoder only as fallback
.RE
where:
<name> can be any descriptive name tag you need in the output
<modulation> is one of:
.RS
OOK_MC_ZEROBIT :  Manchester Code with fixed leading zero bit
.RE
.RS
OOK_PCM :         Non Return to Zero coding (Pulse Code)
.RE
.RS
OOK_RZ :          Return to Zero coding (Pulse Code)
.RE
.RS
OOK_PPM :         Pulse Position Modulation
.RE
.RS
OOK_PWM :         Pulse Width Modulation
.RE
.RS
OOK_DMC :         Differential Manchester Code
.RE
.RS
OOK_PIWM_RAW :    Raw Pulse Interval and Width Modulation
.RE
.RS
OOK_PIWM_DC :     Differential Pulse Interval and Width Modulation
.RE
.RS
OOK_MC_OSV1 :     Manchester Code for OSv1 devices
.RE
.RS
FSK_PCM :         FSK Pulse Code Modulation
.RE
.RS
FSK_PWM :         FSK Pulse Width Modulation
.RE
.RS
FSK_MC_ZEROBIT :  Manchester Code with fixed leading zero bit
.RE
<short>, <long>, <sync> are nominal modulation timings in us,
<reset>, <gap>, <tolerance> are maximum modulation timings in us:
PCM/RZ  short: Nominal width of pulse [us]
         long: Nominal width of bit period [us]
PPM     short: Nominal width of '0' gap [us]
         long: Nominal width of '1' gap [us]
PWM     short: Nominal width of '1' pulse [us]
         long: Nominal width of '0' pulse [us]
         sync: Nominal width of sync pulse [us] (optional)
common    gap: Maximum gap size before new row of bits [us]
        reset: Maximum gap size before End Of Message [us]
    tolerance: Maximum pulse deviation [us] (optional).
Available options are:
.RS
bits=<n> : only match if at least one row has <n> bits
.RE
.RS
rows=<n> : only match if there are <n> rows
.RE
.RS
repeats=<n> : only match if some row is repeated <n> times
.RE
.RS
	use opt>=n to match at least <n> and opt<=n to match at most <n>
.RE
.RS
invert : invert all bits
.RE
.RS
reflect : reflect each byte (MSB first to MSB last)
.RE
.RS
decode_uart : UART 8n1 (10\-to\-8) decode
.RE
.RS
decode_dm : Differential Manchester decode
.RE
.RS
decode_mc : Manchester decode
.RE
.RS
match=<bits> : only match if the <bits> are found
.RE
.RS
preamble=<bits> : match and align at the <bits> preamble
.RE
.RS
	<bits> is a row spec of {<bit count>}<bits as hex number>
.RE
.RS
unique : suppress duplicate row output
.RE

.RS
countonly : suppress detailed row output
.RE

E.g. \-X "n=doorbell,m=OOK_PWM,s=400,l=800,r=7000,g=1000,match={24}0xa9878c,repeats>=3"
.SS "Output format option"
.TP
[ \fB\-F\fI log|kv|json|csv|mqtt|influx|syslog|trigger|rtl_tcp|http|null\fP ]
Produce decoded output in given format.
.RS
Without this option the default is LOG and KV output. Use "\-F null" to remove the default.
.RE
.RS
Append output to file with :<filename> (e.g. \-F csv:log.csv), defaults to stdout.
.RE
.TP
[ \fB\-F\fI mqtt[s][:[//]host[:port][,<options>]\fP ]
(default: localhost:1883)
.RS
Specify MQTT server with e.g. \-F mqtt://localhost:1883
.RE
.RS
Default user and password are read from MQTT_USERNAME and MQTT_PASSWORD env vars.
.RE
.RS
Add MQTT options with e.g. \-F "mqtt://host:1883,opt=arg"
.RE
.RS
MQTT options are: user=foo, pass=bar, retain[=0|1], <format>[=topic]
.RE
.RS
Supported MQTT formats: (default is all)
.RE
.RS
<<<<<<< HEAD
  events: posts JSON event data, default "<base>/events"
.RE
.RS
  states: posts JSON state data, default "<base>/states"
.RE
.RS
  devices: posts device and sensor info in nested topics,
.RE
.RS
           default "<base>/devices[/type][/model][/subtype][/channel][/id]"
.RE
.RS
=======
  availability: posts availability (online/offline)
.RE
.RS
  events: posts JSON event data, default "<base>/events"
.RE
.RS
  states: posts JSON state data, default "<base>/states"
.RE
.RS
  devices: posts device and sensor info in nested topics,
.RE
.RS
           default "<base>/devices[/type][/model][/subtype][/channel][/id]"
.RE
.RS
>>>>>>> 4ff62119
A base topic can be set with base=<topic>, default is "rtl_433/HOSTNAME".
.RE
.RS
Any topic string overrides the base topic and will expand keys like [/model]
.RE
.RS
E.g. \-F "mqtt://localhost:1883,user=USERNAME,pass=PASSWORD,retain=0,devices=rtl_433[/id]"
.RE
.RS
For TLS use e.g. \-F "mqtts://host,tls_cert=<path>,tls_key=<path>,tls_ca_cert=<path>"
.RE
.RS
With MQTT each rtl_433 instance needs a distinct driver selection. The MQTT Client\-ID is computed from the driver string.
.RE
.RS
If you use multiple RTL\-SDR, perhaps set a serial and select by that (helps not to get the wrong antenna).
.RE
.TP
[ \fB\-F\fI influx[:[//]host[:port][/<path and options>]\fP ]
.RS
Specify InfluxDB 2.0 server with e.g. \-F "influx://localhost:9999/api/v2/write?org=<org>&bucket=<bucket>,token=<authtoken>"
.RE
.RS
Specify InfluxDB 1.x server with e.g. \-F "influx://localhost:8086/write?db=<db>&p=<password>&u=<user>"
.RE
.RS
  Additional parameter \-M time:unix:usec:utc for correct timestamps in InfluxDB recommended
.RE
.TP
[ \fB\-F\fI syslog[:[//]host[:port\fP ]
(default: localhost:514)
.RS
Specify host/port for syslog with e.g. \-F syslog:127.0.0.1:1514
.RE
.TP
[ \fB\-F\fI trigger:/path/to/file\fP ]
.RS
Add an output that writes a "1" to the path for each event, use with a e.g. a GPIO
.RE
.TP
[ \fB\-F\fI rtl_tcp[:[//]bind[:port]\fP ]
(default: localhost:1234)
.RS
Add a rtl_tcp pass\-through server
.RE
.TP
[ \fB\-F\fI http[:[//]bind[:port]\fP ]
(default: 0.0.0.0:8433)
.RS
Add a HTTP API server, a UI is at e.g. http://localhost:8433/
.RE
.SS "Meta information option"
.TP
[ \fB\-M\fI time[:<options>]|protocol|level|noise[:<secs>]|stats|bits\fP ]
Add various metadata to every output line.
.RS
Use "time" to add current date and time meta data (preset for live inputs).
.RE
.RS
Use "time:rel" to add sample position meta data (preset for read\-file and stdin).
.RE
.RS
Use "time:unix" to show the seconds since unix epoch as time meta data. This is always UTC.
.RE
.RS
Use "time:iso" to show the time with ISO\-8601 format (YYYY\-MM\-DD"T"hh:mm:ss).
.RE
.RS
Use "time:off" to remove time meta data.
.RE
.RS
Use "time:usec" to add microseconds to date time meta data.
.RE
.RS
Use "time:tz" to output time with timezone offset.
.RE
.RS
Use "time:utc" to output time in UTC.
.RE
.RS
	(this may also be accomplished by invocation with TZ environment variable set).
.RE
.RS
	"usec" and "utc" can be combined with other options, eg. "time:iso:utc" or "time:unix:usec".
.RE
.RS
Use "replay[:N]" to replay file inputs at (N\-times) realtime.
.RE
.RS
Use "protocol" / "noprotocol" to output the decoder protocol number meta data.
.RE
.RS
Use "level" to add Modulation, Frequency, RSSI, SNR, and Noise meta data.
.RE
.RS
Use "noise[:<secs>]" to report estimated noise level at intervals (default: 10 seconds).
.RE
.RS
Use "stats[:[<level>][:<interval>]]" to report statistics (default: 600 seconds).
.RE
.RS
  level 0: no report, 1: report successful devices, 2: report active devices, 3: report all
.RE
.RS
Use "bits" to add bit representation to code outputs (for debug).
.RE
.SS "Read file option"
.TP
[ \fB\-r\fI <filename>\fP ]
Read data from input file instead of a receiver
.RS
Parameters are detected from the full path, file name, and extension.
.RE

.RS
A center frequency is detected as (fractional) number suffixed with 'M',
.RE
.RS
 'Hz', 'kHz', 'MHz', or 'GHz'.
.RE

.RS
A sample rate is detected as (fractional) number suffixed with 'k',
.RE
.RS
 'sps', 'ksps', 'Msps', or 'Gsps'.
.RE

.RS
File content and format are detected as parameters, possible options are:
.RE
.RS
 'cu8', 'cs16', 'cf32' ('IQ' implied), and 'am.s16'.
.RE

.RS
Parameters must be separated by non\-alphanumeric chars and are case\-insensitive.
.RE
.RS
Overrides can be prefixed, separated by colon (':')
.RE

.RS
E.g. default detection by extension: path/filename.am.s16
.RE
.RS
forced overrides: am:s16:path/filename.ext
.RE

.RS
Reading from pipes also support format options.
.RE
.RS
E.g reading complex 32\-bit float: CU32:\-
.RE
.SS "Write file option"
.TP
[ \fB\-w\fI <filename>\fP ]
Save data stream to output file (a '\-' dumps samples to stdout)
.TP
[ \fB\-W\fI <filename>\fP ]
Save data stream to output file, overwrite existing file
.RS
Parameters are detected from the full path, file name, and extension.
.RE

.RS
File content and format are detected as parameters, possible options are:
.RE
.RS
 'cu8', 'cs8', 'cs16', 'cf32' ('IQ' implied),
.RE
.RS
 'am.s16', 'am.f32', 'fm.s16', 'fm.f32',
.RE
.RS
 'i.f32', 'q.f32', 'logic.u8', 'ook', and 'vcd'.
.RE

.RS
Parameters must be separated by non\-alphanumeric chars and are case\-insensitive.
.RE
.RS
Overrides can be prefixed, separated by colon (':')
.RE

.RS
E.g. default detection by extension: path/filename.am.s16
.RE
.RS
forced overrides: am:s16:path/filename.ext
.RE

.\" end
.SH "RESOURCES"
.sp
\fBProject web site:\fP \c
.URL "https://github.com/merbanan/rtl_433" "" ""
.SH "COPYING"
.sp
Copyright \(co 2012\-2019 Benjamin Larsson, Christian W. Zuckschwerdt, and many contributors.
.br
Free use of this software is granted under the terms of the GPL\-2+ License.<|MERGE_RESOLUTION|>--- conflicted
+++ resolved
@@ -356,7 +356,6 @@
 Supported MQTT formats: (default is all)
 .RE
 .RS
-<<<<<<< HEAD
   events: posts JSON event data, default "<base>/events"
 .RE
 .RS
@@ -369,23 +368,6 @@
            default "<base>/devices[/type][/model][/subtype][/channel][/id]"
 .RE
 .RS
-=======
-  availability: posts availability (online/offline)
-.RE
-.RS
-  events: posts JSON event data, default "<base>/events"
-.RE
-.RS
-  states: posts JSON state data, default "<base>/states"
-.RE
-.RS
-  devices: posts device and sensor info in nested topics,
-.RE
-.RS
-           default "<base>/devices[/type][/model][/subtype][/channel][/id]"
-.RE
-.RS
->>>>>>> 4ff62119
 A base topic can be set with base=<topic>, default is "rtl_433/HOSTNAME".
 .RE
 .RS
