--- conflicted
+++ resolved
@@ -114,11 +114,8 @@
 		DECL(wssensor) \
 		DECL(wt1024) \
 		DECL(tpms_pmv107j) \
-<<<<<<< HEAD
+		DECL(ttx201) \
 		DECL(tfa_30_3211)
-=======
-		DECL(ttx201)
->>>>>>> ec52c26d
 
 typedef struct {
 	unsigned protocol_num; // fixed sequence number, assigned in main()
