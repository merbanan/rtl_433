/** @file
    InfluxDB output for rtl_433 events.

    Copyright (C) 2019 Daniel Krueger
    based on output_mqtt.c
    Copyright (C) 2019 Christian Zuckschwerdt

    This program is free software; you can redistribute it and/or modify
    it under the terms of the GNU General Public License as published by
    the Free Software Foundation; either version 2 of the License, or
    (at your option) any later version.
*/
#ifdef SERVER
// note: our unit header includes unistd.h for gethostname() via data.h
#include "output_influx.h"
#include "optparse.h"
#include "util.h"
#include "logger.h"
#include "fatal.h"
#include "r_util.h"

#include <stdlib.h>
#include <stdio.h>
#include <stdbool.h>
#include <string.h>

#include "mongoose.h"

/* InfluxDB client abstraction / printer */

typedef struct {
    struct data_output output;
    struct mg_mgr *mgr;
    struct mg_connection *conn;
    int prev_status;
    int prev_resp_code;
    char hostname[64];
    char url[400];
    char extra_headers[150];
    tls_opts_t tls_opts;
    int databufidxfill;
    struct mbuf databufs[2];

} influx_client_t;

static void influx_client_send(influx_client_t *ctx);

static void influx_client_event(struct mg_connection *nc, int ev, void *ev_data)
{
    // note that while shutting down the ctx is NULL
    influx_client_t *ctx = (influx_client_t *)nc->user_data;
    struct http_message *hm = (struct http_message *)ev_data;

    switch (ev) {
    case MG_EV_CONNECT: {
        int connect_status = *(int *)ev_data;
        if (connect_status != 0) {
            // Error, print only once
            if (ctx) {
                if (ctx->prev_status != connect_status)
                    print_logf(LOG_WARNING, "InfluxDB", "InfluxDB connect error: %s", strerror(connect_status));
                ctx->conn = NULL;
            }
        }
        if (ctx)
            ctx->prev_status = connect_status;
        break;
    }
    case MG_EV_HTTP_CHUNK: // response is normally empty (so mongoose thinks we received a chunk only)
    case MG_EV_HTTP_REPLY:
        nc->flags |= MG_F_CLOSE_IMMEDIATELY;
        if (hm->resp_code == 204) {
            // mark influx data as sent
        }
        else {
            if (ctx && ctx->prev_resp_code != hm->resp_code)
                print_logf(LOG_WARNING, "InfluxDB", "InfluxDB replied HTTP code: %d with message:\n%s", hm->resp_code, hm->body.p);
        }
        if (ctx) {
            ctx->prev_resp_code = hm->resp_code;
        }
        break;
    case MG_EV_CLOSE:
        if (ctx) {
            ctx->conn = NULL;
            influx_client_send(ctx);
        }
        break;
    }
}

static influx_client_t *influx_client_init(influx_client_t *ctx, char const *url, char const *token)
{
    snprintf(ctx->url, sizeof(ctx->url), "%s", url);
    snprintf(ctx->extra_headers, sizeof (ctx->extra_headers), "Authorization: Token %s\r\n", token);

    return ctx;
}

static void influx_client_send(influx_client_t *ctx)
{
    struct mbuf *buf = &ctx->databufs[ctx->databufidxfill];

    /*fprintf(stderr, "Influx %p msg: \"%s\" with %lu/%lu %s\n",
            (void*)ctx, buf->buf, buf->len, buf->size,
            ctx->conn ? "buffering" : "to be sent");*/

    if (ctx->conn || !buf->len)
        return;

    char const *error_string = NULL;
    struct mg_connect_opts opts = {.user_data = ctx, .error_string = &error_string};
    if (ctx->tls_opts.tls_ca_cert) {
        print_logf(LOG_INFO, "InfluxDB", "influxs (TLS) parameters are: "
                                       "tls_cert=%s "
                                       "tls_key=%s "
                                       "tls_ca_cert=%s "
                                       "tls_cipher_suites=%s "
                                       "tls_server_name=%s "
                                       "tls_psk_identity=%s "
                                       "tls_psk_key=%s ",
                ctx->tls_opts.tls_cert,
                ctx->tls_opts.tls_key,
                ctx->tls_opts.tls_ca_cert,
                ctx->tls_opts.tls_cipher_suites,
                ctx->tls_opts.tls_server_name,
                ctx->tls_opts.tls_psk_identity,
                ctx->tls_opts.tls_psk_key);

#if MG_ENABLE_SSL
        opts.ssl_cert          = ctx->tls_opts.tls_cert;
        opts.ssl_key           = ctx->tls_opts.tls_key;
        opts.ssl_ca_cert       = ctx->tls_opts.tls_ca_cert;
        opts.ssl_cipher_suites = ctx->tls_opts.tls_cipher_suites;
        opts.ssl_server_name   = ctx->tls_opts.tls_server_name;
        opts.ssl_psk_identity  = ctx->tls_opts.tls_psk_identity;
        opts.ssl_psk_key       = ctx->tls_opts.tls_psk_key;
#else
        print_log(LOG_FATAL, __func__, "influxs (TLS) not available");
        exit(1);
#endif
    }
    if ((ctx->conn = mg_connect_http_opt(ctx->mgr, influx_client_event, opts, ctx->url, ctx->extra_headers, buf->buf)) == NULL) {
        print_logf(LOG_WARNING, "InfluxDB", "Connect to InfluxDB (%s) failed (%s)", ctx->url, error_string);
    }
    else {
        ctx->databufidxfill ^= 1;
        buf->len = 0;
        *buf->buf = '\0';
    }
}

/* Helper */

/// clean the tag/identifier inplace to [-.A-Za-z0-9], esp. not whitespace, =, comma and replace any leading _ by x
static char *influx_sanitize_tag(char *tag, char *end)
{
    for (char *p = tag; *p && p != end; ++p)
        if (*p != '-' && *p != '.' && (*p < 'A' || *p > 'Z') && (*p < 'a' || *p > 'z') && (*p < '0' || *p > '9'))
            *p = '_';

    for (char *p = tag; *p && p != end; ++p)
        if (*p == '_')
            *p = 'x';
        else
            break;

    return tag;
}

/// reserve additional space of size len at end of mbuf a; returns actual free space
static size_t mbuf_reserve(struct mbuf *a, size_t len)
{
    // insert undefined values at end of current buffer (it will increase the buffer if necessary)
    len = mbuf_insert(a, a->len, NULL, len);
    // reduce the buffer length again by actual inserted number of bytes
    a->len -= len;
    len = a->size - a->len;

    if (len)
        a->buf[a->len] = '\0';

    return len;
}

static char *mbuf_snprintf(struct mbuf *a, char const *format, ...)
#if defined(__GNUC__) || defined(__clang__)
        __attribute__((format(printf, 2, 3)))
#endif
;
static char *mbuf_snprintf(struct mbuf *a, char const *format, ...)
{
    char *str = &a->buf[a->len];
    int size;
    va_list ap;
    va_start(ap, format);
    size = vsnprintf(str, a->size - a->len, format, ap);
    va_end(ap);
    if (size > 0) {
        // vsnprintf might return size larger than actually filled
        size_t len = strlen(str);
        a->len += len;
    }
    return str;
}

static void mbuf_remove_part(struct mbuf *a, char *pos, size_t len)
{
    if (pos >= a->buf && pos < &a->buf[a->len] && &pos[len] <= &a->buf[a->len]) {
        memmove(pos, &pos[len], a->len - (pos - a->buf) - len);
        a->len -= len;
    }
}

static void R_API_CALLCONV print_influx_array(data_output_t *output, data_array_t *array, char const *format)
{
    UNUSED(array);
    UNUSED(format);
    influx_client_t *influx = (influx_client_t *)output;
    struct mbuf *buf = &influx->databufs[influx->databufidxfill];
    mbuf_snprintf(buf, "\"array\""); // TODO
}

static void R_API_CALLCONV print_influx_data_escaped(data_output_t *output, data_t *data, char const *format)
{
    char str[1000];
    data_print_jsons(data, str, sizeof (str));
    output->print_string(output, str, format);
}

static void R_API_CALLCONV print_influx_string_escaped(data_output_t *output, char const *str, char const *format)
{
    UNUSED(format);
    influx_client_t *influx = (influx_client_t *)output;
    struct mbuf *databuf = &influx->databufs[influx->databufidxfill];
    size_t size = databuf->size - databuf->len;
    char *buf = &databuf->buf[databuf->len];

    if (size < strlen(str) + 3) {
        return;
    }

    *buf++ = '"';
    size--;
    for (; *str && size >= 3; ++str) {
        if (*str == '\r') {
            *buf++ = '\\';
            size--;
            *buf++ = 'r';
            size--;
            continue;
        }
        if (*str == '\n') {
            *buf++ = '\\';
            size--;
            *buf++ = 'n';
            size--;
            continue;
        }
        if (*str == '\t') {
            *buf++ = '\\';
            size--;
            *buf++ = 't';
            size--;
            continue;
        }
        if (*str == '"' || *str == '\\') {
            *buf++ = '\\';
            size--;
        }
        *buf++ = *str;
        size--;
    }
    if (size >= 2) {
        *buf++ = '"';
        size--;
    }
    *buf = '\0';

    databuf->len = databuf->size - size;
}

static void R_API_CALLCONV print_influx_string(data_output_t *output, char const *str, char const *format)
{
    UNUSED(format);
    influx_client_t *influx = (influx_client_t *)output;
    struct mbuf *buf = &influx->databufs[influx->databufidxfill];
    mbuf_snprintf(buf, "%s", str);
}

// Generate InfluxDB line protocol
static void R_API_CALLCONV print_influx_data(data_output_t *output, data_t *data, char const *format)
{
    UNUSED(format);
    influx_client_t *influx = (influx_client_t *)output;
    char *str;
    char *end;
    struct mbuf *buf = &influx->databufs[influx->databufidxfill];
    bool comma = false;

    data_t *data_org = data;
    data_t *data_model = NULL;
    data_t *data_time = NULL;
    for (data_t *d = data; d; d = d->next) {
        if (!strcmp(d->key, "model"))
            data_model = d;
        if (!strcmp(d->key, "time"))
            data_time = d;
    }

    if (!data_model) {
        // data isn't from device (maybe report for example)
        // use hostname for measurement

        mbuf_reserve(buf, 20000);
        mbuf_snprintf(buf, "rtl_433_%s", influx->hostname);
    }
    else {
        // use model for measurement

        mbuf_reserve(buf, 1000);
        str = &buf->buf[buf->len];
        print_value(output, data_model->type, data_model->value, data_model->format);
        influx_sanitize_tag(str, NULL);
    }

    // write tags
    while (data) {
        if (!strcmp(data->key, "model")
                || !strcmp(data->key, "time")) {
            // skip
        }
        else if (!strcmp(data->key, "type")
                || !strcmp(data->key, "subtype")
                || !strcmp(data->key, "id")
                || !strcmp(data->key, "channel")
                || !strcmp(data->key, "mic")) {
            str = mbuf_snprintf(buf, ",%s=", data->key);
            str++;
            end = &buf->buf[buf->len - 1];
            influx_sanitize_tag(str, end);
            str = end + 1;
            print_value(output, data->type, data->value, data->format);
            influx_sanitize_tag(str, NULL);
        }
        data = data->next;
    }

    mbuf_snprintf(buf, " ");

    // activate escaped output functions
    influx->output.print_data   = print_influx_data_escaped;
    influx->output.print_string = print_influx_string_escaped;

    // write fields
    data = data_org;
    while (data) {
        if (!strcmp(data->key, "model")
                || !strcmp(data->key, "time")) {
            // skip
        }
        else if (!strcmp(data->key, "type")
                || !strcmp(data->key, "subtype")
                || !strcmp(data->key, "id")
                || !strcmp(data->key, "channel")
                || !strcmp(data->key, "mic")) {
            // skip
        }
        else {
            str = mbuf_snprintf(buf, comma ? ",%s=" : "%s=", data->key);
            if (comma)
                str++;
            end = &buf->buf[buf->len - 1];
            influx_sanitize_tag(str, end);
            str = end + 1;
            print_value(output, data->type, data->value, data->format);
            comma = true;
        }
        data = data->next;
    }

    // restore original output functions
    influx->output.print_data   = print_influx_data;
    influx->output.print_string = print_influx_string;

    // write time if available
    if (data_time) {
        str = mbuf_snprintf(buf, " ");
        print_value(output, data_time->type, data_time->value, data_time->format);
        if (str[1] == '@' // relative time format configured
                || str[11] == ' ' // date time format configured
                || str[11] == 'T') {  // ISO date time format configured
            // -> bad, because InfluxDB doesn't under stand those formats -> remove timestamp
            buf->len = str - buf->buf;
        }
        else if ((str = strchr(str, '.'))) {
            // unix usec timestamp format configured
            mbuf_remove_part(buf, str, 1);
            mbuf_snprintf(buf, "000");
        }
        else {
            // unix timestamp with seconds resolution configured
            mbuf_snprintf(buf, "000000000");
        }
    }
    mbuf_snprintf(buf, "\n");

    influx_client_send(influx);
}

static void R_API_CALLCONV print_influx_double(data_output_t *output, double data, char const *format)
{
    UNUSED(format);
    influx_client_t *influx = (influx_client_t *)output;
    struct mbuf *buf = &influx->databufs[influx->databufidxfill];
    mbuf_snprintf(buf, "%f", data);
}

static void R_API_CALLCONV print_influx_int(data_output_t *output, int data, char const *format)
{
    UNUSED(format);
    influx_client_t *influx = (influx_client_t *)output;
    struct mbuf *buf = &influx->databufs[influx->databufidxfill];
    mbuf_snprintf(buf, "%d", data);
}

static void R_API_CALLCONV data_output_influx_free(data_output_t *output)
{
    influx_client_t *influx = (influx_client_t *)output;

    if (!influx)
        return;

    // remove ctx from our connections
    if (influx->conn) {
        influx->conn->user_data = NULL;
        influx->conn->flags |= MG_F_CLOSE_IMMEDIATELY;
    }

    free(influx);
}

struct data_output *data_output_influx_create(struct mg_mgr *mgr, char *opts)
{
    influx_client_t *influx = calloc(1, sizeof(influx_client_t));
    if (!influx) {
        FATAL_CALLOC("data_output_influx_create()");
    }

    gethostname(influx->hostname, sizeof(influx->hostname) - 1);
    influx->hostname[sizeof(influx->hostname) - 1] = '\0';
    // only use hostname, not domain part
    char *dot = strchr(influx->hostname, '.');
    if (dot)
        *dot = '\0';
    influx_sanitize_tag(influx->hostname, NULL);

    char *token = NULL;

    // param/opts starts with URL
    if (!opts) {
        opts = "";
    }
    char *url = opts;
    opts = strchr(opts, ',');
    if (opts) {
        *opts = '\0';
        opts++;
    }
    if (strncmp(url, "influx", 6) == 0) {
        url += 2;
        memcpy(url, "http", 4);
    }
    if (strncmp(url, "https", 5) == 0) {
        influx->tls_opts.tls_ca_cert = "*"; // TLS is enabled but no cert verification is performed.
    }

    // check if valid URL has been provided
    struct mg_str host, path, query;
    if (mg_parse_uri(mg_mk_str(url), NULL, NULL, &host, NULL, &path,
                &query, NULL) != 0
            || !host.len || !path.len || !query.len) {
        print_logf(LOG_FATAL, __func__, "Invalid URL to InfluxDB specified.%s%s%s"
                        " Something like \"influx://<host>/write?org=<org>&bucket=<bucket>\" required at least.",
                !host.len ? " No host specified." : "",
                !path.len ? " No path component specified." : "",
                !query.len ? " No query parameters specified." : "");
        exit(1);
    }

    // parse auth and format options
    char *key, *val;
    while (getkwargs(&opts, &key, &val)) {
        key = remove_ws(key);
        val = trim_ws(val);
        if (!key || !*key)
            continue;
        else if (!strcasecmp(key, "t") || !strcasecmp(key, "token"))
            token = val;
        else if (!tls_param(&influx->tls_opts, key, val)) {
            // ok
        }
        else {
            print_logf(LOG_FATAL, __func__, "Invalid key \"%s\" option.", key);
            exit(1);
        }
    }

    influx->output.print_data   = print_influx_data;
    influx->output.print_array  = print_influx_array;
    influx->output.print_string = print_influx_string;
    influx->output.print_double = print_influx_double;
    influx->output.print_int    = print_influx_int;
    influx->output.output_free  = data_output_influx_free;

    print_logf(LOG_CRITICAL, "InfluxDB", "Publishing data to InfluxDB (%s)", url);

    influx->mgr = mgr;
    influx_client_init(influx, url, token);

<<<<<<< HEAD
    return (struct data_output *)influx;
}
=======
    return &influx->output;
}
#endif
>>>>>>> 58619cf3
<|MERGE_RESOLUTION|>--- conflicted
+++ resolved
@@ -518,11 +518,6 @@
     influx->mgr = mgr;
     influx_client_init(influx, url, token);
 
-<<<<<<< HEAD
     return (struct data_output *)influx;
 }
-=======
-    return &influx->output;
-}
-#endif
->>>>>>> 58619cf3
+#endif