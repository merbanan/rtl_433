# rtl_433

rtl_433 (despite the name) is a generic data receiver, mainly for the 433.92 MHz, 868 MHz (SRD), 315 MHz, 345 MHz, and 915 MHz ISM bands.

The official source code is in the https://github.com/merbanan/rtl_433/ repository.
For more documentation and related projects see the https://triq.org/ site.

It works with [RTL-SDR](https://github.com/osmocom/rtl-sdr/) and/or [SoapySDR](https://github.com/pothosware/SoapySDR/).
Actively tested and supported are Realtek RTL2832 based DVB dongles (using RTL-SDR) and LimeSDR ([LimeSDR USB](https://www.crowdsupply.com/lime-micro/limesdr) and [LimeSDR mini](https://www.crowdsupply.com/lime-micro/limesdr-mini) engineering samples kindly provided by [MyriadRf](https://myriadrf.org/)), PlutoSDR, HackRF One (using SoapySDR drivers), as well as SoapyRemote.

![rtl_433 screenshot](./docs/screenshot.png)

## Building / Installation

rtl_433 is written in portable C (C99 standard) and known to compile on Linux (also embedded), MacOS, and Windows systems.
Older compilers and toolchains are supported as a key-goal.
Low resource consumption and very few dependencies allow rtl_433 to run on embedded hardware like (repurposed) routers.
Systems with 32-bit i686 and 64-bit x86-64 as well as (embedded) ARM, like the Raspberry Pi and PlutoSDR are well supported.

See [BUILDING.md](docs/BUILDING.md)

On Debian (sid) or Ubuntu (19.10+), `apt-get install rtl-433` for other distros check https://repology.org/project/rtl-433/versions

On FreeBSD, `pkg install rtl-433`.

On MacOS, `brew install rtl_433`.

Docker images with rtl_433 are available [on the github page of hertzg](https://github.com/hertzg/rtl_433_docker).

## How to add support for unsupported sensors

See [CONTRIBUTING.md](./docs/CONTRIBUTING.md).

## Running

    rtl_433 -h

```

		= General options =
  [-V] Output the version string and exit
  [-v] Increase verbosity (can be used multiple times).
       -v : verbose notice, -vv : verbose info, -vvv : debug, -vvvv : trace.
  [-c <path>] Read config options from a file
		= Tuner options =
  [-d <RTL-SDR USB device index> | :<RTL-SDR USB device serial> | <SoapySDR device query> | rtl_tcp | help]
  [-g <gain> | help] (default: auto)
  [-t <settings>] apply a list of keyword=value settings for SoapySDR devices
       e.g. -t "antenna=A,bandwidth=4.5M,rfnotch_ctrl=false"
  [-f <frequency>] Receive frequency(s) (default: 433920000 Hz)
  [-H <seconds>] Hop interval for polling of multiple frequencies (default: 600 seconds)
  [-p <ppm_error>] Correct rtl-sdr tuner frequency offset error (default: 0)
  [-s <sample rate>] Set sample rate (default: 250000 Hz)
		= Demodulator options =
  [-R <device> | help] Enable only the specified device decoding protocol (can be used multiple times)
       Specify a negative number to disable a device decoding protocol (can be used multiple times)
  [-X <spec> | help] Add a general purpose decoder (prepend -R 0 to disable all decoders)
  [-Y auto | classic | minmax] FSK pulse detector mode.
  [-Y level=<dB level>] Manual detection level used to determine pulses (-1.0 to -30.0) (0=auto).
  [-Y minlevel=<dB level>] Manual minimum detection level used to determine pulses (-1.0 to -99.0).
  [-Y minsnr=<dB level>] Minimum SNR to determine pulses (1.0 to 99.0).
  [-Y autolevel] Set minlevel automatically based on average estimated noise.
  [-Y squelch] Skip frames below estimated noise level to reduce cpu load.
  [-Y ampest | magest] Choose amplitude or magnitude level estimator.
		= Analyze/Debug options =
  [-a] Analyze mode. Print a textual description of the signal.
  [-A] Pulse Analyzer. Enable pulse analysis and decode attempt.
       Disable all decoders with -R 0 if you want analyzer output only.
  [-y <code>] Verify decoding of demodulated test data (e.g. "{25}fb2dd58") with enabled devices
		= File I/O options =
  [-S none | all | unknown | known] Signal auto save. Creates one file per signal.
       Note: Saves raw I/Q samples (uint8 pcm, 2 channel). Preferred mode for generating test files.
  [-r <filename> | help] Read data from input file instead of a receiver
  [-w <filename> | help] Save data stream to output file (a '-' dumps samples to stdout)
  [-W <filename> | help] Save data stream to output file, overwrite existing file
		= Data output options =
  [-F log | kv | json | csv | mqtt | influx | syslog | trigger | null | help] Produce decoded output in given format.
       Append output to file with :<filename> (e.g. -F csv:log.csv), defaults to stdout.
       Specify host/port for syslog with e.g. -F syslog:127.0.0.1:1514
  [-M time[:<options>] | protocol | level | noise[:<secs>] | stats | bits | help] Add various meta data to each output.
  [-K FILE | PATH | <tag> | <key>=<tag>] Add an expanded token or fixed tag to every output line.
  [-C native | si | customary] Convert units in decoded output.
  [-n <value>] Specify number of samples to take (each sample is an I/Q pair)
  [-T <seconds>] Specify number of seconds to run, also 12:34 or 1h23m45s
  [-E hop | quit] Hop/Quit after outputting successful event(s)
  [-h] Output this usage help and exit
       Use -d, -g, -R, -X, -F, -M, -r, -w, or -W without argument for more help



		= Supported device protocols =
    [01]  Silvercrest Remote Control
    [02]  Rubicson, TFA 30.3197 or InFactory PT-310 Temperature Sensor
    [03]  Prologue, FreeTec NC-7104, NC-7159-675 temperature sensor
    [04]  Waveman Switch Transmitter
    [06]* ELV EM 1000
    [07]* ELV WS 2000
    [08]  LaCrosse TX Temperature / Humidity Sensor
    [10]* Acurite 896 Rain Gauge
    [11]  Acurite 609TXC Temperature and Humidity Sensor
    [12]  Oregon Scientific Weather Sensor
    [13]* Mebus 433
    [14]* Intertechno 433
    [15]  KlikAanKlikUit Wireless Switch
    [16]  AlectoV1 Weather Sensor (Alecto WS3500 WS4500 Ventus W155/W044 Oregon)
    [17]  Cardin S466-TX2
    [18]  Fine Offset Electronics, WH2, WH5, Telldus Temperature/Humidity/Rain Sensor
    [19]  Nexus, FreeTec NC-7345, NX-3980, Solight TE82S, TFA 30.3209 temperature/humidity sensor
    [20]  Ambient Weather F007TH, TFA 30.3208.02, SwitchDocLabs F016TH temperature sensor
    [21]  Calibeur RF-104 Sensor
    [22]  X10 RF
    [23]  DSC Security Contact
    [24]* Brennenstuhl RCS 2044
    [25]  Globaltronics GT-WT-02 Sensor
    [26]  Danfoss CFR Thermostat
    [29]  Chuango Security Technology
    [30]  Generic Remote SC226x EV1527
    [31]  TFA-Twin-Plus-30.3049, Conrad KW9010, Ea2 BL999
    [32]  Fine Offset Electronics WH1080/WH3080 Weather Station
    [33]  WT450, WT260H, WT405H
    [34]  LaCrosse WS-2310 / WS-3600 Weather Station
    [35]  Esperanza EWS
    [36]  Efergy e2 classic
    [37]* Inovalley kw9015b, TFA Dostmann 30.3161 (Rain and temperature sensor)
    [38]  Generic temperature sensor 1
    [39]  WG-PB12V1 Temperature Sensor
    [40]  Acurite 592TXR Temp/Humidity, 5n1 Weather Station, 6045 Lightning, 899 Rain, 3N1, Atlas
    [41]  Acurite 986 Refrigerator / Freezer Thermometer
    [42]  HIDEKI TS04 Temperature, Humidity, Wind and Rain Sensor
    [43]  Watchman Sonic / Apollo Ultrasonic / Beckett Rocket oil tank monitor
    [44]  CurrentCost Current Sensor
    [45]  emonTx OpenEnergyMonitor
    [46]  HT680 Remote control
    [47]  Conrad S3318P, FreeTec NC-5849-913 temperature humidity sensor
    [48]  Akhan 100F14 remote keyless entry
    [49]  Quhwa
    [50]  OSv1 Temperature Sensor
    [51]  Proove / Nexa / KlikAanKlikUit Wireless Switch
    [52]  Bresser Thermo-/Hygro-Sensor 3CH
    [53]  Springfield Temperature and Soil Moisture
    [54]  Oregon Scientific SL109H Remote Thermal Hygro Sensor
    [55]  Acurite 606TX Temperature Sensor
    [56]  TFA pool temperature sensor
    [57]  Kedsum Temperature & Humidity Sensor, Pearl NC-7415
    [58]  Blyss DC5-UK-WH
    [59]  Steelmate TPMS
    [60]  Schrader TPMS
    [61]* LightwaveRF
    [62]* Elro DB286A Doorbell
    [63]  Efergy Optical
    [64]* Honda Car Key
    [67]  Radiohead ASK
    [68]  Kerui PIR / Contact Sensor
    [69]  Fine Offset WH1050 Weather Station
    [70]  Honeywell Door/Window Sensor, 2Gig DW10/DW11, RE208 repeater
    [71]  Maverick ET-732/733 BBQ Sensor
    [72]* RF-tech
    [73]  LaCrosse TX141-Bv2, TX141TH-Bv2, TX141-Bv3, TX141W, TX145wsdth, (TFA, ORIA) sensor
    [74]  Acurite 00275rm,00276rm Temp/Humidity with optional probe
    [75]  LaCrosse TX35DTH-IT, TFA Dostmann 30.3155 Temperature/Humidity sensor
    [76]  LaCrosse TX29IT, TFA Dostmann 30.3159.IT Temperature sensor
    [77]  Vaillant calorMatic VRT340f Central Heating Control
    [78]  Fine Offset Electronics, WH25, WH32B, WH24, WH65B, HP1000, Misol WS2320 Temperature/Humidity/Pressure Sensor
    [79]  Fine Offset Electronics, WH0530 Temperature/Rain Sensor
    [80]  IBIS beacon
    [81]  Oil Ultrasonic STANDARD FSK
    [82]  Citroen TPMS
    [83]  Oil Ultrasonic STANDARD ASK
    [84]  Thermopro TP11 Thermometer
    [85]  Solight TE44/TE66, EMOS E0107T, NX-6876-917
    [86]  Wireless Smoke and Heat Detector GS 558
    [87]  Generic wireless motion sensor
    [88]  Toyota TPMS
    [89]  Ford TPMS
    [90]  Renault TPMS
    [91]  inFactory, nor-tec, FreeTec NC-3982-913 temperature humidity sensor
    [92]  FT-004-B Temperature Sensor
    [93]  Ford Car Key
    [94]  Philips outdoor temperature sensor (type AJ3650)
    [95]  Schrader TPMS EG53MA4, PA66GF35
    [96]  Nexa
    [97]  Thermopro TP08/TP12/TP20 thermometer
    [98]  GE Color Effects
    [99]  X10 Security
    [100]  Interlogix GE UTC Security Devices
    [101]* Dish remote 6.3
    [102]  SimpliSafe Home Security System (May require disabling automatic gain for KeyPad decodes)
    [103]  Sensible Living Mini-Plant Moisture Sensor
    [104]  Wireless M-Bus, Mode C&T, 100kbps (-f 868.95M -s 1200k)
    [105]  Wireless M-Bus, Mode S, 32.768kbps (-f 868.3M -s 1000k)
    [106]* Wireless M-Bus, Mode R, 4.8kbps (-f 868.33M)
    [107]* Wireless M-Bus, Mode F, 2.4kbps
    [108]  Hyundai WS SENZOR Remote Temperature Sensor
    [109]  WT0124 Pool Thermometer
    [110]  PMV-107J (Toyota) TPMS
    [111]  Emos TTX201 Temperature Sensor
    [112]  Ambient Weather TX-8300 Temperature/Humidity Sensor
    [113]  Ambient Weather WH31E Thermo-Hygrometer Sensor, EcoWitt WH40 rain gauge
    [114]  Maverick et73
    [115]  Honeywell ActivLink, Wireless Doorbell
    [116]  Honeywell ActivLink, Wireless Doorbell (FSK)
    [117]* ESA1000 / ESA2000 Energy Monitor
    [118]* Biltema rain gauge
    [119]  Bresser Weather Center 5-in-1
    [120]  Digitech XC-0324 / AmbientWeather FT005TH temp/hum sensor
    [121]  Opus/Imagintronix XT300 Soil Moisture
    [122]* FS20
    [123]* Jansite TPMS Model TY02S
    [124]  LaCrosse/ELV/Conrad WS7000/WS2500 weather sensors
    [125]  TS-FT002 Wireless Ultrasonic Tank Liquid Level Meter With Temperature Sensor
    [126]  Companion WTR001 Temperature Sensor
    [127]  Ecowitt Wireless Outdoor Thermometer WH53/WH0280/WH0281A
    [128]  DirecTV RC66RX Remote Control
    [129]* Eurochron temperature and humidity sensor
    [130]  IKEA Sparsnas Energy Meter Monitor
    [131]  Microchip HCS200/HCS300 KeeLoq Hopping Encoder based remotes
    [132]  TFA Dostmann 30.3196 T/H outdoor sensor
    [133]  Rubicson 48659 Thermometer
    [134]  Holman Industries iWeather WS5029 weather station (newer PCM)
    [135]  Philips outdoor temperature sensor (type AJ7010)
    [136]  ESIC EMT7110 power meter
    [137]  Globaltronics QUIGG GT-TMBBQ-05
    [138]  Globaltronics GT-WT-03 Sensor
    [139]  Norgo NGE101
    [140]  Elantra2012 TPMS
    [141]  Auriol HG02832, HG05124A-DCF, Rubicson 48957 temperature/humidity sensor
    [142]  Fine Offset Electronics/ECOWITT WH51, SwitchDoc Labs SM23 Soil Moisture Sensor
    [143]  Holman Industries iWeather WS5029 weather station (older PWM)
    [144]  TBH weather sensor
    [145]  WS2032 weather station
    [146]  Auriol AFW2A1 temperature/humidity sensor
    [147]  TFA Drop Rain Gauge 30.3233.01
    [148]  DSC Security Contact (WS4945)
    [149]  ERT Standard Consumption Message (SCM)
    [150]* Klimalogg
    [151]  Visonic powercode
    [152]  Eurochron EFTH-800 temperature and humidity sensor
    [153]  Cotech 36-7959, SwitchDocLabs FT020T wireless weather station with USB
    [154]  Standard Consumption Message Plus (SCMplus)
    [155]  Fine Offset Electronics WH1080/WH3080 Weather Station (FSK)
    [156]  Abarth 124 Spider TPMS
    [157]  Missil ML0757 weather station
    [158]  Sharp SPC775 weather station
    [159]  Insteon
    [160]  ERT Interval Data Message (IDM)
    [161]  ERT Interval Data Message (IDM) for Net Meters
    [162]* ThermoPro-TX2 temperature sensor
    [163]  Acurite 590TX Temperature with optional Humidity
    [164]  Security+ 2.0 (Keyfob)
    [165]  TFA Dostmann 30.3221.02 T/H Outdoor Sensor
    [166]  LaCrosse Technology View LTV-WSDTH01 Breeze Pro Wind Sensor
    [167]  Somfy RTS
    [168]  Schrader TPMS SMD3MA4 (Subaru)
    [169]* Nice Flor-s remote control for gates
    [170]  LaCrosse Technology View LTV-WR1 Multi Sensor
    [171]  LaCrosse Technology View LTV-TH Thermo/Hygro Sensor
    [172]  Bresser Weather Center 6-in-1, 7-in-1 indoor, soil, new 5-in-1, 3-in-1 wind gauge, Froggit WH6000, Ventus C8488A
    [173]  Bresser Weather Center 7-in-1
    [174]  EcoDHOME Smart Socket and MCEE Solar monitor
    [175]  LaCrosse Technology View LTV-R1, LTV-R3 Rainfall Gauge, LTV-W1/W2 Wind Sensor
    [176]  BlueLine Innovations Power Cost Monitor
    [177]  Burnhard BBQ thermometer
    [178]  Security+ (Keyfob)
    [179]  Cavius smoke, heat and water detector
    [180]  Jansite TPMS Model Solar
    [181]  Amazon Basics Meat Thermometer
    [182]  TFA Marbella Pool Thermometer
    [183]  Auriol AHFL temperature/humidity sensor
    [184]  Auriol AFT 77 B2 temperature sensor
    [185]  Honeywell CM921 Wireless Programmable Room Thermostat
    [186]  Hyundai TPMS (VDO)
    [187]  RojaFlex shutter and remote devices
    [188]  Marlec Solar iBoost+ sensors
    [189]  Somfy io-homecontrol
    [190]  Ambient Weather WH31L (FineOffset WH57) Lightning-Strike sensor
    [191]  Markisol, E-Motion, BOFU, Rollerhouse, BF-30x, BF-415 curtain remote
    [192]  Govee Water Leak Detector H5054, Door Contact Sensor B5023
    [193]  Clipsal CMR113 Cent-a-meter power meter
    [194]  Inkbird ITH-20R temperature humidity sensor
    [195]  RainPoint soil temperature and moisture sensor
    [196]  Atech-WS308 temperature sensor
    [197]  Acurite Grill/Meat Thermometer 01185M
    [198]* EnOcean ERP1
    [199]  Linear Megacode Garage/Gate Remotes
    [200]* Auriol 4-LD5661 temperature/rain sensor
    [201]  Unbranded SolarTPMS for trucks
    [202]  Funkbus / Instafunk (Berker, Gira, Jung)
    [203]  Porsche Boxster/Cayman TPMS
    [204]  Jasco/GE Choice Alert Security Devices
    [205]  Telldus weather station FT0385R sensors
    [206]  LaCrosse TX34-IT rain gauge
    [207]  SmartFire Proflame 2 remote control
    [208]  AVE TPMS
    [209]  SimpliSafe Gen 3 Home Security System
    [210]  Yale HSA (Home Security Alarm), YES-Alarmkit
    [211]  Regency Ceiling Fan Remote (-f 303.75M to 303.96M)
    [212]  Renault 0435R TPMS
    [213]  Fine Offset Electronics WS80 weather station
    [214]  EMOS E6016 weatherstation with DCF77
    [215]  Emax W6, rebrand Altronics x7063/4, Optex 990040/50/51, Orium 13093/13123, Infactory FWS-1200, Newentor Q9, Otio 810025, Protmex PT3390A, Jula Marquant 014331/32, Weather Station or temperature/humidity sensor
    [216]* ANT and ANT+ devices
    [217]  EMOS E6016 rain gauge
    [218]  Microchip HCS200/HCS300 KeeLoq Hopping Encoder based remotes (FSK)
    [219]  Fine Offset Electronics WH45 air quality sensor
    [220]  Maverick XR-30 BBQ Sensor
    [221]  Fine Offset Electronics WN34 temperature sensor
    [222]  Rubicson Pool Thermometer 48942
<<<<<<< HEAD
    [223]  Badger ORION water meter, 100kbps (-f 916450000 -s 1200000)
    [224]  Watchman Sonic Advanced / Plus
=======
    [223]  Badger ORION water meter, 100kbps (-f 916.45M -s 1200k)
    [224]  GEO minim+ energy monitor
    [225]  TyreGuard 400 TPMS
    [226]  Kia TPMS (-s 1000k)
    [227]  SRSmith Pool Light Remote Control SRS-2C-TX (-f 915M)
    [228]  Neptune R900 flow meters
    [229]* WEC-2103 temperature/humidity sensor
    [230]  Vauno EN8822C
    [231]  Govee Water Leak Detector H5054
    [232]  TFA Dostmann 14.1504.V2 Radio-controlled grill and meat thermometer
    [233]* CED7000 Shot timer
>>>>>>> 43a0d871

* Disabled by default, use -R n or a conf file to enable


		= Input device selection =
	RTL-SDR device driver is available.
  [-d <RTL-SDR USB device index>] (default: 0)
  [-d :<RTL-SDR USB device serial (can be set with rtl_eeprom -s)>]
	To set gain for RTL-SDR use -g <gain> to set an overall gain in dB.
	SoapySDR device driver is available.
  [-d ""] Open default SoapySDR device
  [-d driver=rtlsdr] Open e.g. specific SoapySDR device
	To set gain for SoapySDR use -g ELEM=val,ELEM=val,... e.g. -g LNA=20,TIA=8,PGA=2 (for LimeSDR).
  [-d rtl_tcp[:[//]host[:port]] (default: localhost:1234)
	Specify host/port to connect to with e.g. -d rtl_tcp:127.0.0.1:1234


		= Gain option =
  [-g <gain>] (default: auto)
	For RTL-SDR: gain in dB ("0" is auto).
	For SoapySDR: gain in dB for automatic distribution ("" is auto), or string of gain elements.
	E.g. "LNA=20,TIA=8,PGA=2" for LimeSDR.


		= Flex decoder spec =
Use -X <spec> to add a flexible general purpose decoder.

<spec> is "key=value[,key=value...]"
Common keys are:
	name=<name> (or: n=<name>)
	modulation=<modulation> (or: m=<modulation>)
	short=<short> (or: s=<short>)
	long=<long> (or: l=<long>)
	sync=<sync> (or: y=<sync>)
	reset=<reset> (or: r=<reset>)
	gap=<gap> (or: g=<gap>)
	tolerance=<tolerance> (or: t=<tolerance>)
	priority=<n> : run decoder only as fallback
where:
<name> can be any descriptive name tag you need in the output
<modulation> is one of:
	OOK_MC_ZEROBIT :  Manchester Code with fixed leading zero bit
	OOK_PCM :         Non Return to Zero coding (Pulse Code)
	OOK_RZ :          Return to Zero coding (Pulse Code)
	OOK_PPM :         Pulse Position Modulation
	OOK_PWM :         Pulse Width Modulation
	OOK_DMC :         Differential Manchester Code
	OOK_PIWM_RAW :    Raw Pulse Interval and Width Modulation
	OOK_PIWM_DC :     Differential Pulse Interval and Width Modulation
	OOK_MC_OSV1 :     Manchester Code for OSv1 devices
	FSK_PCM :         FSK Pulse Code Modulation
	FSK_PWM :         FSK Pulse Width Modulation
	FSK_MC_ZEROBIT :  Manchester Code with fixed leading zero bit
<short>, <long>, <sync> are nominal modulation timings in us,
<reset>, <gap>, <tolerance> are maximum modulation timings in us:
PCM/RZ  short: Nominal width of pulse [us]
         long: Nominal width of bit period [us]
PPM     short: Nominal width of '0' gap [us]
         long: Nominal width of '1' gap [us]
PWM     short: Nominal width of '1' pulse [us]
         long: Nominal width of '0' pulse [us]
         sync: Nominal width of sync pulse [us] (optional)
common    gap: Maximum gap size before new row of bits [us]
        reset: Maximum gap size before End Of Message [us]
    tolerance: Maximum pulse deviation [us] (optional).
Available options are:
	bits=<n> : only match if at least one row has <n> bits
	rows=<n> : only match if there are <n> rows
	repeats=<n> : only match if some row is repeated <n> times
		use opt>=n to match at least <n> and opt<=n to match at most <n>
	invert : invert all bits
	reflect : reflect each byte (MSB first to MSB last)
	decode_uart : UART 8n1 (10-to-8) decode
	decode_dm : Differential Manchester decode
	match=<bits> : only match if the <bits> are found
	preamble=<bits> : match and align at the <bits> preamble
		<bits> is a row spec of {<bit count>}<bits as hex number>
	unique : suppress duplicate row output

	countonly : suppress detailed row output

E.g. -X "n=doorbell,m=OOK_PWM,s=400,l=800,r=7000,g=1000,match={24}0xa9878c,repeats>=3"



		= Output format option =
  [-F log|kv|json|csv|mqtt|influx|syslog|trigger|null] Produce decoded output in given format.
	Without this option the default is LOG and KV output. Use "-F null" to remove the default.
	Append output to file with :<filename> (e.g. -F csv:log.csv), defaults to stdout.
	Specify MQTT server with e.g. -F mqtt://localhost:1883
	Add MQTT options with e.g. -F "mqtt://host:1883,opt=arg"
	MQTT options are: user=foo, pass=bar, retain[=0|1], <format>[=topic]
	Supported MQTT formats: (default is all)
	  events: posts JSON event data
	  states: posts JSON state data
	  devices: posts device and sensor info in nested topics
	The topic string will expand keys like [/model]
	E.g. -F "mqtt://localhost:1883,user=USERNAME,pass=PASSWORD,retain=0,devices=rtl_433[/id]"
	With MQTT each rtl_433 instance needs a distinct driver selection. The MQTT Client-ID is computed from the driver string.
	If you use multiple RTL-SDR, perhaps set a serial and select by that (helps not to get the wrong antenna).
	Specify InfluxDB 2.0 server with e.g. -F "influx://localhost:9999/api/v2/write?org=<org>&bucket=<bucket>,token=<authtoken>"
	Specify InfluxDB 1.x server with e.g. -F "influx://localhost:8086/write?db=<db>&p=<password>&u=<user>"
	  Additional parameter -M time:unix:usec:utc for correct timestamps in InfluxDB recommended
	Specify host/port for syslog with e.g. -F syslog:127.0.0.1:1514


		= Meta information option =
  [-M time[:<options>]|protocol|level|noise[:<secs>]|stats|bits] Add various metadata to every output line.
	Use "time" to add current date and time meta data (preset for live inputs).
	Use "time:rel" to add sample position meta data (preset for read-file and stdin).
	Use "time:unix" to show the seconds since unix epoch as time meta data. This is always UTC.
	Use "time:iso" to show the time with ISO-8601 format (YYYY-MM-DD"T"hh:mm:ss).
	Use "time:off" to remove time meta data.
	Use "time:usec" to add microseconds to date time meta data.
	Use "time:tz" to output time with timezone offset.
	Use "time:utc" to output time in UTC.
		(this may also be accomplished by invocation with TZ environment variable set).
		"usec" and "utc" can be combined with other options, eg. "time:iso:utc" or "time:unix:usec".
	Use "replay[:N]" to replay file inputs at (N-times) realtime.
	Use "protocol" / "noprotocol" to output the decoder protocol number meta data.
	Use "level" to add Modulation, Frequency, RSSI, SNR, and Noise meta data.
	Use "noise[:<secs>]" to report estimated noise level at intervals (default: 10 seconds).
	Use "stats[:[<level>][:<interval>]]" to report statistics (default: 600 seconds).
	  level 0: no report, 1: report successful devices, 2: report active devices, 3: report all
	Use "bits" to add bit representation to code outputs (for debug).


		= Read file option =
  [-r <filename>] Read data from input file instead of a receiver
	Parameters are detected from the full path, file name, and extension.

	A center frequency is detected as (fractional) number suffixed with 'M',
	'Hz', 'kHz', 'MHz', or 'GHz'.

	A sample rate is detected as (fractional) number suffixed with 'k',
	'sps', 'ksps', 'Msps', or 'Gsps'.

	File content and format are detected as parameters, possible options are:
	'cu8', 'cs16', 'cf32' ('IQ' implied), and 'am.s16'.

	Parameters must be separated by non-alphanumeric chars and are case-insensitive.
	Overrides can be prefixed, separated by colon (':')

	E.g. default detection by extension: path/filename.am.s16
	forced overrides: am:s16:path/filename.ext

	Reading from pipes also support format options.
	E.g reading complex 32-bit float: CU32:-


		= Write file option =
  [-w <filename>] Save data stream to output file (a '-' dumps samples to stdout)
  [-W <filename>] Save data stream to output file, overwrite existing file
	Parameters are detected from the full path, file name, and extension.

	File content and format are detected as parameters, possible options are:
	'cu8', 'cs8', 'cs16', 'cf32' ('IQ' implied),
	'am.s16', 'am.f32', 'fm.s16', 'fm.f32',
	'i.f32', 'q.f32', 'logic.u8', 'ook', and 'vcd'.

	Parameters must be separated by non-alphanumeric chars and are case-insensitive.
	Overrides can be prefixed, separated by colon (':')

	E.g. default detection by extension: path/filename.am.s16
	forced overrides: am:s16:path/filename.ext

```


Some examples:

| Command | Description
|---------|------------
| `rtl_433` | Default receive mode, use the first device found, listen at 433.92 MHz at 250k sample rate.
| `rtl_433 -C si` | Default receive mode, also convert units to metric system.
| `rtl_433 -f 868M -s 1024k` | Listen at 868 MHz and 1024k sample rate.
| `rtl_433 -M hires -M level` | Report microsecond accurate timestamps and add reception levels (depending on gain).
| `rtl_433 -R 1 -R 8 -R 43` | Enable only specific decoders for desired devices.
| `rtl_433 -A` | Enable pulse analyzer. Summarizes the timings of pulses, gaps, and periods. Can be used with `-R 0` to disable decoders.
| `rtl_433 -S all -T 120` | Save all detected signals (`g###_###M_###k.cu8`). Run for 2 minutes.
| `rtl_433 -K FILE -r file_name` | Read a saved data file instead of receiving live data. Tag output with filenames.
| `rtl_433 -F json -M utc \| mosquitto_pub -t home/rtl_433 -l` | Will pipe the output to network as JSON formatted MQTT messages. A test MQTT client can be found in `examples/mqtt_rtl_433_test_client.py`.
| `rtl_433 -f 433.53M -f 434.02M -H 15` | Will poll two frequencies with 15 seconds hop interval.

## Google Group

Join the Google group, rtl_433, for more information about rtl_433:
https://groups.google.com/forum/#!forum/rtl_433


## Troubleshooting

If you see this error:

    Kernel driver is active, or device is claimed by second instance of librtlsdr.
    In the first case, please either detach or blacklist the kernel module
    (dvb_usb_rtl28xxu), or enable automatic detaching at compile time.

then

    sudo rmmod rtl2832_sdr dvb_usb_rtl28xxu rtl2832

or add

    blacklist dvb_usb_rtl28xxu

to /etc/modprobe.d/blacklist.conf

## Releases

Version numbering scheme used is year.month. We try to keep the API compatible between releases but focus is on maintainablity.<|MERGE_RESOLUTION|>--- conflicted
+++ resolved
@@ -305,10 +305,6 @@
     [220]  Maverick XR-30 BBQ Sensor
     [221]  Fine Offset Electronics WN34 temperature sensor
     [222]  Rubicson Pool Thermometer 48942
-<<<<<<< HEAD
-    [223]  Badger ORION water meter, 100kbps (-f 916450000 -s 1200000)
-    [224]  Watchman Sonic Advanced / Plus
-=======
     [223]  Badger ORION water meter, 100kbps (-f 916.45M -s 1200k)
     [224]  GEO minim+ energy monitor
     [225]  TyreGuard 400 TPMS
@@ -320,7 +316,7 @@
     [231]  Govee Water Leak Detector H5054
     [232]  TFA Dostmann 14.1504.V2 Radio-controlled grill and meat thermometer
     [233]* CED7000 Shot timer
->>>>>>> 43a0d871
+    [234]  Watchman Sonic Advanced / Plus
 
 * Disabled by default, use -R n or a conf file to enable
 
