--- conflicted
+++ resolved
@@ -552,9 +552,6 @@
 Auriol HG02832, HG05124A\-DCF, Rubicson 48957 temperature/humidity sensor
 .TP
 [ \fB142\fI\fP ]
-<<<<<<< HEAD
-Auriol AFW2A1 temperature/humidity sensor
-=======
 Fine Offset Electronics/ECOWITT WH51 Soil Moisture Sensor
 .TP
 [ \fB143\fI\fP ]
@@ -565,7 +562,9 @@
 .TP
 [ \fB145\fI\fP ]
 WS2032 weather station
->>>>>>> 2f491f69
+.TP
+[ \fB142\fI\fP ]
+Auriol AFW2A1 temperature/humidity sensor
 
 * Disabled by default, use \-R n or \-G
 .SS "Input device selection"
