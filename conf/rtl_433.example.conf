--- conflicted
+++ resolved
@@ -473,9 +473,6 @@
   protocol 244 # Fine Offset Electronics WS90 weather station
 # protocol 245 # ThermoPro TX-2C Thermometer and Humidity sensor
   protocol 246 # TFA 30.3151 Weather Station
-<<<<<<< HEAD
-  protocol 247 # Rosstech Digital Control Unit DCU-706/Sundance/Jacuzzi
-=======
   protocol 247 # Bresser water leakage
 # protocol 248 # Nissan TPMS
   protocol 249 # Bresser lightning
@@ -494,7 +491,7 @@
   protocol 262 # Fine Offset Electronics WH46 air quality sensor
   protocol 263 # Vevor Wireless Weather Station 7-in-1
   protocol 264 # Arexx Multilogger IP-HA90, IP-TH78EXT, TSN-70E
->>>>>>> 8fa97e2a
+  protocol 265 # Rosstech Digital Control Unit DCU-706/Sundance/Jacuzzi
 
 ## Flex devices (command line option "-X")
 
