--- conflicted
+++ resolved
@@ -410,10 +410,6 @@
   protocol 187 # RojaFlex shutter and remote devices
   protocol 188 # Marlec Solar iBoost+ sensors
   protocol 189 # Somfy io-homecontrol
-<<<<<<< HEAD
-  protocol 190 # Ambient Weather (Fine Offset) WH31L Lightning-Strike sensor
-  protocol 191 # Jasco/GE Choice Alert Security Devices
-=======
   protocol 190 # Ambient Weather WH31L (FineOffset WH57) Lightning-Strike sensor
   protocol 191 # Markisol, E-Motion, BOFU, Rollerhouse, BF-30x, BF-415 curtain remote
   protocol 192 # Govee Water Leak Dectector H5054, Door Contact Sensor B5023
@@ -428,7 +424,7 @@
   protocol 201 # Unbranded SolarTPMS for trucks
   protocol 202 # Funkbus / Instafunk (Berker, Jira, Jung)
   protocol 203 # Porsche Boxster/Cayman TPMS
->>>>>>> 40c85959
+  protocol 204 # Jasco/GE Choice Alert Security Devices
 
 ## Flex devices (command line option "-X")
 
