/** @file
    Wireless M-Bus (EN 13757-4).

   Copyright (C) 2018 Tommy Vestermark

   This program is free software; you can redistribute it and/or modify
   it under the terms of the GNU General Public License as published by
   the Free Software Foundation; either version 2 of the License, or
   (at your option) any later version.
*/
/**
Wireless M-Bus (EN 13757-4).

Implements the Physical layer (RF receiver) and Data Link layer of the
Wireless M-Bus protocol. Will return a data string (including the CI byte)
for further processing by an Application layer (outside this program).
*/
#include "decoder.h"

#define BLOCK1A_SIZE 12     // Size of Block 1, format A
#define BLOCK1B_SIZE 10     // Size of Block 1, format B
#define BLOCK2B_SIZE 118    // Maximum size of Block 2, format B
#define BLOCK1_2B_SIZE 128

// Convert two BCD encoded nibbles to an integer
static unsigned bcd2int(uint8_t bcd)
{
    return 10*(bcd>>4) + (bcd & 0xF);
}

// Mapping from 6 bits to 4 bits. "3of6" coding used for Mode T
static uint8_t m_bus_decode_3of6(uint8_t byte)
{
    uint8_t out = 0xF0; // Error
    //fprintf(stderr,"Decode %0d\n", byte);
    switch(byte) {
        case 22:    out = 0x00;  break;  // 0x16
        case 13:    out = 0x01;  break;  // 0x0D
        case 14:    out = 0x02;  break;  // 0x0E
        case 11:    out = 0x03;  break;  // 0x0B
        case 28:    out = 0x04;  break;  // 0x1C
        case 25:    out = 0x05;  break;  // 0x19
        case 26:    out = 0x06;  break;  // 0x1A
        case 19:    out = 0x07;  break;  // 0x13
        case 44:    out = 0x08;  break;  // 0x2C
        case 37:    out = 0x09;  break;  // 0x25
        case 38:    out = 0x0A;  break;  // 0x26
        case 35:    out = 0x0B;  break;  // 0x23
        case 52:    out = 0x0C;  break;  // 0x34
        case 49:    out = 0x0D;  break;  // 0x31
        case 50:    out = 0x0E;  break;  // 0x32
        case 41:    out = 0x0F;  break;  // 0x29
        default:    break;  // Error
    }
    return out;
}

// Decode input 6 bit nibbles to output 4 bit nibbles (packed in bytes). "3of6" coding used for Mode T
// Bad data must be handled with second layer CRC
static int m_bus_decode_3of6_buffer(uint8_t const *bits, unsigned bit_offset, uint8_t* output, unsigned num_bytes)
{
    int successful_contiguous_bytes = -1;
    for (unsigned n=0; n<num_bytes; ++n) {
        uint8_t nibble_h = m_bus_decode_3of6(bitrow_get_byte(bits, n*12+bit_offset) >> 2);
        uint8_t nibble_l = m_bus_decode_3of6(bitrow_get_byte(bits, n*12+bit_offset+6) >> 2);
        if (nibble_h > 0xf || nibble_l > 0xf) {
            // return -1;  // fail at first 3of6 decoding error
            nibble_l &= 0x0F;  // assume logical 0 nibble if 3of6 decoding error, let CRC fail decoding if necessary
            if (successful_contiguous_bytes < 0) successful_contiguous_bytes = n;  // return count found until the first error
        }
        output[n] = (nibble_h << 4) | nibble_l;
    }
    if (successful_contiguous_bytes < 0) successful_contiguous_bytes = num_bytes;  // if all data decoded successfully
    return successful_contiguous_bytes;
}

// Validate CRC
static int m_bus_crc_valid(r_device *decoder, const uint8_t *bytes, unsigned crc_offset)
{
    static const uint16_t CRC_POLY = 0x3D65;
    uint16_t crc_calc = ~crc16(bytes, crc_offset, CRC_POLY, 0);
    uint16_t crc_read = (((uint16_t)bytes[crc_offset] << 8) | bytes[crc_offset+1]);
    if (crc_calc != crc_read) {
        decoder_logf(decoder, 1, __func__, "M-Bus: CRC error: Calculated 0x%X, Read: 0x%X", (unsigned)crc_calc, (unsigned)crc_read);
        return 0;
    }
    return 1;
}

// Decode two bytes into three letters of five bits
static void m_bus_manuf_decode(uint16_t m_field, char *three_letter_code)
{
    three_letter_code[0] = (m_field >> 10 & 0x1F) + 0x40;
    three_letter_code[1] = (m_field >> 5 & 0x1F) + 0x40;
    three_letter_code[2] = (m_field & 0x1F) + 0x40;
    three_letter_code[3] = 0;
}

// Decode device type string
static char const *m_bus_device_type_str(uint8_t devType)
{
    char const *str = "";
    switch(devType) {
        case 0x00:  str = "Other";  break;
        case 0x01:  str = "Oil";  break;
        case 0x02:  str = "Electricity";  break;
        case 0x03:  str = "Gas";  break;
        case 0x04:  str = "Heat";  break;
        case 0x05:  str = "Steam";  break;
        case 0x06:  str = "Warm Water";  break;
        case 0x07:  str = "Water";  break;
        case 0x08:  str = "Heat Cost Allocator";  break;
        case 0x09:  str = "Compressed Air";  break;
        case 0x0A:
        case 0x0B:  str = "Cooling load meter";  break;
        case 0x0C:  str = "Heat";  break;
        case 0x0D:  str = "Heat/Cooling load meter";  break;
        case 0x0E:  str = "Bus/System component";  break;
        case 0x0F:  str = "Unknown";  break;
        case 0x15:  str = "Hot Water";  break;
        case 0x16:  str = "Cold Water";  break;
        case 0x17:  str = "Hot/Cold Water meter";  break;
        case 0x18:  str = "Pressure";  break;
        case 0x19:  str = "A/D Converter";  break;
        case 0x1A:  str = "Smoke detector"; break;
        case 0x1B:  str = "Room sensor"; break;
        case 0x1C:  str = "Gas detector"; break;
        case 0x20:  str = "Breaker (electricity)"; break;
        case 0x21:  str = "Valve (gas or water)"; break;
        case 0x28:  str = "Waste water meter"; break;
        case 0x29:  str = "Garbage"; break;
        case 0x2A:  str = "Carbon dioxide"; break;
        case 0x25:  str = "Customer unit (display device)";break;
        case 0x31:  str = "Communication controller";break;
        case 0x32:  str = "Unidirectional repeater";break;
        case 0x33:  str = "Bidirectional repeater";break;
        case 0x36:  str = "Radio converter (system side)";break;
        case 0x37:  str = "Radio converter (meter side)";break;
        default:    break;  // Unknown
    }
    return str;
}

// Data structure for application layer
typedef struct {
    uint8_t     CI;         // Control info
    uint8_t     AC;         // Access number
    uint8_t     ST;
    uint16_t    CW;         // Configuration word
    uint8_t     pl_offset;  // Payload offset
    /* KNX */
    uint8_t     knx_ctrl;
    uint16_t    src;
    uint16_t    dst;
    uint8_t     l_npci;
    uint8_t     tpci;
    uint8_t     apci;
} m_bus_block2_t;

// Data structure for block 1
typedef struct {
    uint8_t     L;        // Length
    uint8_t     C;        // Control
    char        M_str[4]; // Manufacturer (encoded as 2 bytes)
    uint32_t    A_ID;     // Address, ID
    uint8_t     A_Version;    // Address, Version
    uint8_t     A_DevType;    // Address, Device Type
    uint16_t    CRC;      // Optional (Only for Format A)
    m_bus_block2_t block2;
    int         knx_mode;
    uint8_t     knx_sn[6];
} m_bus_block1_t;

typedef struct {
    unsigned    length;
    uint8_t     data[512];
} m_bus_data_t;

static float const humidity_factor[2] = { 0.1f, 1.0f };

static char const *oms_hum[4][4] = {
{"humidity","average_humidity_1h","average_humidity_24h","error_04", },
{"maximum_humidity_1h","maximum_humidity_24h","error_13","error_14",},
{"minimum_humidity_1h","minimum_humidity_24h","error_23","error_24",},
{"error_31","error_32","error_33","error_34",}
};

static char const *oms_hum_el[4][4] = {
{"Humidity","Average Humidity 1h","Average Humidity 24h","Error [0][4]", },
{"Maximum Humidity 1h","Maximum Humidity 24h","Error [1][3]","Error [1][4]",},
{"Minimum Humidity 1h","Minimum Humidity 24h","Error [2][3]","Error [2][4]",},
{"Error 31","Error 32","Error 33","Error 34",}
};

static char const *history_hours[4] = {
        "1h", "24h", "err[2]", "err[3]",
};

static char const *history_months[12][2] = {
        {"m1", "of month -1"},
        {"m2", "of month -2"},
        {"m3", "of month -3"},
        {"m4", "of month -4"},
        {"m5", "of month -5"},
        {"m6", "of month -6"},
        {"m7", "of month -7"},
        {"m8", "of month -8"},
        {"m9", "of month -9"},
        {"m10", "of month -10"},
        {"m11", "of month -11"},
        {"m12", "of month -12"},
};

static char const *value_types_tab[4][2] = {
        {"inst", ""},
        {"max", "Max"},
        {"min", "Min"},
        {"err", "Err"},
};

enum UnitType {
    kEnergy_Wh = 0,
    kEnergy_J,
    kVolume,
    kMass,
    kPower_W,
    kPower_Jh,
    kVolumeFlow_h,
    kVolumeFlow_min,
    kVolumeFlow_s,
    kMassFlow,
    kTemperatureFlow,
    kTemperatureReturn,
    kTemperatureDiff,
    kTemperatureExtern,
    kPressure,
    kTimeDate,
    kDate,
    kHca,
    kOnTimeSec,
    kOnTimeMin,
    kOnTimeHours,
    kOnTimeDays,
    kOperTimeSec,
    kOperTimeMin,
    kOperTimeHours,
    kOperTimeDays,
};

static char const *unit_names[][3] = {
        /* 0 */ {"energy_wh", "Energy", "Wh"},
        /* 1 */ {"energy_j", "Energy", "J"},
        /* 2 */ {"volume", "Volume", "m3"},
        /* 3 */ {"mass", "Mass", "kg"},
        /* 4 */ {"power_w", "Power", "W"},
        /* 5 */ {"power_jh", "Power", "J/h"},
        /* 6 */ {"volume_flow_h", "Volume flow", "m3/h"},
        /* 7 */ {"volume_flow_min", "Volume flow", "m3/min"},
        /* 8 */ {"volume_flow_s", "Volume flow", "l/s"},
        /* 9 */ {"mass_flow", "Mass flow", "kg/h"},
        /*10 */ {"temperature_flow", "Flow temperature", "C"},
        /*11 */ {"temperature_return", "Return temperature", "C"},
        /*12 */ {"temperature_diff", "Temperature diff", "K"},
        /*13 */ {"temperature_ext", "Temperature extern", "C"},
        /*14 */ {"pressure", "Pressure", "bar"},
        /*15 */ {"timedate", "TimeDate", ""},
        /*16 */ {"date", "Date", ""},
        /*17 */ {"hca", "HCA", ""},
        /*18 */ {"ontime_s", "OnTime", "s"},
        /*19 */ {"ontime_m", "OnTime", "min"},
        /*20 */ {"ontime_h", "OnTime", "hours"},
        /*21 */ {"ontime_d", "OnTime", "days"},
        /*22 */ {"opertime_s", "OperTime", "s"},
        /*23 */ {"opertime_m", "OperTime", "min"},
        /*24 */ {"opertime_h", "OperTime", "hours"},
        /*25 */ {"opertime_d", "OperTime", "days"},
};

// exponent                    -3     -2    -1    0  1   2    3     4
// index                        0      1     2    3  4   5    6     7
static double const pow10_table[8] = { 0.001, 0.01, 0.1, 1, 10, 100, 1000, 10000 };

static data_t *append_str(data_t *data, enum UnitType unit_type, uint8_t value_type, uint8_t sn,
    char const *key_extra, char const *pretty_extra, char const *value)
{
    char key[100] = {0};
    char pretty[100] = {0};

    value_type &= 0x3;

    if (!key_extra || !*key_extra) {
        snprintf(key, sizeof(key), "%s_%s_%d", value_types_tab[value_type][0], unit_names[unit_type][0], sn);
    } else {
        snprintf(key, sizeof(key), "%s_%s_%s_%d", value_types_tab[value_type][0], unit_names[unit_type][0], key_extra, sn);
    }

    if (!pretty_extra || !*pretty_extra) {
        snprintf(pretty, sizeof(pretty), "%s %s[%d]", value_types_tab[value_type][1], unit_names[unit_type][1], sn);
    } else {
        snprintf(pretty, sizeof(pretty), "%s %s %s", value_types_tab[value_type][1], unit_names[unit_type][1], pretty_extra);
    }

    return data_str(data, key, pretty, NULL, value);

}

static data_t *append_val(data_t *data, enum UnitType unit_type, uint8_t value_type, uint8_t sn,
    char const *key_extra, char const *pretty_extra, int64_t val, int exp)
{
    char const *prefix = "";
    char buffer_val[256] = {0};

    if (exp < -6) {
        exp += 6;
        prefix = "u";
    } else if (exp < -3) {
        exp += 3;
        prefix = "m";
    } else if (exp <= 0) {
        prefix = "";
    } else if (exp <= 3) {
        exp -= 3;
        prefix = "k";
    } else if (exp <= 6) {
        exp -= 6;
        prefix = "M";
    } else if (exp <= 9) {
        exp -= 9;
        prefix = "G";
    }
    // adapt for table index
    exp += 3;
    if (exp < 0 || exp > 7) {
        fprintf(stderr, "M-Bus: Program error, exp (%d) is out of bounds", exp);
        return data;
    }
    double fvalue = val * pow10_table[exp];

    snprintf(buffer_val, sizeof(buffer_val), "%.3f %s%s", fvalue, prefix, unit_names[unit_type][2]);

    return append_str(data, unit_type, value_type, sn, key_extra, pretty_extra, buffer_val);
}

static size_t m_bus_tm_decode(const uint8_t *data, size_t data_size, char *output, size_t output_size)
{
    size_t out_len = 0;

    if (output == NULL) {
        return 0;
    }

    switch(data_size) {
        case 6:                // Type I = Compound CP48: Date and Time
            if ((data[1] & 0x80) != 0) { // Time valid ?
                out_len = snprintf(output, output_size, "invalid");
                break;
            }

            out_len = snprintf(output, output_size, "%02d-%02d-%02dT%02d:%02d:%02d",
                ((data[3] & 0xE0) >> 5) | ((data[4] & 0xF0) >> 1),
                data[4] & 0x0F,
                data[3] & 0x1F,
                data[2] & 0x1F,
                data[1] & 0x3F,
                data[0] & 0x3F
            );
            // (data[0] & 0x40) ? 1 : 0;  // day saving time
            break;
        case 4:           // Type F = Compound CP32: Date and Time
            if ((data[0] & 0x80) != 0) {    // Time valid ?
                out_len = snprintf(output, output_size, "invalid");
                break;
            }
            out_len = snprintf(output, output_size, "%02d-%02d-%02dT%02d:%02d:00",
                ((data[2] & 0xE0) >> 5) | ((data[3] & 0xF0) >> 1), // year
                data[3] & 0x0F, // mon
                data[2] & 0x1F, // mday
                data[1] & 0x1F, // hour
                data[0] & 0x3F // sec
            );
            // (data[1] & 0x80) ? 1 : 0;  // day saving time
            break;
        case 2:           // Type G: Compound CP16: Date
            if ((data[1] & 0x0F) > 12) { // Date valid ?
                out_len = snprintf(output, output_size, "invalid");
                break;
            }
            out_len = snprintf(output, output_size, "%02d-%02d-%02d",
                ((data[0] & 0xE0) >> 5) | ((data[1] & 0xF0) >> 1), // year
                data[1] & 0x0F, // mon
                data[0] & 0x1F  // mday
            );
            break;
        default:
            out_len = snprintf(output, output_size, "unknown");
            break;
    }
    return out_len;
}

/**
 * @brief decode value from the data stream
 *
 * @param b             data stream
 * @param dif_coding    type/size of value
 * @param out_value     pointer where value will be stored
 * @return size_t       number of consumed bytes. -1 if error or unknown coding
 */
static int m_bus_decode_val(const uint8_t *b, uint8_t dif_coding, int64_t *out_value)
{
    uint64_t val = 0;
    *out_value = 0;

    switch (dif_coding) {
        case 15: // special function
            return -1;
        case 14: // 12 digit BCD
            for (int i=5; i >= 0;--i) {
                *out_value = (*out_value * 10) + (b[i] >> 4);
                *out_value = (*out_value * 10) + (b[i] & 0xF);
            }
            return 6;
        case 13: // variable len
            return -1;
        case 12: // 8 digit BCD
            for (int i=3; i >= 0;--i) {
                *out_value = (*out_value * 10) + (b[i] >> 4);
                *out_value = (*out_value * 10) + (b[i] & 0xF);
            }
            return 4;
        case 11: // 6 digit BCD
            for (int i=2; i >= 0;--i) {
                *out_value = (*out_value * 10) + (b[i] >> 4);
                *out_value = (*out_value * 10) + (b[i] & 0xF);
            }
            return 3;
        case 10: // 4 digit BCD
            for (int i=1; i >= 0;--i) {
                *out_value = (*out_value * 10) + (b[i] >> 4);
                *out_value = (*out_value * 10) + (b[i] & 0xF);
            }
            return 2;
        case 9: // 2 digit BCD
            *out_value = (b[0] >> 4) * 10;
            *out_value += b[0] & 0xF;
            return 1;
        case 8: // Selection for Readout
            return -1;
        case 7: // 64bit
            for (int i=7; i >= 0;--i) {
                *out_value = (*out_value << 8) | b[i];
            }
            return 8;
        case 6: // 48bit
            if (b[5] & 0x80) {
                val = 0xFFFFFF;
            }
            for (int i=5; i >= 0;--i) {
                val = (val << 8) | b[i];
            }
            *out_value = (int64_t)val;
            return 6;
        case 5: // 32bit float
            *out_value = 0; // TODO
            return -1;
        case 4: // 32bit
            *out_value = (int32_t)(b[3] << 24 | b[2] << 16 | b[1] << 8 | b[0]);
            return 4;
        case 3: // 24bit
            if (b[2] & 0x80) {
                val = 0xFFFFFFFFFF;
            }
            val = (val << 8) | b[2];
            val = (val << 8) | b[1];
            val = (val << 8) | b[0];
            *out_value = (int64_t)val;
            return 3;
        case 2: // 16bit
            *out_value = (int16_t)(b[1] << 8 |  b[0]);
            return 2;
        case 1: // 8bit
            *out_value = (int8_t)b[0];
            return 1;
        case 0: // no data
            return 0;
        default:
            break;
    }
    return -1;
}

/**
 * @brief decode wireless mbus records
 *
 * @param[in,out] inout_data    pointer to output data for decoded records
 * @param b             input buffer with records
 * @param dif_coding    Data Information - Length and coding of data (2=16bit,4=32bit, etc)
 * @param vif_linear    Value Information Field
 * @param vif_uam       Value Information Field - unit type + multiplier
 * @param dif_sn        Data Information Field - storage number
 * @param dif_ff        Data Information Field - function field (00b    Instantaneous value
 *                                                               01b    Maximum value
 *                                                               10b    Minimum value
 *                                                               11b    Value during error state)
 * @param dif_su        Data Information Field -
 * @return int
 */
static int m_bus_decode_records(data_t **inout_data, const uint8_t *b, uint8_t dif_coding, uint8_t vif_linear, uint8_t vif_uam, uint8_t dif_sn, uint8_t dif_ff, uint8_t dif_su)
{
    data_t *data = *inout_data;
    int ret = 0;
    int state;
    int64_t val = 0;

    ret = m_bus_decode_val(b, dif_coding, &val);

    // for reverse engineering
    // fprintf(stderr, "**decoding dif_coding=%d, vif=0x%02x, vif_uam=0x%02x, dif_ff=%d, dif_sn=%d, dif_su=%d, b[3]=0x%02X, b[2]=0x%02X,b[1]=0x%02X, b[0]=0x%02X, val=%ld**\n",
    //                  dif_coding, vif_linear, vif_uam, dif_ff, dif_sn, dif_su, b[3], b[2], b[1], b[0], val);

    switch (vif_linear) {
        case 0:
            if ((vif_uam&0xF8) == 0) {
                // E000 0nnn Energy 10nnn-3 Wh  0.001Wh to 10000Wh
                data = append_val(data, kEnergy_Wh, dif_ff, dif_sn, "", "", val, -3 + (vif_uam&0x7));
            } else if ((vif_uam&0xF8) == 0x08) {
                // E000 1nnn    Energy  10nnn J 0.001kJ to 10000kJ
                data = append_val(data, kEnergy_J, dif_ff, dif_sn, "", "", val, vif_uam&0x7);
            } else if ((vif_uam&0xF8) == 0x10) {
                // E001 0nnn    Volume  10nnn-6 m3  0.001l to 10000l

                if (dif_sn == 0) {
                    data = append_val(data, kVolume, dif_ff, dif_sn, "", "", val, -6 + (vif_uam&0x7));
                } else
                if (dif_sn >= 8 && dif_sn <= 19) {
                    dif_sn -= 8;
                    data = append_val(data, kVolume, dif_ff, dif_sn,
                        history_months[dif_sn][0], history_months[dif_sn][1], val, -6 + (vif_uam&0x7));
                }

            } else if ((vif_uam&0xF8) == 0x18) {
                // E001 1nnn    Mass    10nnn-3 kg  0.001kg to 10000kg
                data = append_val(data, kEnergy_J, dif_ff, dif_sn, "", "", val, -3 + (vif_uam&0x7));
            } else if ((vif_uam&0xFC) == 0x20) {
                /* E010 00nn    On Time nn = 00 seconds
                                        nn = 01 minutes
                                        nn = 10 hours
                                        nn = 11 days */
                switch (vif_uam&3) {
                    case 0: data = append_val(data, kOnTimeSec, dif_ff, dif_sn, "", "", val, 0); break;
                    case 1: data = append_val(data, kOnTimeMin, dif_ff, dif_sn, "", "", val, 0); break;
                    case 2: data = append_val(data, kOnTimeHours, dif_ff, dif_sn, "", "", val, 0); break;
                    case 3: data = append_val(data, kOnTimeDays, dif_ff, dif_sn, "", "", val, 0); break;
                    default: break;
                }
            } else if ((vif_uam&0xFC) == 0x24) {
                // E010 01nn    Operating Time  coded like OnTime
                switch (vif_uam&3) {
                    case 0: data = append_val(data, kOperTimeSec, dif_ff, dif_sn, "", "", val, 0); break;
                    case 1: data = append_val(data, kOperTimeMin, dif_ff, dif_sn, "", "", val, 0); break;
                    case 2: data = append_val(data, kOperTimeHours, dif_ff, dif_sn, "", "", val, 0); break;
                    case 3: data = append_val(data, kOperTimeDays, dif_ff, dif_sn, "", "", val, 0); break;
                    default: break;
                }
            } else if ((vif_uam&0xF8) == 0x28) {
                // E010 1nnn    Power  10nnn-3 W    0.001W to 10000W
                data = append_val(data, kPower_W, dif_ff, dif_sn, "", "", val, -3 + (vif_uam&0x7));
            } else if ((vif_uam&0xF8) == 0x30) {
                // E011 0nnn    Power   10nnn J/h   0.001kJ/h to 10000kJ/h
                data = append_val(data, kPower_Jh, dif_ff, dif_sn, "", "", val, vif_uam&0x7);
            } else if ((vif_uam&0xF8) == 0x38) {
                // E011 1nnn    Volume Flow 10nnn-6 m3/h   0.001l/h to 10000l/h
                data = append_val(data, kVolumeFlow_h, dif_ff, dif_sn, "", "", val, -6 + (vif_uam&0x7));
            } else if ((vif_uam&0xF8) == 0x40) {
                // E100 0nnn    Volume Flow ext.    10nnn-7 m3/min  0.0001l/min to 1000l/min
                data = append_val(data, kVolumeFlow_min, dif_ff, dif_sn, "", "", val, -7 + (vif_uam&0x7));
            } else if ((vif_uam&0xF8) == 0x48) {
                // E100 1nnn    Volume Flow ext.   10nnn-9 m³/s    0.001ml/s to 10000ml/s
                // in litres so exp -3
                data = append_val(data, kVolumeFlow_s, dif_ff, dif_sn, "", "", val, -3 + (vif_uam&0x7));
            } else if ((vif_uam&0xF8) == 0x50) {
                // E101 0nnn    Mass flow   10nnn-3 kg/h    0.001kg/h to 10000kg/h
                data = append_val(data, kMassFlow, dif_ff, dif_sn, "", "", val, -3 + (vif_uam&0x7));
            } else if ((vif_uam&0xFC) == 0x58) {
                // E101 10nn    Flow Temperature 10nn-3 °C 0.001°C to 1°C
                data = append_val(data, kTemperatureFlow, dif_ff, dif_sn, "", "", val, -3 + (vif_uam&0x3));
            } else if ((vif_uam&0xFC) == 0x5C) {
                // E101 11nn    Return Temperature 10nn-3 °C    0.001°C to 1°C
                data = append_val(data, kTemperatureReturn, dif_ff, dif_sn, "", "", val, -3 + (vif_uam&0x3));
            } else if ((vif_uam&0xFC) == 0x60) {
                // E110 00nn    Temperature Difference  10nn-3 K    1mK to 1000mK
                data = append_val(data, kTemperatureDiff, dif_ff, dif_sn, "", "", val, -3 + (vif_uam&0x3));
            } else if ((vif_uam&0xFC) == 0x64) {
                // E110 01nn    External temperature    10 nn-3 ° C 0.001 ° C to 1 ° C
                data = append_val(data, kTemperatureExtern, dif_ff, dif_sn, "", history_hours[dif_sn&0x3], val, -3 + (vif_uam&0x3));
            } else if ((vif_uam&0xFC) == 0x68) {
                // E110 10nn    Pressure    10nn-3 bar 1mbar to 1000mbar
                data = append_val(data, kPressure, dif_ff, dif_sn, "", "", val, -3 + (vif_uam&0x3));
            } else if ((vif_uam&0xFE) == 0x6C) {
                // E110 110n    Time Point  n = 0 date, n = 1 time & date
                char buff_time[256] = {0};

                if (vif_uam&1) {
                    if (m_bus_tm_decode(b, dif_coding, buff_time, sizeof(buff_time))) {
                        data = append_str(data, kTimeDate, dif_ff, dif_sn, "", "", buff_time);
                    }
                } else {
                    if (m_bus_tm_decode(b, dif_coding, buff_time, sizeof(buff_time))) {
                        data = append_str(data, kDate, dif_ff, dif_sn, "", "", buff_time);
                    }
                }

            } else if (vif_uam == 0x6E) {
                // E110 1110    Units for H.C.A.        dimensionless
                data = append_val(data, kHca, dif_ff, dif_sn, "", "", val, 0);
            } else if ((vif_uam&0xFC) == 0x70) {
                // E111 00nn    Averaging Duration coded like OnTime
            } else if ((vif_uam&0xFC) == 0x74) {
                // E111 01nn    Actuality Duration coded like OnTime
            } else if (vif_uam == 0x78) {
                // E111 1000    Fabrication No
            } else if (vif_uam == 0x79) {
                // E111 1001    Enhanced Identification
            } else if (vif_uam == 0x7A) {
                // E111 1010    Bus Address     data type C (x=8)
            } else {
                // reserved
                data = data_str(data, "unknown", "Unknown", NULL, "none");
            }

            break;
        case 0x7B:
            switch(vif_uam>>1) {
                case 0xD:
                    data = data_dbl(data,
                            oms_hum[dif_ff&0x3][dif_sn&0x3], oms_hum_el[dif_ff&0x3][dif_sn&0x3], "%.1f %%", val*humidity_factor[vif_uam&0x1]);
                    break;
                default:
                    break;
            }
            break;
        case 0x7D:
            switch(vif_uam) {
                case 0x1b:
                    // If tamper is triggered the bit 0 and 4 is set
                    // Open  sets bits 2 and 6 to 1
                    // Close sets bits 2 and 6 to 0
                    state = b[0]&0x44;
                    data  = data_str(data, "switch", "Switch", NULL, (state == 0x44) ? "open" : "closed");
                    break;
                case 0x3a:
                    /* Only use 32 bits of 48 available */
                    data = data_int(data,
                            ((dif_su==0)?"counter_0":"counter_1"), ((dif_su==0)?"Counter 0":"Counter 1"), "%d", (b[3]<<24|b[2]<<16|b[1]<<8|b[0]));
                    break;
                default:
                    break;
            }
            break;
        default:
            break;
    }
    *inout_data = data;
    return ret;
}

static void parse_payload(data_t *data, const m_bus_block1_t *block1, const m_bus_data_t *out)
{
    uint8_t off = block1->block2.pl_offset;
    const uint8_t *b = out->data;

    /* Align offset pointer, there might be 2 0x2F bytes */
    if (b[off] == 0x2F) off++;
    if (b[off] == 0x2F) off++;

// [02 65] 9f08 [42 65] 9e08 [8201 65] 8f08 [02 fb1a] 3601 [42 fb1a] 3701 [8201 fb1a] 3001

//[02 65] b408 [42 65] a008 [8201 65] 6408 [22 65] 9608 [12 65] ac08 [62 65] 2808 [52 65] 920802fb1a470142fb1a4a018201fb1a550122fb1a4a0112fb1a4a0162fb1a3c0152fb1a6c01066dbb3197902100

    /* Payload must start with a DIF */
    while (off < block1->L) {
        uint8_t dif;
        uint8_t dife_array[10] = {0};
        uint8_t dife_cnt;
        uint8_t dif_coding;
        uint8_t dif_sn;
        uint8_t dif_ff;
        uint8_t dif_su;
        uint8_t vif;
        uint8_t vife_array[10] = {0};
        uint8_t vife_cnt;
        uint8_t vif_uam;
        uint8_t vif_linear;

        dife_cnt = 0;
        vife_cnt = 0;

        /* Parse DIF */
        dif = b[off];
        dif_sn = (dif&0x40) >> 6;
        while (b[off]&0x80) {
            off++;
            dife_array[dife_cnt++] = b[off];
            if (dife_cnt >= 10) return;
        }
        // Only use first dife in dife_array
        dif_sn = ((dife_array[0]&0x0F) << 1) | dif_sn;
        dif_su = ((dife_array[0]&0x40) >> 6);
        off++;
        dif_coding = dif&0x0F;
        dif_ff = (dif&0x30) >> 4;

        /* Parse VIF */
        vif = b[off];

        while (b[off]&0x80) {
            off++;
            vife_array[vife_cnt++] = b[off]&0x7F;
            if (vife_cnt >= 10) return;
        }
        off++;
        /* Linear VIF-extension */
        if (vif == 0xFB) {
            vif_linear = 0x7B;
            vif_uam = vife_array[0];
        } else if (vif  == 0xFD) {
            vif_linear = 0x7D;
            vif_uam = vife_array[0];
        } else {
            vif_linear = 0;
            vif_uam = vif&0x7F;
        }

        int consumed = m_bus_decode_records(&data, &b[off], dif_coding, vif_linear, vif_uam, dif_sn, dif_ff, dif_su);
        if (consumed == -1) return;

        off +=consumed;
    }
}

static int parse_block2(const m_bus_data_t *in, m_bus_block1_t *block1)
{
    m_bus_block2_t *b2 = &block1->block2;
    const uint8_t *b = in->data+BLOCK1A_SIZE;

    if (block1->knx_mode) {
        b2->knx_ctrl = b[0];
        b2->src = b[1]<< 8 | b[2];
        b2->dst = b[3]<< 8 | b[4];
        b2->l_npci = b[5];
        b2->tpci = b[6];
        b2->apci = b[7];
        /* data */
    } else {
        b2->CI = b[0];
        /* Short transport layer */
        if (b2->CI == 0x7A) {
            b2->AC = b[1];
            b2->ST = b[2];
            b2->CW = b[4]<<8 | b[3];
            b2->pl_offset = BLOCK1A_SIZE-2 + 5;
        }
    //    fprintf(stderr, "Instantaneous Value: %02x%02x : %f\n",b[9],b[10],((b[10]<<8)|b[9])*0.01);
    }
    return 0;
}

static int m_bus_decode_format_a(r_device *decoder, const m_bus_data_t *in, m_bus_data_t *out, m_bus_block1_t *block1)
{

    // Get Block 1
    block1->L         = in->data[0];
    block1->C         = in->data[1];

    /* Check for KNX RF default values */
    if ((in->data[2]==0xFF) && (in->data[3]==0x03)) {
        block1->knx_mode = 1;
        memcpy(block1->knx_sn, &in->data[4], 6);
    } else {
        m_bus_manuf_decode((uint32_t)(in->data[3] << 8 | in->data[2]), block1->M_str);    // Decode Manufacturer
        block1->A_ID      = bcd2int(in->data[7])*1000000 + bcd2int(in->data[6])*10000 + bcd2int(in->data[5])*100 + bcd2int(in->data[4]);
        block1->A_Version = in->data[8];
        block1->A_DevType = in->data[9];
    }

    // Store length of data
    out->length      = block1->L-9 + BLOCK1A_SIZE-2;

    // Validate CRC
    if (!m_bus_crc_valid(decoder, in->data, 10)) return 0;

    // Check length of package is sufficient
    unsigned num_data_blocks = (block1->L-9+15)/16;      // Data blocks are 16 bytes long + 2 CRC bytes (not counted in L)
    if ((block1->L < 9) || ((block1->L-9)+num_data_blocks*2 > in->length-BLOCK1A_SIZE)) {   // add CRC bytes for each data block
        decoder_logf(decoder, 1, __func__, "M-Bus: Package (%u) too short for packet Length: %u", in->length, block1->L);
        decoder_logf(decoder, 1, __func__, "M-Bus: %u > %u", (block1->L-9)+num_data_blocks*2, in->length-BLOCK1A_SIZE);
        return 0;
    }

    memcpy(out->data, in->data, BLOCK1A_SIZE-2);
    // Get all remaining data blocks and concatenate into data array (removing CRC bytes)
    for (unsigned n=0; n < num_data_blocks; ++n) {
        const uint8_t *in_ptr   = in->data+BLOCK1A_SIZE+n*18;       // Pointer to where data starts. Each block is 18 bytes
        uint8_t *out_ptr        = out->data+n*16 + BLOCK1A_SIZE-2;                   // Pointer into block where data starts.
        uint8_t block_size      = MIN(block1->L-9-n*16, 16)+2;      // Maximum block size is 16 Data + 2 CRC

        // Validate CRC
        if (!m_bus_crc_valid(decoder, in_ptr, block_size-2)) return 0;

        // Get block data
        memcpy(out_ptr, in_ptr, block_size);
    }

    parse_block2(in, block1);

    return 1;
}

static int m_bus_decode_format_b(r_device *decoder, const m_bus_data_t *in, m_bus_data_t *out, m_bus_block1_t *block1)
{
    // Get Block 1
    block1->L         = in->data[0];
    block1->C         = in->data[1];
    m_bus_manuf_decode((uint32_t)(in->data[3] << 8 | in->data[2]), block1->M_str);    // Decode Manufacturer
    block1->A_ID      = bcd2int(in->data[7])*1000000 + bcd2int(in->data[6])*10000 + bcd2int(in->data[5])*100 + bcd2int(in->data[4]);
    block1->A_Version = in->data[8];
    block1->A_DevType = in->data[9];

    // Store length of data
    out->length      = block1->L-(9+2) + BLOCK1B_SIZE-2;

    // Check length of package is sufficient
    if ((block1->L < 12) || (block1->L+1 > (int)in->length)) {   // L includes all bytes except itself
        decoder_logf(decoder, 1, __func__, "M-Bus: Package too short for Length: %u", block1->L);
        return 0;
    }

    // Validate CRC
    if (!m_bus_crc_valid(decoder, in->data, MIN(block1->L-1, (BLOCK1B_SIZE+BLOCK2B_SIZE)-2))) return 0;

    // Get data from Block 2
    memcpy(out->data, in->data, (MIN(block1->L-11, BLOCK2B_SIZE-2))+BLOCK1B_SIZE);

    // Extract extra block for long telegrams (not tested!)
    uint8_t L_OFFSET = BLOCK1B_SIZE+BLOCK2B_SIZE-1;     // How much to subtract from L (127)
    if (block1->L > (L_OFFSET+2)) {        // Any more data? (besided 2 extra CRC)
        // Validate CRC
        if (!m_bus_crc_valid(decoder, in->data+BLOCK1B_SIZE+BLOCK2B_SIZE, block1->L-L_OFFSET-2)) return 0;

        // Get Block 3
        memcpy(out->data+(BLOCK2B_SIZE-2), in->data+BLOCK2B_SIZE, block1->L-L_OFFSET-2);

        out->length -= 2;   // Subtract the two extra CRC bytes
    }
    return 1;
}

static int m_bus_output_data(r_device *decoder, bitbuffer_t *bitbuffer, const m_bus_data_t *out, const m_bus_block1_t *block1, char const *mode)
{
    (void)bitbuffer; // note: to match the common decoder function signature

    data_t  *data;

    // Make data string
<<<<<<< HEAD
    sprintf(str_buf, "%02x", out->data[0]);  // Adjust telegram length
    for (unsigned n=1; n<out->length; n++) { sprintf(str_buf+n*2, "%02x", out->data[n]); }
=======
    char str_buf[1024];
    sprintf(str_buf, "%02x", out->data[0]-2);  // Adjust telegram length
    for (unsigned n=1; n<out->length+2; n++) { sprintf(str_buf+n*2, "%02x", out->data[n]); }
>>>>>>> 38214989

    // Output data
    if (block1->knx_mode) {
        char sn_str[7*2] = {0};
        for (unsigned n=0; n<6; n++) { sprintf(sn_str+n*2, "%02x", block1->knx_sn[n]); }

        /* clang-format off */
        data = data_make(
                "model",    "",             DATA_STRING,    "KNX-RF",
                "sn",       "SN",           DATA_STRING,    sn_str,
                "knx_ctrl", "KNX-Ctrl",     DATA_FORMAT,    "0x%02X", DATA_INT, block1->block2.knx_ctrl,
                "src",      "Src",          DATA_FORMAT,    "0x%04X", DATA_INT, block1->block2.src,
                "dst",      "Dst",          DATA_FORMAT,    "0x%04X", DATA_INT, block1->block2.dst,
                "l_npci",   "L/NPCI",       DATA_FORMAT,    "0x%02X", DATA_INT, block1->block2.l_npci,
                "tpci",     "TPCI",         DATA_FORMAT,    "0x%02X", DATA_INT, block1->block2.tpci,
                "apci",     "APCI",         DATA_FORMAT,    "0x%02X", DATA_INT, block1->block2.apci,
                "data_length","Data Length",DATA_INT,       out->length,
                "data",     "Data",         DATA_STRING,    str_buf,
                "mic",      "Integrity",    DATA_STRING,    "CRC",
                NULL);
        /* clang-format on */
    } else {
        /* clang-format off */
        data = data_make(
                "model",    "",             DATA_STRING,    "Wireless-MBus",
                "mode",     "Mode",         DATA_STRING,    mode,
                "M",        "Manufacturer", DATA_STRING,    block1->M_str,
                "id",       "ID",           DATA_INT,       block1->A_ID,
                "version",  "Version",      DATA_INT,       block1->A_Version,
                "type",     "Device Type",  DATA_FORMAT,    "0x%02X",   DATA_INT, block1->A_DevType,
                "type_string",  "Device Type String",   DATA_STRING,        m_bus_device_type_str(block1->A_DevType),
                "C",        "Control",      DATA_FORMAT,    "0x%02X",   DATA_INT, block1->C,
//                "L",        "Length",       DATA_INT,       block1->L,
                "data_length",  "Data Length",          DATA_INT,           out->length,
                "data",     "Data",         DATA_STRING,    str_buf,
                "mic",      "Integrity",    DATA_STRING,    "CRC",
                NULL);
        /* clang-format on */
    }
    if (block1->block2.CI) {
        /* clang-format off */
        data = data_int(data, "CI",     "Control Info",         "0x%02X",   block1->block2.CI);
        data = data_int(data, "AC",     "Access number",        "0x%02X",   block1->block2.AC);
        data = data_int(data, "ST",     "Device Type",          "0x%02X",   block1->block2.ST);
        data = data_int(data, "CW",     "Configuration Word",   "0x%04X",   block1->block2.CW);
        /* clang-format on */
    }
    /* Encryption not supported */
    if (!(block1->block2.CW&0x0500)) {
        parse_payload(data, block1, out);
    } else {
        /* clang-format off */
        data = data_int(data, "payload_encrypted", "Payload Encrypted", NULL, 1);
        /* clang-format on */
    }
    decoder_output_data(decoder, data);
    return 1;
}

/**
Wireless M-Bus, Mode C&T.
@sa m_bus_output_data()
*/
static int m_bus_mode_c_t_callback(r_device *decoder, bitbuffer_t *bitbuffer)
{
    static const uint8_t PREAMBLE_T[]  = {0x54, 0x3D};      // Mode T Preamble (always format A - 3of6 encoded)
//  static const uint8_t PREAMBLE_CA[] = {0x55, 0x54, 0x3D, 0x54, 0xCD};  // Mode C, format A Preamble
//  static const uint8_t PREAMBLE_CB[] = {0x55, 0x54, 0x3D, 0x54, 0x3D};  // Mode C, format B Preamble

    m_bus_data_t    data_in     = {0};  // Data from Physical layer decoded to bytes
    m_bus_data_t    data_out    = {0};  // Data from Data Link layer
    m_bus_block1_t  block1      = {0};  // Block1 fields from Data Link layer
    char const *mode;

    // Validate package length
    if (bitbuffer->bits_per_row[0] < (32+13*8) || bitbuffer->bits_per_row[0] > (64+256*12)) {  // Min/Max (Preamble + payload)
        return DECODE_ABORT_LENGTH;
    }

    // Find a Mode T or C data package
    unsigned bit_offset = bitbuffer_search(bitbuffer, 0, 0, PREAMBLE_T, sizeof(PREAMBLE_T)*8);
    if (bit_offset + 13*8 >= bitbuffer->bits_per_row[0]) {  // Did not find a big enough package
        return DECODE_ABORT_EARLY;
    }

    decoder_logf_bitbuffer(decoder, 1, __func__, bitbuffer, "PREAMBLE_T: found at: %u", bit_offset);
    bit_offset += sizeof(PREAMBLE_T)*8;     // skip preamble

    uint8_t next_byte = bitrow_get_byte(bitbuffer->bb[0], bit_offset);
    bit_offset += 8;
    // Mode C
    if (next_byte == 0x54) {
        mode = "C";
        next_byte = bitrow_get_byte(bitbuffer->bb[0], bit_offset);
        bit_offset += 8;
        // Format A
        if (next_byte == 0xCD) {
            decoder_log(decoder, 1, __func__, "M-Bus: Mode C, Format A");
            // Extract data
            data_in.length = (bitbuffer->bits_per_row[0]-bit_offset)/8;
            bitbuffer_extract_bytes(bitbuffer, 0, bit_offset, data_in.data, data_in.length*8);
            // Decode
            if (!m_bus_decode_format_a(decoder, &data_in, &data_out, &block1))
                return DECODE_FAIL_SANITY;
        } // Format A
        // Format B
        else if (next_byte == 0x3D) {
            decoder_log(decoder, 1, __func__, "M-Bus: Mode C, Format B");
            // Extract data
            data_in.length = (bitbuffer->bits_per_row[0]-bit_offset)/8;
            bitbuffer_extract_bytes(bitbuffer, 0, bit_offset, data_in.data, data_in.length*8);
            // Decode
            if (!m_bus_decode_format_b(decoder, &data_in, &data_out, &block1))
                return DECODE_FAIL_SANITY;
        } // Format B
        // Unknown Format
        else {
            decoder_logf_bitbuffer(decoder, 1, __func__, bitbuffer, "M-Bus: Mode C, Unknown format: 0x%X", next_byte);
            return 0;
        }
    }   // Mode C
    // Mode T
    else {
        mode = "T";
        bit_offset -= 8; // Rewind offset to start of telegram
        decoder_log(decoder, 1, __func__, "M-Bus: Mode T");
        decoder_log(decoder, 1, __func__, "Experimental - Not tested");
        // Extract data

        data_in.length = (bitbuffer->bits_per_row[0]-bit_offset)/12;    // Each byte is encoded into 12 bits

        decoder_logf(decoder, 1, __func__, "MBus telegram length: %u", data_in.length);
        if (m_bus_decode_3of6_buffer(bitbuffer->bb[0], bit_offset, data_in.data, data_in.length) < 0) {
            decoder_log(decoder, 1, __func__, "M-Bus: Decoding error");
            return DECODE_FAIL_SANITY;
        }
        // Decode
        if (!m_bus_decode_format_a(decoder, &data_in, &data_out, &block1)) {
            decoder_log_bitrow(decoder, 1, __func__, data_in.data, data_in.length, "MBus telegram unknown format");
            return DECODE_FAIL_SANITY;
        }
    }   // Mode T

    m_bus_output_data(decoder, bitbuffer, &data_out, &block1, mode);
    return 1;
}

/**
Wireless M-Bus, Mode R.
@sa m_bus_output_data()
*/
static int m_bus_mode_r_callback(r_device *decoder, bitbuffer_t *bitbuffer)
{
    static const uint8_t PREAMBLE_RA[]  = {0x55, 0x54, 0x76, 0x96};      // Mode R, format A (B not supported)

    m_bus_data_t    data_in     = {0};  // Data from Physical layer decoded to bytes
    m_bus_data_t    data_out    = {0};  // Data from Data Link layer
    m_bus_block1_t  block1      = {0};  // Block1 fields from Data Link layer

    // Validate package length
    if (bitbuffer->bits_per_row[0] < (32+13*8) || bitbuffer->bits_per_row[0] > (64+256*8)) {  // Min/Max (Preamble + payload)
        return 0;
    }

    // Find a data package
    unsigned bit_offset = bitbuffer_search(bitbuffer, 0, 0, PREAMBLE_RA, sizeof(PREAMBLE_RA)*8);
    if (bit_offset + 13*8 >= bitbuffer->bits_per_row[0]) {  // Did not find a big enough package
        return 0;
    }
    bit_offset += sizeof(PREAMBLE_RA)*8;     // skip preamble

    decoder_log(decoder, 1, __func__, "M-Bus: Mode R, Format A");
    decoder_log(decoder, 1, __func__, "Experimental - Not tested");
    // Extract data
    data_in.length = (bitbuffer->bits_per_row[0]-bit_offset)/8;
    bitbuffer_extract_bytes(bitbuffer, 0, bit_offset, data_in.data, data_in.length*8);
    // Decode
    if (!m_bus_decode_format_a(decoder, &data_in, &data_out, &block1))    return 0;

    m_bus_output_data(decoder, bitbuffer, &data_out, &block1, "R");
    return 1;
}

/**
Wireless M-Bus, Mode F.
@sa m_bus_output_data()

Untested code, signal samples missing.
*/
static int m_bus_mode_f_callback(r_device *decoder, bitbuffer_t *bitbuffer)
{
    static const uint8_t PREAMBLE_F[]  = {0x55, 0xF6};      // Mode F Preamble
//  static const uint8_t PREAMBLE_FA[] = {0x55, 0xF6, 0x8D};  // Mode F, format A Preamble
//  static const uint8_t PREAMBLE_FB[] = {0x55, 0xF6, 0x72};  // Mode F, format B Preamble

    //m_bus_data_t    data_in     = {0};  // Data from Physical layer decoded to bytes
    //m_bus_data_t    data_out    = {0};  // Data from Data Link layer
    //m_bus_block1_t  block1      = {0};  // Block1 fields from Data Link layer

    // Validate package length
    if (bitbuffer->bits_per_row[0] < (32+13*8) || bitbuffer->bits_per_row[0] > (64+256*8)) {  // Min/Max (Preamble + payload)
        return 0;
    }

    // Find a Mode F data package
    unsigned bit_offset = bitbuffer_search(bitbuffer, 0, 0, PREAMBLE_F, sizeof(PREAMBLE_F)*8);
    if (bit_offset + 13*8 >= bitbuffer->bits_per_row[0]) {  // Did not find a big enough package
        return 0;
    }
    bit_offset += sizeof(PREAMBLE_F)*8;     // skip preamble

    uint8_t next_byte = bitrow_get_byte(bitbuffer->bb[0], bit_offset);
    // bit_offset += 8;
    // Format A
    if (next_byte == 0x8D) {
        decoder_log(decoder, 1, __func__, "M-Bus: Mode F, Format A");
        decoder_log(decoder, 1, __func__, "Not implemented");
        return 1;
    } // Format A
    // Format B
    else if (next_byte == 0x72) {
        decoder_log(decoder, 1, __func__, "M-Bus: Mode F, Format B");
        decoder_log(decoder, 1, __func__, "Not implemented");
        return 1;
    }   // Format B
    // Unknown Format
    else {
        decoder_logf_bitbuffer(decoder, 1, __func__, bitbuffer, "M-Bus: Mode F, Unknown format: 0x%X", next_byte);
        return 0;
    }

    //m_bus_output_data(decoder, bitbuffer, &data_out, &block1, "F");
    return 1;
}

/**
Wireless M-Bus, Mode S.
@sa m_bus_output_data()
*/
static int m_bus_mode_s_callback(r_device *decoder, bitbuffer_t *bitbuffer)
{
    static const uint8_t PREAMBLE_S[]  = {0x54, 0x76, 0x96};  // Mode S Preamble
    static const uint8_t PREAMBLE_T_DN[] = {0xaa, 0xab, 0x32};  // Mode T Downlink Preamble
    bitbuffer_t packet_bits = {0};
    m_bus_data_t    data_in     = {0};  // Data from Physical layer decoded to bytes
    m_bus_data_t    data_out    = {0};  // Data from Data Link layer
    m_bus_block1_t  block1      = {0};  // Block1 fields from Data Link layer

    // Validate package length
    if (bitbuffer->bits_per_row[0] < (32+13*8) || bitbuffer->bits_per_row[0] > (64+256*8)) {
        return DECODE_ABORT_LENGTH;
    }

    // Find a Mode T-downlink data package
    unsigned offset = bitbuffer_search(bitbuffer, 0, 0, PREAMBLE_T_DN, sizeof(PREAMBLE_T_DN) * 8);
    offset += sizeof(PREAMBLE_T_DN) * 8;
    if (offset < bitbuffer->bits_per_row[0]) { // Did find a big enough package
        bitbuffer_invert(bitbuffer);
        decoder_logf_bitbuffer(decoder, 1, __func__, bitbuffer, "M-Bus: Mode T Downlink");
        return DECODE_ABORT_EARLY;
    }

    // Find a Mode S data package
    unsigned bit_offset = bitbuffer_search(bitbuffer, 0, 0, PREAMBLE_S, sizeof(PREAMBLE_S)*8);
    bit_offset += sizeof(PREAMBLE_S) * 8;
    if (bit_offset >= bitbuffer->bits_per_row[0]) { // Did not find a big enough package
        return DECODE_ABORT_EARLY;
    }
    bitbuffer_manchester_decode(bitbuffer, 0, bit_offset, &packet_bits, 800);
    data_in.length = (bitbuffer->bits_per_row[0]);
    bitbuffer_extract_bytes(&packet_bits, 0, 0, data_in.data, data_in.length);

    if (!m_bus_decode_format_a(decoder, &data_in, &data_out, &block1))    return 0;

    m_bus_output_data(decoder, bitbuffer, &data_out, &block1, "S");

    return 1;
}

// NOTE: we'd need to add "value_types_tab X unit_names X n" fields
static char const *const output_fields[] = {
        "model",
        "mode",
        "id",
        "version",
        "type",
        "type_string",
        "CI",
        "AC",
        "ST",
        "CW",
        "sn",
        "knx_ctrl",
        "src",
        "dst",
        "l_npci",
        "tpci",
        "apci",
        "crc",
        "M",
        "C",
        "data_length",
        "data",
        "mic",
        "temperature_C",
        "average_temperature_1h_C",
        "average_temperature_24h_C",
        "humidity",
        "average_humidity_1h",
        "average_humidity_24h",
        "minimum_temperature_1h_C",
        "maximum_temperature_1h_C",
        "minimum_temperature_24h_C",
        "maximum_temperature_24h_C",
        "minimum_humidity_1h",
        "maximum_humidity_1h",
        "minimum_humidity_24h",
        "maximum_humidity_24h",
        "switch",
        "counter_0",
        "counter_1",
        NULL,
};

// Mode C1, C2 (Meter TX), T1, T2 (Meter TX),
// Frequency 868.95 MHz, Bitrate 100 kbps (uplink), Modulation NRZ FSK
r_device const m_bus_mode_c_t = {
        .name        = "Wireless M-Bus, Mode C&T, 100kbps (-f 868.95M -s 1200k)", // Minimum samplerate = 1.2 MHz (12 samples of 100kb/s)
        .modulation  = FSK_PULSE_PCM,
        .short_width = 10,  // Bit rate: 100 kb/s
        .long_width  = 10,  // NRZ encoding (bit width = pulse width)
        .reset_limit = 500, //
        .decode_fn   = &m_bus_mode_c_t_callback,
        .fields      = output_fields,
};

// Mode T communication in downlink direction at 32.768 kbps
r_device const m_bus_mode_c_t_downlink = {
        .name        = "Wireless M-Bus, Mode T, 32.768kbps (-f 868.3M -s 1000k)", // Minimum samplerate = 1 MHz (15 samples of 32kb/s manchester coded)
        .modulation  = FSK_PULSE_PCM,
        .short_width = (1000.0 / 32.768), // ~31 us per bit
        .long_width  = (1000.0 / 32.768),
        .reset_limit = ((1000.0 / 32.768) * 9), // 9 bit periods
        .decode_fn   = &m_bus_mode_c_t_callback,
        .fields      = output_fields,
};

// Mode S1, S1-m, S2, T2 (Meter RX),    (Meter RX not so interesting)
// Frequency 868.3 MHz, Bitrate 32.768 kbps, Modulation Manchester FSK
r_device const m_bus_mode_s = {
        .name        = "Wireless M-Bus, Mode S, 32.768kbps (-f 868.3M -s 1000k)", // Minimum samplerate = 1 MHz (15 samples of 32kb/s manchester coded)
        .modulation  = FSK_PULSE_PCM,
        .short_width = (1000.0 / 32.768), // ~31 us per bit
        .long_width  = (1000.0 / 32.768),
        .reset_limit = ((1000.0 / 32.768) * 9), // 9 bit periods
        .decode_fn   = &m_bus_mode_s_callback,
        .fields      = output_fields,
};

// Mode C2 (Meter RX)
// Frequency 869.525 MHz, Bitrate 50 kbps, Modulation Manchester
//      Note: Not so interesting, as it is only Meter RX

// Mode R2
// Frequency 868.33 MHz, Bitrate 4.8 kbps, Modulation Manchester FSK
//      Preamble {0x55, 0x54, 0x76, 0x96} (Format A) (B not supported)
// Untested stub!!! (Need samples)
r_device const m_bus_mode_r = {
        .name        = "Wireless M-Bus, Mode R, 4.8kbps (-f 868.33M)",
        .modulation  = FSK_PULSE_MANCHESTER_ZEROBIT,
        .short_width = (1000.0f / 4.8f / 2),    // ~208 us per bit -> clock half period ~104 us
        .long_width  = 0,                       // Unused
        .reset_limit = (1000.0f / 4.8f * 1.5f), // 3 clock half periods
        .decode_fn   = &m_bus_mode_r_callback,
        .disabled    = 1, // Disable per default, as it runs on non-standard frequency
};

// Mode N
// Frequency 169.400 MHz to 169.475 MHz in 12.5/25/50 kHz bands
// Bitrate 2.4/4.8 kbps, Modulation GFSK,
//      Preamble {0x55, 0xF6, 0x8D} (Format A)
//      Preamble {0x55, 0xF6, 0x72} (Format B)
//      Note: FDMA currently not supported, but Mode F2 may be usable for 2.4
// Bitrate 19.2 kbps, Modulation 4 GFSK (9600 BAUD)
//      Note: Not currently possible with rtl_433

// Mode F2
// Frequency 433.82 MHz, Bitrate 2.4 kbps, Modulation NRZ FSK
//      Preamble {0x55, 0xF6, 0x8D} (Format A)
//      Preamble {0x55, 0xF6, 0x72} (Format B)
// Untested stub!!! (Need samples)
r_device const m_bus_mode_f = {
        .name        = "Wireless M-Bus, Mode F, 2.4kbps",
        .modulation  = FSK_PULSE_PCM,
        .short_width = 1000.0f / 2.4f, // ~417 us
        .long_width  = 1000.0f / 2.4f, // NRZ encoding (bit width = pulse width)
        .reset_limit = 5000,           // ??
        .decode_fn   = &m_bus_mode_f_callback,
        .disabled    = 1, // Disable per default, as it runs on non-standard frequency
};<|MERGE_RESOLUTION|>--- conflicted
+++ resolved
@@ -862,14 +862,9 @@
     data_t  *data;
 
     // Make data string
-<<<<<<< HEAD
+    char str_buf[1024];
     sprintf(str_buf, "%02x", out->data[0]);  // Adjust telegram length
     for (unsigned n=1; n<out->length; n++) { sprintf(str_buf+n*2, "%02x", out->data[n]); }
-=======
-    char str_buf[1024];
-    sprintf(str_buf, "%02x", out->data[0]-2);  // Adjust telegram length
-    for (unsigned n=1; n<out->length+2; n++) { sprintf(str_buf+n*2, "%02x", out->data[n]); }
->>>>>>> 38214989
 
     // Output data
     if (block1->knx_mode) {
