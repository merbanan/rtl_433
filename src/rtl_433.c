/** @file
    rtl_433, turns your Realtek RTL2832 based DVB dongle into a 433.92MHz generic data receiver.

    Copyright (C) 2012 by Benjamin Larsson <benjamin@southpole.se>

    Based on rtl_sdr
    Copyright (C) 2012 by Steve Markgraf <steve@steve-m.de>

    This program is free software: you can redistribute it and/or modify
    it under the terms of the GNU General Public License as published by
    the Free Software Foundation, either version 2 of the License, or
    (at your option) any later version.

    This program is distributed in the hope that it will be useful,
    but WITHOUT ANY WARRANTY; without even the implied warranty of
    MERCHANTABILITY or FITNESS FOR A PARTICULAR PURPOSE.  See the
    GNU General Public License for more details.

    You should have received a copy of the GNU General Public License
    along with this program.  If not, see <http://www.gnu.org/licenses/>.
*/

#include <stdio.h>
#include <stdlib.h>
#include <stdint.h>
#include <stdbool.h>
#include <string.h>
#include <math.h>
#include <errno.h>
#include <signal.h>

#include "rtl_433.h"
#include "r_device.h"
#include "rtl_433_devices.h"
#include "sdr.h"
#include "baseband.h"
#include "pulse_detect.h"
#include "pulse_demod.h"
#include "decoder.h"
#include "data.h"
#include "r_util.h"
#include "optparse.h"
#include "fileformat.h"
#include "samp_grab.h"
#include "am_analyze.h"
#include "confparse.h"
#include "compat_paths.h"
#include "compat_time.h"

#ifdef _WIN32
#include <io.h>
#include <fcntl.h>
#ifdef _MSC_VER
#define F_OK 0
#endif
#endif
#ifndef _MSC_VER
#include <unistd.h>
#endif

#ifndef _MSC_VER
#include <getopt.h>
#else
#include "getopt/getopt.h"
#endif

char const *version_string(void)
{
    return "rtl_433"
#ifdef GIT_VERSION
#define STR_VALUE(arg) #arg
#define STR_EXPAND(s) STR_VALUE(s)
            " version " STR_EXPAND(GIT_VERSION)
            " branch " STR_EXPAND(GIT_BRANCH)
            " at " STR_EXPAND(GIT_TIMESTAMP)
#undef STR_VALUE
#undef STR_EXPAND
#else
            " version unknown"
#endif
            " inputs file rtl_tcp"
#ifdef RTLSDR
            " RTL-SDR"
#endif
#ifdef SOAPYSDR
            " SoapySDR"
#endif
            ;
}

r_device *flex_create_device(char *spec); // maybe put this in some header file?

void data_acquired_handler(r_device *r_dev, data_t *data);

struct dm_state {
    int32_t level_limit;
    int16_t am_buf[MAXIMAL_BUF_LENGTH];  // AM demodulated signal (for OOK decoding)
    union {
        // These buffers aren't used at the same time, so let's use a union to save some memory
        int16_t fm[MAXIMAL_BUF_LENGTH];  // FM demodulated signal (for FSK decoding)
        uint16_t temp[MAXIMAL_BUF_LENGTH];  // Temporary buffer (to be optimized out..)
    } buf;
    uint8_t u8_buf[MAXIMAL_BUF_LENGTH]; // format conversion buffer
    float f32_buf[MAXIMAL_BUF_LENGTH]; // format conversion buffer
    int sample_size; // CU8: 1, CS16: 2
    pulse_detect_t *pulse_detect;
    filter_state_t lowpass_filter_state;
    demodfm_state_t demod_FM_state;
    int enable_FM_demod;
    samp_grab_t *samp_grab;
    am_analyze_t *am_analyze;
    int analyze_pulses;
    file_info_t load_info;
    list_t dumper;
    int hop_time;

    /* Protocol states */
    list_t r_devs;

    pulse_data_t    pulse_data;
    pulse_data_t    fsk_pulse_data;
    unsigned frame_event_count;
    unsigned frame_start_ago;
    unsigned frame_end_ago;
    struct timeval now;
    float sample_file_pos;
};

static void print_version(void)
{
    fprintf(stderr, "%s\n", version_string());
}

static void usage(int exit_code)
{
    fprintf(stderr,
            "Generic RF data receiver and decoder for ISM band devices using RTL-SDR and SoapySDR.\n"
            "\nUsage:\t\t= General options =\n"
            "  [-V] Output the version string and exit\n"
            "  [-v] Increase verbosity (can be used multiple times).\n"
            "       -v : verbose, -vv : verbose decoders, -vvv : debug decoders, -vvvv : trace decoding).\n"
            "  [-c <path>] Read config options from a file\n"
            "\t\t= Tuner options =\n"
            "  [-d <RTL-SDR USB device index> | :<RTL-SDR USB device serial> | <SoapySDR device query> | rtl_tcp | help]\n"
            "  [-g <gain> | help] (default: auto)\n"
            "  [-f <frequency>] [-f...] Receive frequency(s) (default: %i Hz)\n"
            "  [-H <seconds>] Hop interval for polling of multiple frequencies (default: %i seconds)\n"
            "  [-p <ppm_error] Correct rtl-sdr tuner frequency offset error (default: 0)\n"
            "  [-s <sample rate>] Set sample rate (default: %i Hz)\n"
            "\t\t= Demodulator options =\n"
            "  [-R <device> | help] Enable only the specified device decoding protocol (can be used multiple times)\n"
            "       Specify a negative number to disable a device decoding protocol (can be used multiple times)\n"
            "  [-G] Enable all device protocols, included those disabled by default\n"
            "  [-X <spec> | help] Add a general purpose decoder (-R 0 to disable all other decoders)\n"
            "  [-l <level>] Change detection level used to determine pulses [0-16384] (0 = auto) (default: %i)\n"
            "  [-z <value>] Override short value in data decoder\n"
            "  [-x <value>] Override long value in data decoder\n"
            "  [-n <value>] Specify number of samples to take (each sample is 2 bytes: 1 each of I & Q)\n"
            "\t\t= Analyze/Debug options =\n"
            "  [-a] Analyze mode. Print a textual description of the signal.\n"
            "  [-A] Pulse Analyzer. Enable pulse analysis and decode attempt.\n"
            "       Disable all decoders with -R 0 if you want analyzer output only.\n"
            "  [-y <code>] Verify decoding of demodulated test data (e.g. \"{25}fb2dd58\") with enabled devices\n"
            "\t\t= File I/O options =\n"
            "  [-S none | all | unknown | known] Signal auto save. Creates one file per signal.\n"
            "       Note: Saves raw I/Q samples (uint8 pcm, 2 channel). Preferred mode for generating test files.\n"
            "  [-r <filename> | help] Read data from input file instead of a receiver\n"
            "  [-w <filename> | help] Save data stream to output file (a '-' dumps samples to stdout)\n"
            "  [-W <filename> | help] Save data stream to output file, overwrite existing file\n"
            "\t\t= Data output options =\n"
            "  [-F kv | json | csv | syslog | null | help] Produce decoded output in given format.\n"
            "       Append output to file with :<filename> (e.g. -F csv:log.csv), defaults to stdout.\n"
            "       Specify host/port for syslog with e.g. -F syslog:127.0.0.1:1514\n"
            "  [-M time | reltime | notime | hires | utc | protocol | level | bits | help] Add various meta data to each output.\n"
            "  [-K FILE | PATH | <tag>] Add an expanded token or fixed tag to every output line.\n"
            "  [-C native | si | customary] Convert units in decoded output.\n"
            "  [-T <seconds>] Specify number of seconds to run\n"
            "  [-E] Stop after outputting successful event(s)\n"
            "  [-h] Output this usage help and exit\n"
            "       Use -d, -g, -R, -X, -F, -M, -r, -w, or -W without argument for more help\n\n",
            DEFAULT_FREQUENCY, DEFAULT_HOP_TIME, DEFAULT_SAMPLE_RATE, DEFAULT_LEVEL_LIMIT);
    exit(exit_code);
}

static void help_protocols(r_device *devices, unsigned num_devices, int exit_code)
{
    unsigned i;
    char disabledc;

    if (devices) {
        fprintf(stderr, "Supported device protocols:\n");
        for (i = 0; i < num_devices; i++) {
            disabledc = devices[i].disabled ? '*' : ' ';
            if (devices[i].disabled <= 2) // if not hidden
                fprintf(stderr, "    [%02d]%c %s\n", i + 1, disabledc, devices[i].name);
        }
        fprintf(stderr, "\n* Disabled by default, use -R n or -G\n");
    }
    exit(exit_code);
}

static void help_device(void)
{
    fprintf(stderr,
#ifdef RTLSDR
            "\tRTL-SDR device driver is available.\n"
#else
            "\tRTL-SDR device driver is not available.\n"
#endif
            "[-d <RTL-SDR USB device index>] (default: 0)\n"
            "[-d :<RTL-SDR USB device serial (can be set with rtl_eeprom -s)>]\n"
            "\tTo set gain for RTL-SDR use -g <gain> to set an overall gain in dB.\n"
#ifdef SOAPYSDR
            "\tSoapySDR device driver is available.\n"
#else
            "\tSoapySDR device driver is not available.\n"
#endif
            "[-d \"\" Open default SoapySDR device\n"
            "[-d driver=rtlsdr Open e.g. specific SoapySDR device\n"
            "\tTo set gain for SoapySDR use -g ELEM=val,ELEM=val,... e.g. -g LNA=20,TIA=8,PGA=2 (for LimeSDR).\n"
            "[-d rtl_tcp[:host[:port]] (default: localhost:1234)\n"
            "\tSpecify host/port to connect to with e.g. -d rtl_tcp:127.0.0.1:1234\n");
    exit(0);
}

static void help_gain(void)
{
    fprintf(stderr,
            "-g <gain>] (default: auto)\n"
            "\tFor RTL-SDR: gain in dB (\"0\" is auto).\n"
            "\tFor SoapySDR: gain in dB for automatic distribution (\"\" is auto), or string of gain elements.\n"
            "\tE.g. \"LNA=20,TIA=8,PGA=2\" for LimeSDR.\n");
    exit(0);
}

static void help_output(void)
{
    fprintf(stderr,
            "[-F kv|json|csv|syslog|null] Produce decoded output in given format.\n"
            "\tWithout this option the default is KV output. Use \"-F null\" to remove the default.\n"
            "\tAppend output to file with :<filename> (e.g. -F csv:log.csv), defaults to stdout.\n"
            "\tSpecify host/port for syslog with e.g. -F syslog:127.0.0.1:1514\n");
    exit(0);
}

static void help_meta(void)
{
    fprintf(stderr,
            "[-M time|reltime|notime|hires|level] Add various metadata to every output line.\n"
            "\tUse \"time\" to add current date and time meta data (preset for live inputs).\n"
            "\tUse \"reltime\" to add sample position meta data (preset for read-file and stdin).\n"
            "\tUse \"notime\" to remove time meta data.\n"
            "\tUse \"hires\" to add microsecods to date time meta data.\n"
            "\tUse \"utc\" / \"noutc\" to output timestamps in UTC.\n"
            "\t\t(this may also be accomplished by invocation with TZ environment variable set).\n"
            "\tUse \"protocol\" / \"noprotocol\" to output the decoder protocol number meta data.\n"
            "\tUse \"level\" to add Modulation, Frequency, RSSI, SNR, and Noise meta data.\n"
            "\tUse \"bits\" to add bit representation to code outputs (for debug).\n"
            "\nNote:"
            "\tUse \"newmodel\" to transition to new model keys. This will become the default someday.\n"
            "\tA table of changes and discussion is at https://github.com/merbanan/rtl_433/pull/986.\n\n");
    exit(0);
}

static void help_read(void)
{
    fprintf(stderr,
            "[-r <filename>] Read data from input file instead of a receiver\n"
            "\tParameters are detected from the full path, file name, and extension.\n\n"
            "\tA center frequency is detected as (fractional) number suffixed with 'M',\n"
            "\t'Hz', 'kHz', 'MHz', or 'GHz'.\n\n"
            "\tA sample rate is detected as (fractional) number suffixed with 'k',\n"
            "\t'sps', 'ksps', 'Msps', or 'Gsps'.\n\n"
            "\tFile content and format are detected as parameters, possible options are:\n"
            "\t'cu8', 'cs16', 'cf32' ('IQ' implied), and 'am.s16'.\n\n"
            "\tParameters must be separated by non-alphanumeric chars and are case-insensitive.\n"
            "\tOverrides can be prefixed, separated by colon (':')\n\n"
            "\tE.g. default detection by extension: path/filename.am.s16\n"
            "\tforced overrides: am:s16:path/filename.ext\n");
    exit(0);
}

static void help_write(void)
{
    fprintf(stderr,
            "[-w <filename>] Save data stream to output file (a '-' dumps samples to stdout)\n"
            "[-W <filename>] Save data stream to output file, overwrite existing file\n"
            "\tParameters are detected from the full path, file name, and extension.\n\n"
            "\tFile content and format are detected as parameters, possible options are:\n"
            "\t'cu8', 'cs16', 'cf32' ('IQ' implied),\n"
            "\t'am.s16', 'am.f32', 'fm.s16', 'fm.f32',\n"
            "\t'i.f32', 'q.f32', 'logic.u8', 'ook', and 'vcd'.\n\n"
            "\tParameters must be separated by non-alphanumeric chars and are case-insensitive.\n"
            "\tOverrides can be prefixed, separated by colon (':')\n\n"
            "\tE.g. default detection by extension: path/filename.am.s16\n"
            "\tforced overrides: am:s16:path/filename.ext\n");
    exit(0);
}

static void update_protocol(r_cfg_t *cfg, r_device *r_dev)
{
    float samples_per_us = cfg->samp_rate / 1.0e6;

    r_dev->f_short_width = 1.0 / (r_dev->short_width * samples_per_us);
    r_dev->f_long_width  = 1.0 / (r_dev->long_width * samples_per_us);
    r_dev->s_short_width = r_dev->short_width * samples_per_us;
    r_dev->s_long_width  = r_dev->long_width * samples_per_us;
    r_dev->s_reset_limit = r_dev->reset_limit * samples_per_us;
    r_dev->s_gap_limit   = r_dev->gap_limit * samples_per_us;
    r_dev->s_sync_width  = r_dev->sync_width * samples_per_us;
    r_dev->s_tolerance   = r_dev->tolerance * samples_per_us;

    r_dev->verbose      = cfg->verbosity > 0 ? cfg->verbosity - 1 : 0;
    r_dev->verbose_bits = cfg->verbose_bits;
}

static void register_protocol(r_cfg_t *cfg, r_device *r_dev, char *arg)
{
    r_device *p;
    if (r_dev->create_fn) {
        p = r_dev->create_fn(arg);
    }
    else {
        if (arg && *arg) {
            fprintf(stderr, "Protocol [%d] \"%s\" does not take arguments \"%s\"!\n", r_dev->protocol_num, r_dev->name, arg);
        }
        p = malloc(sizeof (*p));
        *p = *r_dev; // copy
    }

    update_protocol(cfg, p);

    p->output_fn  = data_acquired_handler;
    p->output_ctx = cfg;

    list_push(&cfg->demod->r_devs, p);

    if (cfg->verbosity) {
        fprintf(stderr, "Registering protocol [%d] \"%s\"\n", r_dev->protocol_num, r_dev->name);
    }
}

static void free_protocol(r_device *r_dev)
{
    // free(r_dev->name);
    free(r_dev->decode_ctx);
    free(r_dev);
}

static void unregister_protocol(r_cfg_t *cfg, r_device *r_dev)
{
    for (size_t i = 0; i < cfg->demod->r_devs.len; ++i) { // list might contain NULLs
        r_device *p = cfg->demod->r_devs.elems[i];
        if (!strcmp(p->name, r_dev->name)) {
            list_remove(&cfg->demod->r_devs, i, (list_elem_free_fn)free_protocol);
            i--; // so we don't skip the next elem now shifted down
        }
    }
}

static void register_all_protocols(r_cfg_t *cfg, unsigned disabled)
{
    for (int i = 0; i < cfg->num_r_devices; i++) {
        // register all device protocols that are not disabled
        if (cfg->devices[i].disabled <= disabled) {
            register_protocol(cfg, &cfg->devices[i], NULL);
        }
    }
}

static void update_protocols(r_cfg_t *cfg)
{
    float samples_per_us = cfg->samp_rate / 1.0e6;

    for (void **iter = cfg->demod->r_devs.elems; iter && *iter; ++iter) {
        r_device *r_dev = *iter;
        update_protocol(cfg, r_dev);
    }
}

static void calc_rssi_snr(r_cfg_t *cfg, pulse_data_t *pulse_data)
{
    float asnr   = (float)pulse_data->ook_high_estimate / ((float)pulse_data->ook_low_estimate + 1);
    float foffs1 = (float)pulse_data->fsk_f1_est / INT16_MAX * cfg->samp_rate / 2.0;
    float foffs2 = (float)pulse_data->fsk_f2_est / INT16_MAX * cfg->samp_rate / 2.0;
    pulse_data->freq1_hz = (foffs1 + cfg->center_frequency);
    pulse_data->freq2_hz = (foffs2 + cfg->center_frequency);
    // NOTE: for (CU8) amplitude is 10x (because it's squares)
    if (cfg->demod->sample_size == 1) { // amplitude (CU8)
        pulse_data->rssi_db = 10.0f * log10f(pulse_data->ook_high_estimate) - 42.1442f; // 10*log10f(16384.0f)
        pulse_data->noise_db = 10.0f * log10f(pulse_data->ook_low_estimate + 1) - 42.1442f; // 10*log10f(16384.0f)
        pulse_data->snr_db  = 10.0f * log10f(asnr);
    } else { // magnitude (CS16)
        pulse_data->rssi_db = 20.0f * log10f(pulse_data->ook_high_estimate) - 84.2884f; // 20*log10f(16384.0f)
        pulse_data->noise_db = 20.0f * log10f(pulse_data->ook_low_estimate + 1) - 84.2884f; // 20*log10f(16384.0f)
        pulse_data->snr_db  = 20.0f * log10f(asnr);
    }
}

static char *time_pos_str(r_cfg_t *cfg, unsigned samples_ago, char *buf)
{
    if (cfg->report_time == REPORT_TIME_SAMPLES) {
        double s_per_sample = 1.0 / cfg->samp_rate;
        return sample_pos_str(cfg->demod->sample_file_pos - samples_ago * s_per_sample, buf);
    }
    else {
        struct timeval ago = cfg->demod->now;
        double us_per_sample = 1e6 / cfg->samp_rate;
        unsigned usecs_ago   = samples_ago * us_per_sample;
        while (ago.tv_usec < (int)usecs_ago) {
            ago.tv_sec -= 1;
            ago.tv_usec += 1000000;
        }
        ago.tv_usec -= usecs_ago;

        if (cfg->report_time_hires)
            return usecs_time_str(&ago, buf);
        else
            return local_time_str(ago.tv_sec, buf);
    }
}

/** Pass the data structure to all output handlers. Frees data afterwards. */
void data_acquired_handler(r_device *r_dev, data_t *data)
{
    r_cfg_t *cfg = r_dev->output_ctx;

    // switch new/old model keys
    for (data_t *d = data; d; d = d->next) {
        if ((d->type == DATA_STRING) && !strcmp(d->key, "model")) {
            for (char *p = d->value; p && *p; ++p) {
                if (*p == '\t' && cfg->new_model_keys) {
                    // terminate new model key
                    *p = '\0';
                    break;
                }
                else if (*p == '\t' && !cfg->new_model_keys) {
                    // move old model key
                    char *v = d->value;
                    while (*++p)
                        *v++ = *p;
                    *v = '\0';
                    break;
                }
            }
            break;
        }
    }

    if (cfg->conversion_mode == CONVERT_SI) {
        for (data_t *d = data; d; d = d->next) {
            // Convert double type fields ending in _F to _C
            if ((d->type == DATA_DOUBLE) && str_endswith(d->key, "_F")) {
                *(double*)d->value = fahrenheit2celsius(*(double*)d->value);
                char *new_label = str_replace(d->key, "_F", "_C");
                free(d->key);
                d->key = new_label;
                char *pos;
                if (d->format && (pos = strrchr(d->format, 'F'))) {
                    *pos = 'C';
                }
            }
            // Convert double type fields ending in _mph to _kph
            else if ((d->type == DATA_DOUBLE) && str_endswith(d->key, "_mph")) {
                *(double*)d->value = mph2kmph(*(double*)d->value);
                char *new_label = str_replace(d->key, "_mph", "_kph");
                free(d->key);
                d->key = new_label;
                char *new_format_label = str_replace(d->format, "mph", "kph");
                free(d->format);
                d->format = new_format_label;
            }
            // Convert double type fields ending in _mph to _kph
            else if ((d->type == DATA_DOUBLE) && str_endswith(d->key, "_inch")) {
                *(double*)d->value = inch2mm(*(double*)d->value);
                char *new_label = str_replace(d->key, "_inch", "_mm");
                free(d->key);
                d->key = new_label;
                char *new_format_label = str_replace(d->format, "inch", "mm");
                free(d->format);
                d->format = new_format_label;
            }
            // Convert double type fields ending in _inHg to _hPa
            else if ((d->type == DATA_DOUBLE) && str_endswith(d->key, "_inHg")) {
                *(double*)d->value = inhg2hpa(*(double*)d->value);
                char *new_label = str_replace(d->key, "_inHg", "_hPa");
                free(d->key);
                d->key = new_label;
                char *new_format_label = str_replace(d->format, "inHg", "hPa");
                free(d->format);
                d->format = new_format_label;
            }
            // Convert double type fields ending in _PSI to _kPa
            else if ((d->type == DATA_DOUBLE) && str_endswith(d->key, "_PSI")) {
                *(double*)d->value = psi2kpa(*(double*)d->value);
                char *new_label = str_replace(d->key, "_PSI", "_kPa");
                free(d->key);
                d->key = new_label;
                char *new_format_label = str_replace(d->format, "PSI", "kPa");
                free(d->format);
                d->format = new_format_label;
            }
        }
    }
    if (cfg->conversion_mode == CONVERT_CUSTOMARY) {
        for (data_t *d = data; d; d = d->next) {
            // Convert double type fields ending in _C to _F
            if ((d->type == DATA_DOUBLE) && str_endswith(d->key, "_C")) {
                *(double*)d->value = celsius2fahrenheit(*(double*)d->value);
                char *new_label = str_replace(d->key, "_C", "_F");
                free(d->key);
                d->key = new_label;
                char *pos;
                if (d->format && (pos = strrchr(d->format, 'C'))) {
                    *pos = 'F';
                }
            }
            // Convert double type fields ending in _kph to _mph
            else if ((d->type == DATA_DOUBLE) && str_endswith(d->key, "_kph")) {
                *(double*)d->value = kmph2mph(*(double*)d->value);
                char *new_label = str_replace(d->key, "_kph", "_mph");
                free(d->key);
                d->key = new_label;
                char *new_format_label = str_replace(d->format, "kph", "mph");
                free(d->format);
                d->format = new_format_label;
            }
            // Convert double type fields ending in _mm to _inch
            else if ((d->type == DATA_DOUBLE) && str_endswith(d->key, "_mm")) {
                *(double*)d->value = mm2inch(*(double*)d->value);
                char *new_label = str_replace(d->key, "_mm", "_inch");
                free(d->key);
                d->key = new_label;
                char *new_format_label = str_replace(d->format, "mm", "inch");
                free(d->format);
                d->format = new_format_label;
            }
            // Convert double type fields ending in _hPa to _inHg
            else if ((d->type == DATA_DOUBLE) && str_endswith(d->key, "_hPa")) {
                *(double*)d->value = hpa2inhg(*(double*)d->value);
                char *new_label = str_replace(d->key, "_hPa", "_inHg");
                free(d->key);
                d->key = new_label;
                char *new_format_label = str_replace(d->format, "hPa", "inHg");
                free(d->format);
                d->format = new_format_label;
            }
            // Convert double type fields ending in _kPa to _PSI
            else if ((d->type == DATA_DOUBLE) && str_endswith(d->key, "_kPa")) {
                *(double*)d->value = kpa2psi(*(double*)d->value);
                char *new_label = str_replace(d->key, "_kPa", "_PSI");
                free(d->key);
                d->key = new_label;
                char *new_format_label = str_replace(d->format, "kPa", "PSI");
                free(d->format);
                d->format = new_format_label;
            }
        }
    }

    // prepend "description" if requested
    if (cfg->report_description) {
        data = data_prepend(data,
                "description", "Description", DATA_STRING, r_dev->name,
                NULL);
    }

    // prepend "protocol" if requested
    if (cfg->report_protocol && r_dev->protocol_num) {
        data = data_prepend(data,
                "protocol", "Protocol", DATA_INT, r_dev->protocol_num,
                NULL);
    }

    if (cfg->report_meta && cfg->demod->fsk_pulse_data.fsk_f2_est) {
        data_append(data,
                "mod",   "Modulation",  DATA_STRING, "FSK",
                "freq1", "Freq1",       DATA_FORMAT, "%.1f MHz", DATA_DOUBLE, cfg->demod->fsk_pulse_data.freq1_hz / 1000000.0,
                "freq2", "Freq2",       DATA_FORMAT, "%.1f MHz", DATA_DOUBLE, cfg->demod->fsk_pulse_data.freq2_hz / 1000000.0,
                "rssi",  "RSSI",        DATA_FORMAT, "%.1f dB", DATA_DOUBLE, cfg->demod->fsk_pulse_data.rssi_db,
                "snr",   "SNR",         DATA_FORMAT, "%.1f dB", DATA_DOUBLE, cfg->demod->fsk_pulse_data.snr_db,
                "noise", "Noise",       DATA_FORMAT, "%.1f dB", DATA_DOUBLE, cfg->demod->fsk_pulse_data.noise_db,
                NULL);
    }
    else if (cfg->report_meta) {
        data_append(data,
                "mod",   "Modulation",  DATA_STRING, "ASK",
                "freq",  "Freq",        DATA_FORMAT, "%.1f MHz", DATA_DOUBLE, cfg->demod->pulse_data.freq1_hz / 1000000.0,
                "rssi",  "RSSI",        DATA_FORMAT, "%.1f dB", DATA_DOUBLE, cfg->demod->pulse_data.rssi_db,
                "snr",   "SNR",         DATA_FORMAT, "%.1f dB", DATA_DOUBLE, cfg->demod->pulse_data.snr_db,
                "noise", "Noise",       DATA_FORMAT, "%.1f dB", DATA_DOUBLE, cfg->demod->pulse_data.noise_db,
                NULL);
    }

    // prepend "time" if requested
    if (cfg->report_time != REPORT_TIME_OFF) {
        char time_str[LOCAL_TIME_BUFLEN];
        time_pos_str(cfg, cfg->demod->pulse_data.start_ago, time_str);
        data = data_prepend(data,
                "time", "", DATA_STRING, time_str,
                NULL);
    }

    // prepend "tag" if available
    if (cfg->output_tag) {
        char const *output_tag = cfg->output_tag;
        if (cfg->in_filename && !strcmp("PATH", cfg->output_tag)) {
            output_tag = cfg->in_filename;
        }
        else if (cfg->in_filename && !strcmp("FILE", cfg->output_tag)) {
            output_tag = file_basename(cfg->in_filename);
        }
        data = data_prepend(data,
                "tag", "Tag", DATA_STRING, output_tag,
                NULL);
    }

    for (size_t i = 0; i < cfg->output_handler.len; ++i) { // list might contain NULLs
        data_output_print(cfg->output_handler.elems[i], data);
    }
    data_free(data);
}

static int run_ook_demods(list_t *r_devs, pulse_data_t *pulse_data)
{
    int p_events = 0;

    for (void **iter = r_devs->elems; iter && *iter; ++iter) {
        r_device *r_dev = *iter;
        switch (r_dev->modulation) {
        case OOK_PULSE_PCM_RZ:
            p_events += pulse_demod_pcm(pulse_data, r_dev);
            break;
        case OOK_PULSE_PPM:
            p_events += pulse_demod_ppm(pulse_data, r_dev);
            break;
        case OOK_PULSE_PWM:
            p_events += pulse_demod_pwm(pulse_data, r_dev);
            break;
        case OOK_PULSE_MANCHESTER_ZEROBIT:
            p_events += pulse_demod_manchester_zerobit(pulse_data, r_dev);
            break;
        case OOK_PULSE_PIWM_RAW:
            p_events += pulse_demod_piwm_raw(pulse_data, r_dev);
            break;
        case OOK_PULSE_PIWM_DC:
            p_events += pulse_demod_piwm_dc(pulse_data, r_dev);
            break;
        case OOK_PULSE_DMC:
            p_events += pulse_demod_dmc(pulse_data, r_dev);
            break;
        case OOK_PULSE_PWM_OSV1:
            p_events += pulse_demod_osv1(pulse_data, r_dev);
            break;
        // FSK decoders
        case FSK_PULSE_PCM:
        case FSK_PULSE_PWM:
            break;
        case FSK_PULSE_MANCHESTER_ZEROBIT:
            p_events += pulse_demod_manchester_zerobit(pulse_data, r_dev);
            break;
        default:
            fprintf(stderr, "Unknown modulation %d in protocol!\n", r_dev->modulation);
        }
    }

    return p_events;
}

static int run_fsk_demods(list_t *r_devs, pulse_data_t *fsk_pulse_data)
{
    int p_events = 0;

    for (void **iter = r_devs->elems; iter && *iter; ++iter) {
        r_device *r_dev = *iter;
        switch (r_dev->modulation) {
        // OOK decoders
        case OOK_PULSE_PCM_RZ:
        case OOK_PULSE_PPM:
        case OOK_PULSE_PWM:
        case OOK_PULSE_MANCHESTER_ZEROBIT:
        case OOK_PULSE_PIWM_RAW:
        case OOK_PULSE_PIWM_DC:
        case OOK_PULSE_DMC:
        case OOK_PULSE_PWM_OSV1:
            break;
        case FSK_PULSE_PCM:
            p_events += pulse_demod_pcm(fsk_pulse_data, r_dev);
            break;
        case FSK_PULSE_PWM:
            p_events += pulse_demod_pwm(fsk_pulse_data, r_dev);
            break;
        case FSK_PULSE_MANCHESTER_ZEROBIT:
            p_events += pulse_demod_manchester_zerobit(fsk_pulse_data, r_dev);
            break;
        default:
            fprintf(stderr, "Unknown modulation %d in protocol!\n", r_dev->modulation);
        }
    }

    return p_events;
}

static void sdr_callback(unsigned char *iq_buf, uint32_t len, void *ctx)
{
    r_cfg_t *cfg = ctx;
    struct dm_state *demod = cfg->demod;
    char time_str[LOCAL_TIME_BUFLEN];
    unsigned long n_samples;

    for (size_t i = 0; i < cfg->output_handler.len; ++i) { // list might contain NULLs
        data_output_poll(cfg->output_handler.elems[i]);
    }

    if (cfg->do_exit || cfg->do_exit_async)
        return;

    if ((cfg->bytes_to_read > 0) && (cfg->bytes_to_read <= len)) {
        len = cfg->bytes_to_read;
        cfg->do_exit = 1;
        sdr_stop(cfg->dev);
    }

    get_time_now(&demod->now);

    n_samples = len / 2 / demod->sample_size;

    // age the frame position if there is one
    if (demod->frame_start_ago)
        demod->frame_start_ago += n_samples;
    if (demod->frame_end_ago)
        demod->frame_end_ago += n_samples;

#ifndef _WIN32
    alarm(3); // require callback to run every 3 second, abort otherwise
#endif

    if (demod->samp_grab) {
        samp_grab_push(demod->samp_grab, iq_buf, len);
    }

    // AM demodulation
    if (demod->sample_size == 1) { // CU8
        envelope_detect(iq_buf, demod->buf.temp, n_samples);
        //magnitude_true_cu8(iq_buf, demod->buf.temp, n_samples);
        //magnitude_est_cu8(iq_buf, demod->buf.temp, n_samples);
    } else { // CS16
        //magnitude_true_cs16((int16_t *)iq_buf, demod->buf.temp, n_samples);
        magnitude_est_cs16((int16_t *)iq_buf, demod->buf.temp, n_samples);
    }
    baseband_low_pass_filter(demod->buf.temp, demod->am_buf, n_samples, &demod->lowpass_filter_state);

    // FM demodulation
    if (demod->enable_FM_demod) {
        if (demod->sample_size == 1) { // CU8
            baseband_demod_FM(iq_buf, demod->buf.fm, n_samples, &demod->demod_FM_state);
        } else { // CS16
            baseband_demod_FM_cs16((int16_t *)iq_buf, demod->buf.fm, n_samples, &demod->demod_FM_state);
        }
    }

    // Handle special input formats
    if (demod->load_info.format == S16_AM) { // The IQ buffer is really AM demodulated data
        memcpy(demod->am_buf, iq_buf, len);
    } else if (demod->load_info.format == S16_FM) { // The IQ buffer is really FM demodulated data
        // we would need AM for the envelope too
        memcpy(demod->buf.fm, iq_buf, len);
    }

    int d_events = 0; // Sensor events successfully detected
    if (demod->r_devs.len || demod->analyze_pulses || demod->dumper.len || demod->samp_grab) {
        // Detect a package and loop through demodulators with pulse data
        int package_type = 1;  // Just to get us started
        for (void **iter = demod->dumper.elems; iter && *iter; ++iter) {
            file_info_t const *dumper = *iter;
            if (dumper->format == U8_LOGIC) {
                memset(demod->u8_buf, 0, n_samples);
                break;
            }
        }
        while (package_type) {
            int p_events = 0; // Sensor events successfully detected per package
            package_type = pulse_detect_package(demod->pulse_detect, demod->am_buf, demod->buf.fm, n_samples, demod->level_limit, cfg->samp_rate, cfg->input_pos, &demod->pulse_data, &demod->fsk_pulse_data);
            if (package_type) {
                // new package: set a first frame start if we are not tracking one already
                if (!demod->frame_start_ago)
                    demod->frame_start_ago = demod->pulse_data.start_ago;
                // always update the last frame end
                demod->frame_end_ago = demod->pulse_data.end_ago;
            }
            if (package_type == 1) {
                calc_rssi_snr(cfg, &demod->pulse_data);
                if (demod->analyze_pulses) fprintf(stderr, "Detected OOK package\t%s\n", time_pos_str(cfg, demod->pulse_data.start_ago, time_str));

                p_events += run_ook_demods(&demod->r_devs, &demod->pulse_data);

                for (void **iter = demod->dumper.elems; iter && *iter; ++iter) {
                    file_info_t const *dumper = *iter;
                    if (dumper->format == VCD_LOGIC) pulse_data_print_vcd(dumper->file, &demod->pulse_data, '\'');
                    if (dumper->format == U8_LOGIC) pulse_data_dump_raw(demod->u8_buf, n_samples, cfg->input_pos, &demod->pulse_data, 0x02);
                    if (dumper->format == PULSE_OOK) pulse_data_dump(dumper->file, &demod->pulse_data);
                }

                if (cfg->verbosity > 2) pulse_data_print(&demod->pulse_data);
                if (demod->analyze_pulses && (cfg->grab_mode <= 1 || (cfg->grab_mode == 2 && p_events == 0) || (cfg->grab_mode == 3 && p_events > 0)) ) {
                    pulse_analyzer(&demod->pulse_data);
                }

            } else if (package_type == 2) {
                calc_rssi_snr(cfg, &demod->fsk_pulse_data);
                if (demod->analyze_pulses) fprintf(stderr, "Detected FSK package\t%s\n", time_pos_str(cfg, demod->fsk_pulse_data.start_ago, time_str));

                p_events += run_fsk_demods(&demod->r_devs, &demod->fsk_pulse_data);

                for (void **iter = demod->dumper.elems; iter && *iter; ++iter) {
                    file_info_t const *dumper = *iter;
                    if (dumper->format == VCD_LOGIC) pulse_data_print_vcd(dumper->file, &demod->fsk_pulse_data, '"');
                    if (dumper->format == U8_LOGIC) pulse_data_dump_raw(demod->u8_buf, n_samples, cfg->input_pos, &demod->fsk_pulse_data, 0x04);
                    if (dumper->format == PULSE_OOK) pulse_data_dump(dumper->file, &demod->fsk_pulse_data);
                }

                if (cfg->verbosity > 2) pulse_data_print(&demod->fsk_pulse_data);
                if (demod->analyze_pulses && (cfg->grab_mode <= 1 || (cfg->grab_mode == 2 && p_events == 0) || (cfg->grab_mode == 3 && p_events > 0)) ) {
                    pulse_analyzer(&demod->fsk_pulse_data);
                }
            } // if (package_type == ...
            d_events += p_events;
        } // while (package_type)...

        // add event counter to the frames currently tracked
        demod->frame_event_count += d_events;

        // end frame tracking if older than a whole buffer
        if (demod->frame_start_ago && demod->frame_end_ago > n_samples) {
            if (demod->samp_grab) {
                if (cfg->grab_mode == 1
                        || (cfg->grab_mode == 2 && demod->frame_event_count == 0)
                        || (cfg->grab_mode == 3 && demod->frame_event_count > 0)) {
                    unsigned frame_pad = n_samples / 8; // this could also be a fixed value, e.g. 10000 samples
                    unsigned start_padded = demod->frame_start_ago + frame_pad;
                    unsigned end_padded = demod->frame_end_ago - frame_pad;
                    unsigned len_padded = start_padded - end_padded;
                    samp_grab_write(demod->samp_grab, len_padded, end_padded);
                }
            }
            demod->frame_start_ago = 0;
            demod->frame_event_count = 0;
        }

        // dump partial pulse_data for this buffer
        for (void **iter = demod->dumper.elems; iter && *iter; ++iter) {
            file_info_t const *dumper = *iter;
            if (dumper->format == U8_LOGIC) {
                pulse_data_dump_raw(demod->u8_buf, n_samples, cfg->input_pos, &demod->pulse_data, 0x02);
                pulse_data_dump_raw(demod->u8_buf, n_samples, cfg->input_pos, &demod->fsk_pulse_data, 0x04);
                break;
            }
        }

        if (cfg->stop_after_successful_events_flag && (d_events > 0)) {
            cfg->do_exit = cfg->do_exit_async = 1;
            sdr_stop(cfg->dev);
        }
    }

    if (demod->am_analyze) {
        am_analyze(demod->am_analyze, demod->am_buf, n_samples, cfg->verbosity > 1, NULL);
    }

    for (void **iter = demod->dumper.elems; iter && *iter; ++iter) {
        file_info_t const *dumper = *iter;
        if (!dumper->file
                || dumper->format == VCD_LOGIC
                || dumper->format == PULSE_OOK)
            continue;
        uint8_t *out_buf = iq_buf;  // Default is to dump IQ samples
        unsigned long out_len = n_samples * 2 * demod->sample_size;

        if (dumper->format == CU8_IQ) {
            if (demod->sample_size == 2) {
                for (unsigned long n = 0; n < n_samples * 2; ++n)
                    ((uint8_t *)demod->buf.temp)[n] = (((int16_t *)iq_buf)[n] >> 8) + 128; // scale Q0.15 to Q0.7
                out_buf = (uint8_t *)demod->buf.temp;
                out_len = n_samples * 2 * sizeof(uint8_t);
            }
        }
        else if (dumper->format == CS16_IQ) {
            if (demod->sample_size == 1) {
                for (unsigned long n = 0; n < n_samples * 2; ++n)
                    ((int16_t *)demod->buf.temp)[n] = (iq_buf[n] << 8) - 32768; // scale Q0.7 to Q0.15
                out_buf = (uint8_t *)demod->buf.temp; // this buffer is too small if out_block_size is large
                out_len = n_samples * 2 * sizeof(int16_t);
            }
        }
        else if (dumper->format == CS8_IQ) {
            if (demod->sample_size == 1) {
                for (unsigned long n = 0; n < n_samples * 2; ++n)
                    ((int8_t *)demod->buf.temp)[n] = (iq_buf[n] - 128);
            }
            else if (demod->sample_size == 2) {
                for (unsigned long n = 0; n < n_samples * 2; ++n)
                    ((int8_t *)demod->buf.temp)[n] = ((int16_t *)iq_buf)[n] >> 8;
            }
            out_buf = (uint8_t *)demod->buf.temp;
            out_len = n_samples * 2 * sizeof(int8_t);
        }
        else if (dumper->format == CF32_IQ) {
            if (demod->sample_size == 1) {
                for (unsigned long n = 0; n < n_samples * 2; ++n)
                    ((float *)demod->buf.temp)[n] = (iq_buf[n] - 128) / 128.0;
            }
            else if (demod->sample_size == 2) {
                for (unsigned long n = 0; n < n_samples * 2; ++n)
                    ((float *)demod->buf.temp)[n] = ((int16_t *)iq_buf)[n] / 32768.0;
            }
            out_buf = (uint8_t *)demod->buf.temp; // this buffer is too small if out_block_size is large
            out_len = n_samples * 2 * sizeof(float);
        }
        else if (dumper->format == S16_AM) {
            out_buf = (uint8_t *)demod->am_buf;
            out_len = n_samples * sizeof(int16_t);
        }
        else if (dumper->format == S16_FM) {
            out_buf = (uint8_t *)demod->buf.fm;
            out_len = n_samples * sizeof(int16_t);
        }
        else if (dumper->format == F32_AM) {
            for (unsigned long n = 0; n < n_samples; ++n)
                demod->f32_buf[n] = demod->am_buf[n] * (1.0 / 0x8000); // scale from Q0.15
            out_buf = (uint8_t *)demod->f32_buf;
            out_len = n_samples * sizeof(float);
        }
        else if (dumper->format == F32_FM) {
            for (unsigned long n = 0; n < n_samples; ++n)
                demod->f32_buf[n] = demod->buf.fm[n] * (1.0 / 0x8000); // scale from Q0.15
            out_buf = (uint8_t *)demod->f32_buf;
            out_len = n_samples * sizeof(float);
        }
        else if (dumper->format == F32_I) {
            if (demod->sample_size == 1)
                for (unsigned long n = 0; n < n_samples; ++n)
                    demod->f32_buf[n] = (iq_buf[n * 2] - 128) * (1.0 / 0x80); // scale from Q0.7
            else
                for (unsigned long n = 0; n < n_samples; ++n)
                    demod->f32_buf[n] = ((int16_t *)iq_buf)[n * 2] * (1.0 / 0x8000); // scale from Q0.15
            out_buf = (uint8_t *)demod->f32_buf;
            out_len = n_samples * sizeof(float);
        }
        else if (dumper->format == F32_Q) {
            if (demod->sample_size == 1)
                for (unsigned long n = 0; n < n_samples; ++n)
                    demod->f32_buf[n] = (iq_buf[n * 2 + 1] - 128) * (1.0 / 0x80); // scale from Q0.7
            else
                for (unsigned long n = 0; n < n_samples; ++n)
                    demod->f32_buf[n] = ((int16_t *)iq_buf)[n * 2 + 1] * (1.0 / 0x8000); // scale from Q0.15
            out_buf = (uint8_t *)demod->f32_buf;
            out_len = n_samples * sizeof(float);
        }
        else if (dumper->format == U8_LOGIC) { // state data
            out_buf = demod->u8_buf;
            out_len = n_samples;
        }

        if (fwrite(out_buf, 1, out_len, dumper->file) != out_len) {
            fprintf(stderr, "Short write, samples lost, exiting!\n");
            sdr_stop(cfg->dev);
        }
    }

    cfg->input_pos += n_samples;
    if (cfg->bytes_to_read > 0)
        cfg->bytes_to_read -= len;

    time_t rawtime;
    time(&rawtime);
    if (cfg->frequencies > 1 && difftime(rawtime, cfg->rawtime_old) > demod->hop_time) {
        cfg->rawtime_old = rawtime;
        cfg->do_exit_async = 1;
#ifndef _WIN32
        alarm(0); // cancel the watchdog timer
#endif
        sdr_stop(cfg->dev);
    }
    if (cfg->duration > 0 && rawtime >= cfg->stop_time) {
        cfg->do_exit_async = cfg->do_exit = 1;
#ifndef _WIN32
        alarm(0); // cancel the watchdog timer
#endif
        sdr_stop(cfg->dev);
        fprintf(stderr, "Time expired, exiting!\n");
    }
}

// find the fields output for CSV
static char const **determine_csv_fields(r_cfg_t *cfg, char const **well_known, int *num_fields)
{
    list_t field_list = {0};
    list_ensure_size(&field_list, 100);

    // always add well-known fields
    list_push_all(&field_list, (void **)well_known);

    list_t *r_devs = &cfg->demod->r_devs;
    for (void **iter = r_devs->elems; iter && *iter; ++iter) {
        r_device *r_dev = *iter;
        if (!r_dev->disabled) {
            if (r_dev->fields)
                list_push_all(&field_list, (void **)r_dev->fields);
            else
                fprintf(stderr, "rtl_433: warning: %d \"%s\" does not support CSV output\n",
                        r_dev->protocol_num, r_dev->name);
        }
    }

    if (num_fields)
        *num_fields = field_list.len;
    return (char const **)field_list.elems;
}

static FILE *fopen_output(char *param)
{
    FILE *file;
    if (!param || !*param) {
        return stdout;
    }
    file = fopen(param, "a");
    if (!file) {
        fprintf(stderr, "rtl_433: failed to open output file\n");
        exit(1);
    }
    return file;
}

static void add_json_output(r_cfg_t *cfg, char *param)
{
    list_push(&cfg->output_handler, data_output_json_create(fopen_output(param)));
}

static void add_csv_output(r_cfg_t *cfg, char *param)
{
    list_push(&cfg->output_handler, data_output_csv_create(fopen_output(param)));
}

static void start_outputs(r_cfg_t *cfg, char const **well_known)
{
    int num_output_fields;
    const char **output_fields = determine_csv_fields(cfg, well_known, &num_output_fields);

    for (size_t i = 0; i < cfg->output_handler.len; ++i) { // list might contain NULLs
        data_output_start(cfg->output_handler.elems[i], output_fields, num_output_fields);
    }

    free(output_fields);
}

static void add_kv_output(r_cfg_t *cfg, char *param)
{
    list_push(&cfg->output_handler, data_output_kv_create(fopen_output(param)));
}

static void add_syslog_output(r_cfg_t *cfg, char *param)
{
    char *host = "localhost";
    char *port = "514";
    hostport_param(param, &host, &port);
    fprintf(stderr, "Syslog UDP datagrams to %s port %s\n", host, port);

    list_push(&cfg->output_handler, data_output_syslog_create(host, port));
}

static void add_null_output(r_cfg_t *cfg, char *param)
{
    list_push(&cfg->output_handler, NULL);
}

static void add_dumper(r_cfg_t *cfg, char const *spec, int overwrite)
{
    file_info_t *dumper = calloc(1, sizeof(*dumper));
    list_push(&cfg->demod->dumper, dumper);

    parse_file_info(spec, dumper);
    if (strcmp(dumper->path, "-") == 0) { /* Write samples to stdout */
        dumper->file = stdout;
#ifdef _WIN32
        _setmode(_fileno(stdin), _O_BINARY);
#endif
    } else {
        if (access(dumper->path, F_OK) == 0 && !overwrite) {
            fprintf(stderr, "Output file %s already exists, exiting\n", spec);
            exit(1);
        }
        dumper->file = fopen(dumper->path, "wb");
        if (!dumper->file) {
            fprintf(stderr, "Failed to open %s\n", spec);
            exit(1);
        }
    }
    if (dumper->format == VCD_LOGIC) {
        pulse_data_print_vcd_header(dumper->file, cfg->samp_rate);
    }
    if (dumper->format == PULSE_OOK) {
        pulse_data_print_pulse_header(dumper->file);
    }
}

static void add_infile(r_cfg_t *cfg, char *in_file)
{
    list_push(&cfg->in_files, in_file);
}

static int hasopt(int test, int argc, char *argv[], char const *optstring)
{
    int opt;

    optind = 1; // reset getopt
    while ((opt = getopt(argc, argv, optstring)) != -1) {
        if (opt == test || optopt == test)
            return opt;
    }
    return 0;
}

static void parse_conf_option(r_cfg_t *cfg, int opt, char *arg);

#define OPTSTRING "hVvqDc:x:z:p:taAI:S:m:M:r:w:W:l:d:f:H:g:s:b:n:R:X:F:K:C:T:UGy:E"

// these should match the short options exactly
static struct conf_keywords const conf_keywords[] = {
        {"help", 'h'},
        {"verbose", 'v'},
        {"version", 'V'},
        {"config_file", 'c'},
        {"report_meta", 'M'},
        {"device", 'd'},
        {"gain", 'g'},
        {"frequency", 'f'},
        {"hop_interval", 'H'},
        {"ppm_error", 'p'},
        {"sample_rate", 's'},
        {"protocol", 'R'},
        {"decoder", 'X'},
        {"register_all", 'G'},
        {"out_block_size", 'b'},
        {"level_limit", 'l'},
        {"samples_to_read", 'n'},
        {"analyze", 'a'},
        {"analyze_pulses", 'A'},
        {"include_only", 'I'},
        {"read_file", 'r'},
        {"write_file", 'w'},
        {"overwrite_file", 'W'},
        {"signal_grabber", 'S'},
        {"override_short", 'z'},
        {"override_long", 'x'},
        {"output", 'F'},
        {"output_tag", 'K'},
        {"convert", 'C'},
        {"duration", 'T'},
        {"test_data", 'y'},
        {"stop_after_successful_events", 'E'},
        {NULL, 0}};

static void parse_conf_text(r_cfg_t *cfg, char *conf)
{
    int opt;
    char *arg;
    char *p = conf;

    if (!conf || !*conf)
        return;

    while ((opt = getconf(&p, conf_keywords, &arg)) != -1) {
        parse_conf_option(cfg, opt, arg);
    }
}

static void parse_conf_file(r_cfg_t *cfg, char const *path)
{
    if (!path || !*path || !strcmp(path, "null") || !strcmp(path, "0"))
        return;

    char *conf = readconf(path);
    parse_conf_text(cfg, conf);
    //free(conf); // TODO: check no args are dangling, then use free
}

static void parse_conf_try_default_files(r_cfg_t *cfg)
{
    char **paths = compat_get_default_conf_paths();
    for (int a = 0; paths[a]; a++) {
        fprintf(stderr, "Trying conf file at \"%s\"...\n", paths[a]);
        if (hasconf(paths[a])) {
            fprintf(stderr, "Reading conf from \"%s\".\n", paths[a]);
            parse_conf_file(cfg, paths[a]);
            break;
        }
    }
}

static void parse_conf_args(r_cfg_t *cfg, int argc, char *argv[])
{
    int opt;

    optind = 1; // reset getopt
    while ((opt = getopt(argc, argv, OPTSTRING)) != -1) {
        if (opt == '?')
            opt = optopt; // allow missing arguments
        parse_conf_option(cfg, opt, optarg);
    }
}

static void parse_conf_option(r_cfg_t *cfg, int opt, char *arg)
{
    unsigned i;
    int n;
    r_device *flex_device;

    if (arg && (!strcmp(arg, "help") || !strcmp(arg, "?"))) {
        arg = NULL; // remove the arg if it's a request for the usage help
    }

    switch (opt) {
    case 'h':
        usage(0);
        break;
    case 'V':
        exit(0); // we already printed the version
        break;
    case 'v':
        if (!arg)
            cfg->verbosity++;
        else
            cfg->verbosity = atobv(arg, 1);
        break;
    case 'c':
        parse_conf_file(cfg, arg);
        break;
    case 'd':
        if (!arg)
            help_device();

        cfg->dev_query = arg;
        break;
    case 'f':
        if (cfg->frequencies < MAX_FREQS)
            cfg->frequency[cfg->frequencies++] = atouint32_metric(arg, "-f: ");
        else
            fprintf(stderr, "Max number of frequencies reached %d\n", MAX_FREQS);
        break;
    case 'H':
        cfg->demod->hop_time = atoi_time(arg, "-H: ");
        break;
    case 'g':
        if (!arg)
            help_gain();

        cfg->gain_str = arg;
        break;
    case 'G':
        if (atobv(arg, 1)) {
            cfg->no_default_devices = 1;
            register_all_protocols(cfg, 1);
        }
        break;
    case 'p':
        cfg->ppm_error = atobv(arg, 0);
        break;
    case 's':
        cfg->samp_rate = atouint32_metric(arg, "-s: ");
        break;
    case 'b':
        cfg->out_block_size = atouint32_metric(arg, "-b: ");
        break;
    case 'l':
        cfg->demod->level_limit = atouint32_metric(arg, "-l: ");
        break;
    case 'n':
        cfg->bytes_to_read = atouint32_metric(arg, "-n: ") * 2;
        break;
    case 'a':
        if (atobv(arg, 1) && !cfg->demod->am_analyze)
            cfg->demod->am_analyze = am_analyze_create();
        break;
    case 'A':
        cfg->demod->analyze_pulses = atobv(arg, 1);
        break;
    case 'I':
        fprintf(stderr, "include_only (-I) is deprecated. Use -S none|all|unknown|known\n");
        exit(1);
        break;
    case 'r':
        if (!arg)
            help_read();

        add_infile(cfg, arg);
        // TODO: check_read_file_info()
        break;
    case 'w':
        if (!arg)
            help_write();

        add_dumper(cfg, arg, 0);
        break;
    case 'W':
        if (!arg)
            help_write();

        add_dumper(cfg, arg, 1);
        break;
    case 't':
        fprintf(stderr, "test_mode (-t) is deprecated. Use -S none|all|unknown|known\n");
        exit(1);
        break;
    case 'S':
        if (strcasecmp(arg, "all") == 0)
            cfg->grab_mode = 1;
        else if (strcasecmp(arg, "unknown") == 0)
            cfg->grab_mode = 2;
        else if (strcasecmp(arg, "known") == 0)
            cfg->grab_mode = 3;
        else
            cfg->grab_mode = atobv(arg, 1);
        if (cfg->grab_mode && !cfg->demod->samp_grab)
            cfg->demod->samp_grab = samp_grab_create(SIGNAL_GRABBER_BUFFER);
        break;
    case 'm':
        fprintf(stderr, "sample mode option is deprecated.\n");
        usage(1);
        break;
    case 'M':
        if (!arg)
            help_meta();

        if (!strcasecmp(arg, "time"))
            cfg->report_time = REPORT_TIME_DATE;
        else if (!strcasecmp(arg, "reltime"))
            cfg->report_time = REPORT_TIME_SAMPLES;
        else if (!strcasecmp(arg, "notime"))
            cfg->report_time = REPORT_TIME_OFF;
        else if (!strcasecmp(arg, "hires"))
            cfg->report_time_hires = 1;
        else if (!strcasecmp(arg, "utc"))
            cfg->report_time_utc = 1;
        else if (!strcasecmp(arg, "noutc"))
            cfg->report_time_utc = 0;
        else if (!strcasecmp(arg, "protocol"))
            cfg->report_protocol = 1;
        else if (!strcasecmp(arg, "noprotocol"))
            cfg->report_protocol = 0;
        else if (!strcasecmp(arg, "level"))
            cfg->report_meta = 1;
        else if (!strcasecmp(arg, "bits"))
            cfg->verbose_bits = 1;
        else if (!strcasecmp(arg, "description"))
            cfg->report_description = 1;
        else if (!strcasecmp(arg, "newmodel"))
            cfg->new_model_keys = 1;
        else if (!strcasecmp(arg, "oldmodel"))
            cfg->new_model_keys = 0;
        else
            cfg->report_meta = atobv(arg, 1);
        break;
    case 'D':
        fprintf(stderr, "debug option (-D) is deprecated. See -v to increase verbosity\n");
        break;
    case 'z':
        if (cfg->demod->am_analyze)
            cfg->demod->am_analyze->override_short = atoi(arg);
        break;
    case 'x':
        if (cfg->demod->am_analyze)
            cfg->demod->am_analyze->override_long = atoi(arg);
        break;
    case 'R':
        if (!arg)
            help_protocols(cfg->devices, cfg->num_r_devices, 0);

        n = atoi(arg);
        if (n > cfg->num_r_devices || -n > cfg->num_r_devices) {
            fprintf(stderr, "Protocol number specified (%d) is larger than number of protocols\n\n", n);
            help_protocols(cfg->devices, cfg->num_r_devices, 1);
        }
        if ((n > 0 && cfg->devices[n - 1].disabled > 2) || (n < 0 && cfg->devices[-n - 1].disabled > 2)) {
            fprintf(stderr, "Protocol number specified (%d) is invalid\n\n", n);
            help_protocols(cfg->devices, cfg->num_r_devices, 1);
        }

        if (n < 0 && !cfg->no_default_devices) {
            register_all_protocols(cfg, 0); // register all defaults
        }
        cfg->no_default_devices = 1;

        if (n >= 1) {
            register_protocol(cfg, &cfg->devices[n - 1], arg_param(arg));
        }
        else if (n <= -1) {
            unregister_protocol(cfg, &cfg->devices[-n - 1]);
        }
        else {
            fprintf(stderr, "Disabling all device decoders.\n");
            list_clear(&cfg->demod->r_devs, (list_elem_free_fn)free_protocol);
        }
        break;
    case 'X':
        if (!arg)
            flex_create_device(NULL);

        flex_device = flex_create_device(arg);
        register_protocol(cfg, flex_device, "");
        break;
    case 'q':
        fprintf(stderr, "quiet option (-q) is default and deprecated. See -v to increase verbosity\n");
        break;
    case 'F':
        if (!arg)
            help_output();

        if (strncmp(arg, "json", 4) == 0) {
            add_json_output(cfg, arg_param(arg));
        }
        else if (strncmp(arg, "csv", 3) == 0) {
            add_csv_output(cfg, arg_param(arg));
        }
        else if (strncmp(arg, "kv", 2) == 0) {
            add_kv_output(cfg, arg_param(arg));
        }
        else if (strncmp(arg, "syslog", 6) == 0) {
            add_syslog_output(cfg, arg_param(arg));
        }
        else if (strncmp(arg, "null", 4) == 0) {
            add_null_output(cfg, arg_param(arg));
        }
        else {
            fprintf(stderr, "Invalid output format %s\n", arg);
            usage(1);
        }
        break;
    case 'K':
        cfg->output_tag = arg;
        break;
    case 'C':
        if (strcmp(arg, "native") == 0) {
            cfg->conversion_mode = CONVERT_NATIVE;
        }
        else if (strcmp(arg, "si") == 0) {
            cfg->conversion_mode = CONVERT_SI;
        }
        else if (strcmp(arg, "customary") == 0) {
            cfg->conversion_mode = CONVERT_CUSTOMARY;
        }
        else {
            fprintf(stderr, "Invalid conversion mode %s\n", arg);
            usage(1);
        }
        break;
    case 'U':
        fprintf(stderr, "UTC mode option (-U) is deprecated. Please use \"-M utc\".\n");
        exit(1);
        break;
    case 'T':
        cfg->duration = atoi_time(arg, "-T: ");
        if (cfg->duration < 1) {
            fprintf(stderr, "Duration '%s' not a positive number; will continue indefinitely\n", arg);
        }
        break;
    case 'y':
        cfg->test_data = arg;
        break;
    case 'E':
        cfg->stop_after_successful_events_flag = atobv(arg, 1);
        break;
    default:
        usage(1);
        break;
    }
}

void r_init_cfg(r_cfg_t *cfg)
{
    cfg->out_block_size  = DEFAULT_BUF_LENGTH;
    cfg->samp_rate       = DEFAULT_SAMPLE_RATE;
    cfg->conversion_mode = CONVERT_NATIVE;

    list_ensure_size(&cfg->in_files, 100);
    list_ensure_size(&cfg->output_handler, 16);

    cfg->demod = calloc(1, sizeof(*cfg->demod));
    if (!cfg->demod) {
        fprintf(stderr, "Could not create demod!\n");
        exit(1);
    }

    cfg->demod->level_limit = DEFAULT_LEVEL_LIMIT;
    cfg->demod->hop_time    = DEFAULT_HOP_TIME;

    list_ensure_size(&cfg->demod->r_devs, 100);
    list_ensure_size(&cfg->demod->dumper, 32);
}

r_cfg_t *r_create_cfg(void)
{
    r_cfg_t *cfg = calloc(1, sizeof(*cfg));
    if (!cfg) {
        fprintf(stderr, "Could not create cfg!\n");
        exit(1);
    }

    r_init_cfg(cfg);

    return cfg;
}

void r_free_cfg(r_cfg_t *cfg)
{
    if (cfg->dev)
        sdr_deactivate(cfg->dev);
    if (cfg->dev)
        sdr_close(cfg->dev);

    for (void **iter = cfg->demod->dumper.elems; iter && *iter; ++iter) {
        file_info_t const *dumper = *iter;
        if (dumper->file && (dumper->file != stdout))
            fclose(dumper->file);
    }
    list_free_elems(&cfg->demod->dumper, free);

    list_free_elems(&cfg->demod->r_devs, free);

    if (cfg->demod->am_analyze)
        am_analyze_free(cfg->demod->am_analyze);

    pulse_detect_free(cfg->demod->pulse_detect);

    free(cfg->demod);

    list_free_elems(&cfg->output_handler, (list_elem_free_fn)data_output_free);

    list_free_elems(&cfg->in_files, NULL);

    //free(cfg);
}

// well-known fields "time", "msg" and "codes" are used to output general decoder messages
// well-known field "bits" is only used when verbose bits (-M bits) is requested
// well-known field "tag" is only used when output tagging is requested
// well-known field "protocol" is only used when model protocol is requested
// well-known field "description" is only used when model description is requested
// well-known fields "mod", "freq", "freq1", "freq2", "rssi", "snr", "noise" are used by meta report option
static char const *well_known_default[15] = {0};
static char const **well_known_output_fields(r_cfg_t *cfg)
{
    char const **p = well_known_default;
    *p++ = "time";
    *p++ = "msg";
    *p++ = "codes";

    if (cfg->verbose_bits)
        *p++ = "bits";
    if (cfg->output_tag)
        *p++ = "tag";
    if (cfg->report_protocol)
        *p++ = "protocol";
    if (cfg->report_description)
        *p++ = "description";
    if (cfg->report_meta) {
        *p++ = "mod";
        *p++ = "freq";
        *p++ = "freq1";
        *p++ = "freq2";
        *p++ = "rssi";
        *p++ = "snr";
        *p++ = "noise";
    }

    return well_known_default;
}

static r_cfg_t cfg;

#ifdef _WIN32
BOOL WINAPI
sighandler(int signum)
{
    if (CTRL_C_EVENT == signum) {
        fprintf(stderr, "Signal caught, exiting!\n");
        cfg.do_exit = 1;
        sdr_stop(cfg.dev);
        return TRUE;
    }
    return FALSE;
}
#else
static void sighandler(int signum)
{
    if (signum == SIGPIPE) {
        signal(SIGPIPE, SIG_IGN);
    }
    else if (signum == SIGALRM) {
        fprintf(stderr, "Async read stalled, exiting!\n");
    }
    else {
        fprintf(stderr, "Signal caught, exiting!\n");
    }
    cfg.do_exit = 1;
    sdr_stop(cfg.dev);
}
#endif

int main(int argc, char **argv) {
#ifndef _WIN32
    struct sigaction sigact;
#endif
    FILE *in_file;
    int r = 0;
    unsigned i;
    struct dm_state *demod;

    print_version(); // always print the version info

    r_init_cfg(&cfg);

    setbuf(stdout, NULL);
    setbuf(stderr, NULL);

    demod = cfg.demod;

    demod->pulse_detect = pulse_detect_create();

    /* initialize tables */
    baseband_init();

    r_device r_devices[] = {
#define DECL(name) name,
            DEVICES
#undef DECL
            };

    cfg.num_r_devices = sizeof(r_devices) / sizeof(*r_devices);
    for (i = 0; i < cfg.num_r_devices; i++) {
        r_devices[i].protocol_num = i + 1;
    }
    cfg.devices = r_devices;

    // if there is no explicit conf file option look for default conf files
    if (!hasopt('c', argc, argv, OPTSTRING)) {
        parse_conf_try_default_files(&cfg);
    }

    parse_conf_args(&cfg, argc, argv);

    // warn if still using old model keys
    if (!cfg.new_model_keys) {
        fprintf(stderr,
                "\n\tConsider using \"-M newmodel\" to transition to new model keys. This will become the default someday.\n"
                "\tA table of changes and discussion is at https://github.com/merbanan/rtl_433/pull/986.\n\n");
    }

    // add all remaining positional arguments as input files
    while (argc > optind) {
        add_infile(&cfg, argv[optind++]);
    }

    if (demod->am_analyze) {
        demod->am_analyze->level_limit = &demod->level_limit;
        demod->am_analyze->frequency   = &cfg.center_frequency;
        demod->am_analyze->samp_rate   = &cfg.samp_rate;
        demod->am_analyze->sample_size = &demod->sample_size;
    }

    if (demod->samp_grab) {
        demod->samp_grab->frequency   = &cfg.center_frequency;
        demod->samp_grab->samp_rate   = &cfg.samp_rate;
        demod->samp_grab->sample_size = &demod->sample_size;
    }

    if (cfg.report_time == REPORT_TIME_DEFAULT) {
        if (cfg.in_files.len)
            cfg.report_time = REPORT_TIME_SAMPLES;
        else
            cfg.report_time = REPORT_TIME_DATE;
    }
    if (cfg.report_time_utc) {
#ifdef _WIN32
        putenv("TZ=UTC+0");
        _tzset();
#else
        r = setenv("TZ", "UTC", 1);
        if (r != 0)
            fprintf(stderr, "Unable to set TZ to UTC; error code: %d\n", r);
#endif
    }

    if (!cfg.output_handler.len) {
        add_kv_output(&cfg, NULL);
    }

    // register default decoders if nothing is configured
    if (!cfg.no_default_devices) {
        register_all_protocols(&cfg, 0); // register all defaults
    }

    // check if we need FM demod
    for (void **iter = demod->r_devs.elems; iter && *iter; ++iter) {
        r_device *r_dev = *iter;
        if (r_dev->modulation >= FSK_DEMOD_MIN_VAL) {
          demod->enable_FM_demod = 1;
          break;
        }
    }

    fprintf(stderr, "Registered %zu out of %d device decoding protocols",
            demod->r_devs.len, cfg.num_r_devices);

    if (!cfg.verbosity) {
        // print registered decoder ranges
        fprintf(stderr, " [");
        for (void **iter = demod->r_devs.elems; iter && *iter; ++iter) {
            r_device *r_dev = *iter;
            unsigned num = r_dev->protocol_num;
            if (num == 0)
                continue;
            while (iter[1]
                    && r_dev->protocol_num + 1 == ((r_device *)iter[1])->protocol_num)
                r_dev = *++iter;
            if (num == r_dev->protocol_num)
                fprintf(stderr, " %d", num);
            else
                fprintf(stderr, " %d-%d", num, r_dev->protocol_num);
        }
        fprintf(stderr, " ]");
    }
    fprintf(stderr, "\n");

    start_outputs(&cfg, well_known_output_fields(&cfg));

    if (cfg.out_block_size < MINIMAL_BUF_LENGTH ||
            cfg.out_block_size > MAXIMAL_BUF_LENGTH) {
        fprintf(stderr,
                "Output block size wrong value, falling back to default\n");
        fprintf(stderr,
                "Minimal length: %u\n", MINIMAL_BUF_LENGTH);
        fprintf(stderr,
                "Maximal length: %u\n", MAXIMAL_BUF_LENGTH);
        cfg.out_block_size = DEFAULT_BUF_LENGTH;
    }

    // Special case for test data
    if (cfg.test_data) {
        r = 0;
        for (void **iter = demod->r_devs.elems; iter && *iter; ++iter) {
            r_device *r_dev = *iter;
            if (cfg.verbosity)
                fprintf(stderr, "Verifying test data with device %s.\n", r_dev->name);
            r += pulse_demod_string(cfg.test_data, r_dev);
        }
        r_free_cfg(&cfg);
        exit(!r);
    }

    // Special case for in files
    if (cfg.in_files.len) {
        unsigned char *test_mode_buf = malloc(DEFAULT_BUF_LENGTH * sizeof(unsigned char));
        float *test_mode_float_buf = malloc(DEFAULT_BUF_LENGTH / sizeof(int16_t) * sizeof(float));
        if (!test_mode_buf || !test_mode_float_buf)
        {
            fprintf(stderr, "Couldn't allocate read buffers!\n");
            exit(1);
        }

        if (cfg.duration > 0) {
            time(&cfg.stop_time);
            cfg.stop_time += cfg.duration;
        }

        for (void **iter = cfg.in_files.elems; iter && *iter; ++iter) {
            cfg.in_filename = *iter;

            parse_file_info(cfg.in_filename, &demod->load_info);
            if (strcmp(demod->load_info.path, "-") == 0) { /* read samples from stdin */
                in_file = stdin;
                cfg.in_filename = "<stdin>";
            } else {
                in_file = fopen(demod->load_info.path, "rb");
                if (!in_file) {
                    fprintf(stderr, "Opening file: %s failed!\n", cfg.in_filename);
                    break;
                }
            }
            fprintf(stderr, "Test mode active. Reading samples from file: %s\n", cfg.in_filename);  // Essential information (not quiet)
            if (demod->load_info.format == CU8_IQ
                    || demod->load_info.format == S16_AM
                    || demod->load_info.format == S16_FM) {
                demod->sample_size = sizeof(uint8_t); // CU8, AM, FM
            } else {
                demod->sample_size = sizeof(int16_t); // CF32, CS16
            }
            if (cfg.verbosity) {
                fprintf(stderr, "Input format: %s\n", file_info_string(&demod->load_info));
            }
            demod->sample_file_pos = 0.0;

            // special case for pulse data file-inputs
            if (demod->load_info.format == PULSE_OOK) {
                while (!cfg.do_exit) {
                    pulse_data_load(in_file, &demod->pulse_data);
                    if (!demod->pulse_data.num_pulses)
                        break;

                    if (demod->pulse_data.fsk_f2_est) {
                        run_fsk_demods(&demod->r_devs, &demod->pulse_data);
                    }
                    else {
                        run_ook_demods(&demod->r_devs, &demod->pulse_data);
                    }
                }

                if (in_file != stdin)
                    fclose(in_file = stdin);

                continue;
            }

            // default case for file-inputs
            int n_blocks = 0;
            unsigned long n_read;
            do {
                if (demod->load_info.format == CF32_IQ) {
                    n_read = fread(test_mode_float_buf, sizeof(float), DEFAULT_BUF_LENGTH / 2, in_file);
                    // clamp float to [-1,1] and scale to Q0.15
                    for(unsigned long n = 0; n < n_read; n++) {
                        int s_tmp = test_mode_float_buf[n] * INT16_MAX;
                        if (s_tmp < -INT16_MAX)
                            s_tmp = -INT16_MAX;
                        else if (s_tmp > INT16_MAX)
                            s_tmp = INT16_MAX;
<<<<<<< HEAD
                        ((int16_t*)test_mode_buf)[n] = (int16_t)s_tmp;
=======
                        ((int16_t *)test_mode_buf)[n] = s_tmp;
>>>>>>> 4ba268f0
                    }
                    n_read *= 2; // convert to byte count
                } else {
                    n_read = fread(test_mode_buf, 1, DEFAULT_BUF_LENGTH, in_file);
                }
                if (n_read == 0) break;  // sdr_callback() will Segmentation Fault with len=0
                demod->sample_file_pos = ((float)n_blocks * DEFAULT_BUF_LENGTH + n_read) / cfg.samp_rate / 2 / demod->sample_size;
                n_blocks++; // this assumes n_read == DEFAULT_BUF_LENGTH
                sdr_callback(test_mode_buf, n_read, &cfg);
            } while (n_read != 0 && !cfg.do_exit);

            // Call a last time with cleared samples to ensure EOP detection
            if (demod->sample_size == 1) { // CU8
                memset(test_mode_buf, 128, DEFAULT_BUF_LENGTH); // 128 is 0 in unsigned data
                // or is 127.5 a better 0 in cu8 data?
                //for (unsigned long n = 0; n < DEFAULT_BUF_LENGTH/2; n++)
                //    ((uint16_t *)test_mode_buf)[n] = 0x807f;
            }
            else { // CF32, CS16
                    memset(test_mode_buf, 0, DEFAULT_BUF_LENGTH);
            }
            demod->sample_file_pos = ((float)n_blocks + 1) * DEFAULT_BUF_LENGTH / cfg.samp_rate / 2 / demod->sample_size;
            sdr_callback(test_mode_buf, DEFAULT_BUF_LENGTH, &cfg);

            //Always classify a signal at the end of the file
            if (demod->am_analyze)
                am_analyze_classify(demod->am_analyze);
            if (cfg.verbosity) {
                fprintf(stderr, "Test mode file issued %d packets\n", n_blocks);
            }

            if (in_file != stdin)
                fclose(in_file = stdin);
        }

        free(test_mode_buf);
        free(test_mode_float_buf);
        r_free_cfg(&cfg);
        exit(0);
    }

    // Normal case, no test data, no in files
    r = sdr_open(&cfg.dev, &demod->sample_size, cfg.dev_query, cfg.verbosity);
    if (r < 0) {
        exit(1);
    }

#ifndef _WIN32
    sigact.sa_handler = sighandler;
    sigemptyset(&sigact.sa_mask);
    sigact.sa_flags = 0;
    sigaction(SIGINT, &sigact, NULL);
    sigaction(SIGTERM, &sigact, NULL);
    sigaction(SIGQUIT, &sigact, NULL);
    sigaction(SIGPIPE, &sigact, NULL);
#else
    SetConsoleCtrlHandler((PHANDLER_ROUTINE)sighandler, TRUE);
#endif
    /* Set the sample rate */
    r = sdr_set_sample_rate(cfg.dev, cfg.samp_rate, 1); // always verbose

    if (cfg.verbosity || demod->level_limit)
        fprintf(stderr, "Bit detection level set to %d%s.\n", demod->level_limit, (demod->level_limit ? "" : " (Auto)"));

    /* Enable automatic gain if gain_str empty (or 0 for RTL-SDR), set manual gain otherwise */
    r = sdr_set_tuner_gain(cfg.dev, cfg.gain_str, 1); // always verbose

    if (cfg.ppm_error)
        r = sdr_set_freq_correction(cfg.dev, cfg.ppm_error, 1); // always verbose

    /* Reset endpoint before we start reading from it (mandatory) */
    r = sdr_reset(cfg.dev, cfg.verbosity);
    if (r < 0)
        fprintf(stderr, "WARNING: Failed to reset buffers.\n");
    r = sdr_activate(cfg.dev);

    if (cfg.frequencies == 0) {
        cfg.frequency[0] = DEFAULT_FREQUENCY;
        cfg.frequencies = 1;
    } else {
        time(&cfg.rawtime_old);
    }
    if (cfg.verbosity) {
        fprintf(stderr, "Reading samples in async mode...\n");
    }
    if (cfg.duration > 0) {
        time(&cfg.stop_time);
        cfg.stop_time += cfg.duration;
    }

    uint32_t samp_rate = cfg.samp_rate;
    while (!cfg.do_exit) {
        /* Set the cfg.frequency */
        cfg.center_frequency = cfg.frequency[cfg.frequency_index];
        r = sdr_set_center_freq(cfg.dev, cfg.center_frequency, 1); // always verbose

        if (samp_rate != cfg.samp_rate) {
            r = sdr_set_sample_rate(cfg.dev, cfg.samp_rate, 1); // always verbose
            update_protocols(&cfg);
            samp_rate = cfg.samp_rate;
        }

#ifndef _WIN32
        signal(SIGALRM, sighandler);
        alarm(3); // require callback to run every 3 second, abort otherwise
#endif
        r = sdr_start(cfg.dev, sdr_callback, (void *)&cfg,
                DEFAULT_ASYNC_BUF_NUMBER, cfg.out_block_size);
        if (r < 0) {
            fprintf(stderr, "WARNING: async read failed (%i).\n", r);
            break;
        }
#ifndef _WIN32
        alarm(0); // cancel the watchdog timer
#endif
        cfg.do_exit_async = 0;
        cfg.frequency_index = (cfg.frequency_index + 1) % cfg.frequencies;
    }

    if (!cfg.do_exit)
        fprintf(stderr, "\nLibrary error %d, exiting...\n", r);

    r_free_cfg(&cfg);

    return r >= 0 ? r : -r;
}<|MERGE_RESOLUTION|>--- conflicted
+++ resolved
@@ -1833,11 +1833,7 @@
                             s_tmp = -INT16_MAX;
                         else if (s_tmp > INT16_MAX)
                             s_tmp = INT16_MAX;
-<<<<<<< HEAD
-                        ((int16_t*)test_mode_buf)[n] = (int16_t)s_tmp;
-=======
                         ((int16_t *)test_mode_buf)[n] = s_tmp;
->>>>>>> 4ba268f0
                     }
                     n_read *= 2; // convert to byte count
                 } else {
