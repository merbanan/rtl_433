# config for rtl_433

# A valid config line is a keyword followed by an argument to the end of line.
# Whitespace around the keyword is ignored, whitespace is space and tab
# Comments start with a hash sign, no inline comments, empty lines are ok.
#
# Boolean options can be true/false, yes/no, on/off, enable/disable, or 1/0
#
# All options will be applied in the order given, overwritting previous values
#
# Config files can be nested/stacked (use multiple -c and config_file = ).
#
# If no -c option is given the first found of this list will be loaded:
# - ./rtl_433.conf
# - ~/.config/rtl_433/rtl_433.conf
# - /usr/local/etc/rtl_433.conf
# - /etc/rtl_433.conf

## General options

# as command line option:
#   [-v] Increase verbosity (can be used multiple times).
#        -v : verbose, -vv : verbose decoders, -vvv : debug decoders, -vvvv : trace decoding).
# 0 = normal, 1 = verbose, 2 = verbose decoders, 3 = debug decoders, 4 = trace decoding
#verbose

# as command line option:
#   [-c <path>] Read config options from a file
#config_file

## Tuner options

# as command line option:
#   [-d <RTL-SDR USB device index>] (default: 0)
#   [-d :<RTL-SDR USB device serial (can be set with rtl_eeprom -s)>]
#   [-d "" Open default SoapySDR device
#   [-d driver=rtlsdr Open e.g. specific SoapySDR device
# default is "0" (RTL-SDR) or "" (SoapySDR)
device        0

# as command line option:
#   [-g <gain>] (default: 0 for auto)
# For RTL-SDR: gain in tenths of dB ("0" is auto).
# For SoapySDR: gain in dB for automatic distribution ("" is auto), or string of gain elements.
# E.g. "LNA=20,TIA=8,PGA=2" for LimeSDR.
gain          0

# as command line option:
#   [-t <settings>] apply a list of keyword=value settings for SoapySDR devices
# E.g. "antenna=A,bandwidth=4.5M,rfnotch_ctrl=false"
#settings      antenna=A,bandwidth=4.5M

# as command line option:
#   [-f <frequency>] [-f...] Receive frequency(s) (default: 433920000 Hz)
# default is "433.92M", other resonable values are 315M, 345M, 915M and 868M
frequency     433.92M

# as command line option:
#   [-H <seconds>] Hop interval for polling of multiple frequencies (default: 600 seconds)
# default is "600" seconds, only used when multiple frequencies are given
hop_interval  600

# as command line option:
#   [-p <ppm_error] Correct rtl-sdr tuner frequency offset error (default: 0)
# default is "0"
ppm_error     0

# as command line option:
#   [-s <sample rate>] Set sample rate (default: 250000 Hz)
# default is "250k", other valid settings are 1024k, 2048k, 3200k
sample_rate   250k

## Demodulator options

# as command line option:
#   [-R <device>] Enable only the specified device decoding protocol (can be used multiple times)
# see "protocol" section below.

# as command line option:
#   [-G] Enable blacklisted device decoding protocols, for testing only.
register_all false

# as command line option:
#   [-X <spec> | help] Add a general purpose decoder (prepend -R 0 to disable all decoders)
# see "decoder" section below.

# as command line option:
#   [-l <level>] Change detection level used to determine pulses [0-16384] (0 = auto) (default: 0)
#level_limit"

# as command line option:
#   [-z <value>] Override short value in data decoder
#override_short"

# as command line option:
#   [-x <value>] Override long value in data decoder
#override_long"

# as command line option:
#   [-n <value>] Specify number of samples to take (each sample is 2 bytes: 1 each of I & Q)
samples_to_read 0

## Analyze/Debug options

# as command line option:
#   [-a] Analyze mode. Print a textual description of the signal. Disables decoding
analyze false

# as command line option:
#   [-A] Pulse Analyzer. Enable pulse analysis and decode attempt
analyze_pulses false

# as command line option:
#   [-b] Out block size: 262144 (default)
#out_block_size

# as command line option:
#   [-M time[:<options>]|protocol|level|stats|bits|newmodel] Add various metadata to every output line.
# Use "time" to add current date and time meta data (preset for live inputs).
# Use "time:rel" to add sample position meta data (preset for read-file and stdin).
# Use "time:unix" to show the seconds since unix epoch as time meta data.
# Use "time:iso" to show the time with ISO-8601 format (YYYY-MM-DD"T"hh:mm:ss).
# Use "time:off" to remove time meta data.
# Use "time:usec" to add microseconds to date time meta data.
# Use "time:utc" to output time in UTC.
#   (this may also be accomplished by invocation with TZ environment variable set).
#   "usec" and "utc" can be combined with other options, eg. "time:unix:utc:usec".
# Use "protocol" / "noprotocol" to output the decoder protocol number meta data.
# Use "level" to add Modulation, Frequency, RSSI, SNR, and Noise meta data.
# Use "stats[:[<level>][:<interval>]]" to report statistics (default: 600 seconds).
#   level 0: no report, 1: report successful devices, 2: report active devices, 3: report all
# Use "newmodel" to transition to new model keys. This will become the default someday.
report_meta level
report_meta stats
report_meta time:usec
report_meta protocol
report_meta newmodel

# as command line option:
#   [-y <code>] Verify decoding of demodulated test data (e.g. "{25}fb2dd58") with enabled devices
#test_data {25}fb2dd58

## File I/O options

# as command line option:
#   [-S none|all|unknown|known] Signal auto save. Creates one file per signal.
#     Note: Saves raw I/Q samples (uint8 pcm, 2 channel). Preferred mode for generating test files.
signal_grabber none

# as command line option:
#   [-r <filename>] Read data from input file instead of a receiver
#read_file FILENAME.cu8

# as command line option:
#   [-w <filename>] Save data stream to output file (a '-' dumps samples to stdout)
#write_file FILENAME.cu8

# as command line option:
#   [-W <filename>] Save data stream to output file, overwrite existing file
#overwrite_file FILENAME.cu8

## Data output options

# as command line option:
#   [-F kv|json|csv|mqtt|syslog|null] Produce decoded output in given format.
#     Without this option the default is KV output. Use "-F null" to remove the default.
#     Append output to file with :<filename> (e.g. -F csv:log.csv), defaults to stdout.
#     Specify MQTT server with e.g. -F mqtt://localhost:1883
#     Add MQTT options with e.g. -F "mqtt://host:1883,opt=arg"
#     MQTT options are: user=foo, pass=bar, retain[=0|1], <format>[=topic]
#     Supported MQTT formats: (default is all)
#       events: posts JSON event data
#       states: posts JSON state data
#       devices: posts device and sensor info in nested topics
#     The topic string will expand keys like [/model]
#     E.g. -F "mqtt://localhost:1883,user=USERNAME,pass=PASSWORD,retain=0,devices=rtl_433[/id]"
#     Specify host/port for syslog with e.g. -F syslog:127.0.0.1:1514
# default is "kv", multiple outputs can be used.
output json

# as command line option:
#   [-C] native|si|customary Convert units in decoded output.
# default is "native"
convert si

# as command line option:
#   [-T] specify number of seconds to run
#duration 0

# as command line option:
#   [-E] Stop after outputting successful event(s)
stop_after_successful_events false

## Protocols to enable (command line option "-R")

  protocol 1   # Silvercrest Remote Control
  protocol 2   # Rubicson Temperature Sensor
  protocol 3   # Prologue Temperature Sensor
  protocol 4   # Waveman Switch Transmitter
# protocol 6   # ELV EM 1000
# protocol 7   # ELV WS 2000
  protocol 8   # LaCrosse TX Temperature / Humidity Sensor
# protocol 10  # Acurite 896 Rain Gauge
  protocol 11  # Acurite 609TXC Temperature and Humidity Sensor
  protocol 12  # Oregon Scientific Weather Sensor
# protocol 13  # Mebus 433
# protocol 14  # Intertechno 433
  protocol 15  # KlikAanKlikUit Wireless Switch
  protocol 16  # AlectoV1 Weather Sensor (Alecto WS3500 WS4500 Ventus W155/W044 Oregon)
  protocol 17  # Cardin S466-TX2
  protocol 18  # Fine Offset Electronics, WH2, WH5, Telldus Temperature/Humidity/Rain Sensor
  protocol 19  # Nexus Temperature & Humidity Sensor
  protocol 20  # Ambient Weather Temperature Sensor
  protocol 21  # Calibeur RF-104 Sensor
# protocol 22  # X10 RF
  protocol 23  # DSC Security Contact
# protocol 24  # Brennenstuhl RCS 2044
  protocol 25  # GT-WT-02 Sensor
  protocol 26  # Danfoss CFR Thermostat
  protocol 29  # Chuango Security Technology
  protocol 30  # Generic Remote SC226x EV1527
  protocol 31  # TFA-Twin-Plus-30.3049, Conrad KW9010, Ea2 BL999
  protocol 32  # Fine Offset Electronics WH1080/WH3080 Weather Station
  protocol 33  # WT450, WT260H, WT405H
  protocol 34  # LaCrosse WS-2310 / WS-3600 Weather Station
  protocol 35  # Esperanza EWS
  protocol 36  # Efergy e2 classic
# protocol 37  # Inovalley kw9015b, TFA Dostmann 30.3161 (Rain and temperature sensor)
  protocol 38  # Generic temperature sensor 1
  protocol 39  # WG-PB12V1 Temperature Sensor
  protocol 40  # Acurite 592TXR Temp/Humidity, 5n1 Weather Station, 6045 Lightning
  protocol 41  # Acurite 986 Refrigerator / Freezer Thermometer
  protocol 42  # HIDEKI TS04 Temperature, Humidity, Wind and Rain Sensor
  protocol 43  # Watchman Sonic / Apollo Ultrasonic / Beckett Rocket oil tank monitor
  protocol 44  # CurrentCost Current Sensor
  protocol 45  # emonTx OpenEnergyMonitor
  protocol 46  # HT680 Remote control
  protocol 47  # S3318P Temperature & Humidity Sensor
  protocol 48  # Akhan 100F14 remote keyless entry
  protocol 49  # Quhwa
  protocol 50  # OSv1 Temperature Sensor
  protocol 51  # Proove
  protocol 52  # Bresser Thermo-/Hygro-Sensor 3CH
  protocol 53  # Springfield Temperature and Soil Moisture
  protocol 54  # Oregon Scientific SL109H Remote Thermal Hygro Sensor
  protocol 55  # Acurite 606TX Temperature Sensor
  protocol 56  # TFA pool temperature sensor
  protocol 57  # Kedsum Temperature & Humidity Sensor
  protocol 58  # Blyss DC5-UK-WH
  protocol 59  # Steelmate TPMS
  protocol 60  # Schrader TPMS
# protocol 61  # LightwaveRF
# protocol 62  # Elro DB286A Doorbell
  protocol 63  # Efergy Optical
# protocol 64  # Honda Car Key
  protocol 67  # Radiohead ASK
  protocol 68  # Kerui PIR / Contact Sensor
  protocol 69  # Fine Offset WH1050 Weather Station
  protocol 70  # Honeywell Door/Window Sensor
  protocol 71  # Maverick ET-732/733 BBQ Sensor
# protocol 72  # RF-tech
  protocol 73  # LaCrosse TX141-Bv2, TX141TH-Bv2, TX141-Bv3, TX141W sensor
  protocol 74  # Acurite 00275rm,00276rm Temp/Humidity with optional probe
  protocol 75  # LaCrosse TX35DTH-IT, TFA Dostmann 30.3155 Temperature/Humidity sensor
  protocol 76  # LaCrosse TX29IT Temperature sensor
  protocol 77  # Vaillant calorMatic 340f Central Heating Control
  protocol 78  # Fine Offset Electronics, WH25, WH24, WH65B, HP1000 Temperature/Humidity/Pressure Sensor
  protocol 79  # Fine Offset Electronics, WH0530 Temperature/Rain Sensor
  protocol 80  # IBIS beacon
  protocol 81  # Oil Ultrasonic STANDARD FSK
  protocol 82  # Citroen TPMS
  protocol 83  # Oil Ultrasonic STANDARD ASK
  protocol 84  # Thermopro TP11 Thermometer
  protocol 85  # Solight TE44
  protocol 86  # Wireless Smoke and Heat Detector GS 558
  protocol 87  # Generic wireless motion sensor
  protocol 88  # Toyota TPMS
  protocol 89  # Ford TPMS
  protocol 90  # Renault TPMS
  protocol 91  # inFactory
  protocol 92  # FT-004-B Temperature Sensor
  protocol 93  # Ford Car Key
  protocol 94  # Philips outdoor temperature sensor (type AJ3650)
  protocol 95  # Schrader TPMS EG53MA4, PA66GF35
  protocol 96  # Nexa
  protocol 97  # Thermopro TP08/TP12/TP20 thermometer
  protocol 98  # GE Color Effects
  protocol 99  # X10 Security
  protocol 100 # Interlogix GE UTC Security Devices
# protocol 101 # Dish remote 6.3
  protocol 102 # SimpliSafe Home Security System (May require disabling automatic gain for KeyPad decodes)
  protocol 103 # Sensible Living Mini-Plant Moisture Sensor
# protocol 104 # Wireless M-Bus, Mode C&T, 100kbps (-f 868950000 -s 1200000)
# protocol 105 # Wireless M-Bus, Mode S, 32.768kbps (-f 868300000 -s 1000000)
# protocol 106 # Wireless M-Bus, Mode R, 4.8kbps (-f 868330000)
# protocol 107 # Wireless M-Bus, Mode F, 2.4kbps
  protocol 108 # WS Temperature Sensor
  protocol 109 # WT0124 Pool Thermometer
  protocol 110 # PMV-107J (Toyota) TPMS
  protocol 111 # Emos TTX201 Temperature Sensor
  protocol 112 # Ambient Weather TX-8300 Temperature/Humidity Sensor
  protocol 113 # Ambient Weather WH31E Thermo-Hygrometer Sensor
  protocol 114 # Maverick et73
  protocol 115 # Honeywell Wireless Doorbell
  protocol 116 # Honeywell Wireless Doorbell (FSK)
# protocol 117 # ESA1000 / ESA2000 Energy Monitor
# protocol 118 # Biltema rain gauge
  protocol 119 # Bresser Weather Center 5-in-1
# protocol 120 # Digitech XC-0324 temperature sensor
  protocol 121 # Opus/Imagintronix XT300 Soil Moisture
# protocol 122 # FS20
# protocol 123 # Jansite TPMS Model TY02S
  protocol 124 # LaCrosse/ELV/Conrad WS7000/WS2500 weather sensors
  protocol 125 # TS-FT002 Wireless Ultrasonic Tank Liquid Level Meter With Temperature Sensor
  protocol 126 # Companion WTR001 Temperature Sensor
  protocol 127 # Ecowitt Wireless Outdoor Thermometer WH53/WH0280/WH0281A
  protocol 128 # DirecTV RC66RX Remote Control
# protocol 129 # Eurochron temperature and humidity sensor
  protocol 130 # IKEA Sparsnäs Energy Meter Monitor
  protocol 131 # Microchip HCS200 KeeLoq Hopping Encoder based remotes
  protocol 132 # TFA Dostmann 30.3196 T/H outdoor sensor
  protocol 133 # Rubicson 48659 Thermometer
  protocol 134 # Holman Industries iWeather WS5029 weather station (newer PCM)
  protocol 135 # Philips outdoor temperature sensor (type AJ7010)
  protocol 136 # ESIC EMT7110 power meter
  protocol 137 # Globaltronics QUIGG GT-TMBBQ-05
  protocol 138 # Globaltronics GT-WT-03 Sensor
  protocol 139 # Norgo NGE101
  protocol 140 # Elantra2012 TPMS
  protocol 141 # Auriol HG02832, HG05124A-DCF, Rubicson 48957 temperature/humidity sensor
<<<<<<< HEAD
  protocol 142 # Auriol AFW2A1 temperature/humidity sensor
=======
  protocol 142 # Fine Offset Electronics/ECOWITT WH51 Soil Moisture Sensor
  protocol 143 # Holman Industries iWeather WS5029 weather station (older PWM)
  protocol 144 # TBH weather sensor
  protocol 145 # WS2032 weather station
>>>>>>> 2f491f69

## Flex devices (command line option "-X")

# Some general decoder definitions for various devices, enable as needed.
#
# For details about decoder definition run "rtl_433 -X help"
#

# If you enable these decoders you'll likely want to add ",match=<YOUR-DEVICE-ID>"

# Elro DB270 - wireless doorbell
#
# Device information and test files:
# https://github.com/merbanan/rtl_433_tests/tree/master/tests/elro/db270/01
#
# Output sample:
# {"time" : "2018-02-14 19:11:16", "model" : "Elro_DB270", "count" : 4, "num_rows" : 4,
#  "rows" : [{"len" : 25, "data" : "ebeaaa8"}, {"len" : 25, "data" : "ebeaaa8"},
#            {"len" : 25, "data" : "ebeaaa8"}, {"len" : 25, "data" : "ebeaaa8"}]}
#
#decoder n=Elro_DB270,m=OOK_PWM,s=300,l=930,r=11000,g=1500,repeats>=4,bits=25

# Euroster 3000TX - programmable room thermostat
#
# Device information and test files:
# https://github.com/merbanan/rtl_433_tests/tree/master/tests/euroster/3000tx/01
#
# Output sample:
# {"time" : "2018-02-14 19:20:20", "model" : "Euroster_3000TX", "count" : 1, "num_rows" : 1,
#  "rows" : [{"len" : 32, "data" : "41150515"}]}
#
#decoder n=Euroster_3000TX,m=OOK_MC_ZEROBIT,s=1000,r=4800,bits=32

# Byron BY series door bell
#
# Device information and test files:
# https://github.com/merbanan/rtl_433_tests/tree/master/tests/Byron-BY101 and Byron-BY34
#
# Output sample:
# {"time" : "@1.572864s", "model" : "doorbell#1", "count" : 25, "num_rows" : 25, "rows" : [{"len" : 21, "data" : "e768c8"}, {"len" : 21, "data" : "e768c8"}, {"len" : 21, "data" : "e768c8"}, {"len" : 21, "data" : "e768c8"}, {"len" : 21, "data" : "e768c8"}, {"len" : 21, "data" : "e768c8"}, {"len" : 21, "data" : "e768c8"}, {"len" : 21, "data" : "e768c8"}, {"len" : 21, "data" : "e768c8"}, {"len" : 21, "data" : "e768c8"}, {"len" : 21, "data" : "e768c8"}, {"len" : 21, "data" : "e768c8"}, {"len" : 21, "data" : "e768c8"}, {"len" : 21, "data" : "e768c8"}, {"len" : 21, "data" : "e768c8"}, {"len" : 21, "data" : "e768c8"}, {"len" : 21, "data" : "e768c8"}, {"len" : 21, "data" : "e768c8"}, {"len" : 21, "data" : "e768c8"}, {"len" : 21, "data" : "e768c8"}, {"len" : 21, "data" : "e768c8"}, {"len" : 21, "data" : "e768c8"}, {"len" : 21, "data" : "e768c8"}, {"len" : 21, "data" : "e768c8"}, {"len" : 21, "data" : "e768c8"}]}
#decoder n=Byron_BY_Doorbell,m=OOK_PWM,s=500,l=1000,r=3300,g=1200,repeats>=4,bits=21,match={2}0x3

# Kerui alarm system (PIR and door sensors)
#  short is 333 us
#  long is 972 us
#  packet gap 11000 us
#decoder n=Kerui,m=OOK_PWM,s=333,l=972,r=11000,g=1100,bits=25,invert,get={20}:state,get=@20:{4}:event:[10:pir 14:open 7:close 11:tamper 15:battery_low]

# Golden Security GS-WDS07 door and window sensor
#  short is 476 us + 1344 us
#  long is 1364 us + 448 us
#  packet gap 13972 us
#decoder n=gswds07,m=OOK_PWM,s=476,l=1364,r=15000,g=1600,bits>=24,bits<=25,invert

# Generic SCV2260 4-button remote (see rtl_433_tests/tests/generic_remote/01)
#  short is 472 us + 1412 us
#  long is 1428 us + 472 us
#decoder n=generic_remote_01,m=OOK_PWM,s=472,l=1428,r=1800,g=1600,bits=25,invert,match=13cd,get=@16:{8}:event:[192:arm 12:disarm 3:home 48:sos]

# Generic PT2260 PIR (see rtl_433_tests/tests/PT2262/01)
#  short is 440 us + 1536 us
#  long is 1428 us + 548 us
#  packet gap 15348 us
#decoder n=pt2260_pir,m=OOK_PWM,s=440,l=1428,r=16000,g=1700,bits=25,invert,match=755555,countonly<|MERGE_RESOLUTION|>--- conflicted
+++ resolved
@@ -328,14 +328,11 @@
   protocol 139 # Norgo NGE101
   protocol 140 # Elantra2012 TPMS
   protocol 141 # Auriol HG02832, HG05124A-DCF, Rubicson 48957 temperature/humidity sensor
-<<<<<<< HEAD
-  protocol 142 # Auriol AFW2A1 temperature/humidity sensor
-=======
   protocol 142 # Fine Offset Electronics/ECOWITT WH51 Soil Moisture Sensor
   protocol 143 # Holman Industries iWeather WS5029 weather station (older PWM)
   protocol 144 # TBH weather sensor
   protocol 145 # WS2032 weather station
->>>>>>> 2f491f69
+  protocol 146 # Auriol AFW2A1 temperature/humidity sensor
 
 ## Flex devices (command line option "-X")
 
