--- conflicted
+++ resolved
@@ -320,12 +320,9 @@
   protocol 131 # Microchip HCS200 KeeLoq Hopping Encoder based remotes
   protocol 132 # TFA Dostmann 30.3196 T/H outdoor sensor
   protocol 133 # Rubicson 48659 Thermometer
-<<<<<<< HEAD
-  protocol 134 # CurrrentCost EnviR transmitter
-=======
   protocol 134 # Holman Industries WS5029 weather station
   protocol 135 # Philips outdoor temperature sensor (type AJ7010)
->>>>>>> 8e1e26e0
+  protocol 136 # CurrrentCost EnviR transmitter
 
 ## Flex devices (command line option "-X")
 
