--- conflicted
+++ resolved
@@ -161,9 +161,6 @@
     DECL(visonic_powercode) \
     DECL(eurochron_efth800) \
     DECL(cotech_36_7959) \
-<<<<<<< HEAD
-    DECL(acurite_590tx) \
-=======
     DECL(scmplus) \
     DECL(fineoffset_wh1080_fsk) \
     DECL(tpms_abarth124) \
@@ -172,8 +169,7 @@
     DECL(insteon) \
     DECL(idm) \
     DECL(netidm) \
-
->>>>>>> 60220cfc
+    DECL(acurite_590tx) \
     /* Add new decoders here. */
 
 #define DECL(name) extern r_device name;
