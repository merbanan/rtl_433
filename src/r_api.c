/** @file
    Generic RF data receiver and decoder for ISM band devices using RTL-SDR and SoapySDR.

    Copyright (C) 2019 Christian W. Zuckschwerdt <zany@triq.net>

    This program is free software; you can redistribute it and/or modify
    it under the terms of the GNU General Public License as published by
    the Free Software Foundation; either version 2 of the License, or
    (at your option) any later version.
*/

#include <stdio.h>
#include <stdlib.h>
#include <stdint.h>
#include <stdbool.h>
#include <string.h>
#include <math.h>

#include "r_api.h"
#include "r_util.h"
#include "rtl_433.h"
#include "r_private.h"
#include "r_device.h"
#include "pulse_demod.h"
#include "pulse_detect_fsk.h"
#include "sdr.h"
#include "data.h"
#include "list.h"
#include "optparse.h"
#include "link.h"
#include "output_mqtt.h"
#include "output_influx.h"
#include "write_sigrok.h"
#include "mongoose.h"
#include "compat_time.h"
#include "fatal.h"
#include "http_server.h"

#ifdef _WIN32
#include <io.h>
#include <fcntl.h>
#ifdef _MSC_VER
#define F_OK 0
#endif
#endif
#ifndef _MSC_VER
#include <unistd.h>
#endif

#ifndef _MSC_VER
#include <getopt.h>
#else
#include "getopt/getopt.h"
#endif

char const *version_string(void)
{
    return "rtl_433"
#ifdef GIT_VERSION
#define STR_VALUE(arg) #arg
#define STR_EXPAND(s) STR_VALUE(s)
            " version " STR_EXPAND(GIT_VERSION)
            " branch " STR_EXPAND(GIT_BRANCH)
            " at " STR_EXPAND(GIT_TIMESTAMP)
#undef STR_VALUE
#undef STR_EXPAND
#else
            " version unknown"
#endif
            " inputs file rtl_tcp"
#ifdef RTLSDR
            " RTL-SDR"
#endif
#ifdef SOAPYSDR
            " SoapySDR"
#endif
            ;
}

/* helper */

struct mg_mgr *get_mgr(r_cfg_t *cfg)
{
    if (!cfg->mgr) {
        cfg->mgr = calloc(1, sizeof(*cfg->mgr));
        if (!cfg->mgr)
            FATAL_CALLOC("get_mgr()");
        mg_mgr_init(cfg->mgr, NULL);
    }

    return cfg->mgr;
}

void set_center_freq(r_cfg_t *cfg, uint32_t center_freq)
{
    cfg->frequencies = 1;
    cfg->frequency_index = 0;
    cfg->frequency[0] = center_freq;
    sdr_set_center_freq(cfg->dev, center_freq, 0);
}

void set_freq_correction(r_cfg_t *cfg, int freq_correction)
{
    cfg->ppm_error = freq_correction;
    sdr_set_freq_correction(cfg->dev, freq_correction, 0);
}

void set_sample_rate(r_cfg_t *cfg, uint32_t sample_rate)
{
    cfg->samp_rate = sample_rate;
    sdr_set_sample_rate(cfg->dev, sample_rate, 0);
}

void set_gain_str(struct r_cfg *cfg, char const *gain_str)
{
    free(cfg->gain_str);
    if (!gain_str) {
        cfg->gain_str = NULL; // auto gain
    }
    else {
        cfg->gain_str = strdup(gain_str);
        if (!cfg->gain_str)
            WARN_STRDUP("set_gain_str()");
    }
    sdr_set_tuner_gain(cfg->dev, gain_str, 0);
}

/* general */

void r_init_cfg(r_cfg_t *cfg)
{
    cfg->out_block_size  = DEFAULT_BUF_LENGTH;
    cfg->samp_rate       = DEFAULT_SAMPLE_RATE;
    cfg->conversion_mode = CONVERT_NATIVE;
    cfg->fsk_pulse_detect_mode = FSK_PULSE_DETECT_AUTO;

    list_ensure_size(&cfg->in_files, 100);
    list_ensure_size(&cfg->links, 16);
    list_ensure_size(&cfg->output_handler, 16);

    cfg->demod = calloc(1, sizeof(*cfg->demod));
    if (!cfg->demod)
        FATAL_CALLOC("r_init_cfg()");

    cfg->demod->level_limit = 0.0;
    cfg->demod->min_level = -12.1442;
    cfg->demod->min_snr = 9.0;

    time(&cfg->frames_since);

    list_ensure_size(&cfg->demod->r_devs, 100);
    list_ensure_size(&cfg->demod->dumper, 32);
}

r_cfg_t *r_create_cfg(void)
{
    r_cfg_t *cfg = calloc(1, sizeof(*cfg));
    if (!cfg)
        FATAL_CALLOC("r_create_cfg()");

    r_init_cfg(cfg);

    return cfg;
}

void r_free_cfg(r_cfg_t *cfg)
{
    if (cfg->dev) {
        sdr_deactivate(cfg->dev);
        sdr_close(cfg->dev);
    }

    free(cfg->gain_str);

    for (void **iter = cfg->demod->dumper.elems; iter && *iter; ++iter) {
        file_info_t const *dumper = *iter;
        if (dumper->file && (dumper->file != stdout))
            fclose(dumper->file);
    }
    list_free_elems(&cfg->demod->dumper, free);

    list_free_elems(&cfg->demod->r_devs, free);

    if (cfg->demod->am_analyze)
        am_analyze_free(cfg->demod->am_analyze);

    pulse_detect_free(cfg->demod->pulse_detect);

    free(cfg->demod);

    list_free_elems(&cfg->output_handler, (list_elem_free_fn)data_output_free);

    list_free_elems(&cfg->links, (list_elem_free_fn) link_free);

    list_free_elems(&cfg->in_files, NULL);

    mg_mgr_free(cfg->mgr);
    free(cfg->mgr);

    //free(cfg);
}

/* device decoder protocols */

void register_protocol(r_cfg_t *cfg, r_device *r_dev, char *arg)
{
    r_device *p;
    if (r_dev->create_fn) {
        p = r_dev->create_fn(arg);
    }
    else {
        if (arg && *arg) {
            fprintf(stderr, "Protocol [%u] \"%s\" does not take arguments \"%s\"!\n", r_dev->protocol_num, r_dev->name, arg);
        }
        p  = malloc(sizeof(*p));
        if (!p)
            FATAL_CALLOC("register_protocol()");
        *p = *r_dev; // copy
    }

    p->verbose      = cfg->verbosity > 0 ? cfg->verbosity - 1 : 0;
    p->verbose_bits = cfg->verbose_bits;

    p->old_model_keys = cfg->old_model_keys; // TODO: temporary allow to change to new style model keys

    p->output_fn  = data_acquired_handler;
    p->output_ctx = cfg;

    list_push(&cfg->demod->r_devs, p);

    if (cfg->verbosity) {
        fprintf(stderr, "Registering protocol [%u] \"%s\"\n", r_dev->protocol_num, r_dev->name);
    }
}

void free_protocol(r_device *r_dev)
{
    // free(r_dev->name);
    free(r_dev->decode_ctx);
    free(r_dev);
}

void unregister_protocol(r_cfg_t *cfg, r_device *r_dev)
{
    for (size_t i = 0; i < cfg->demod->r_devs.len; ++i) { // list might contain NULLs
        r_device *p = cfg->demod->r_devs.elems[i];
        if (!strcmp(p->name, r_dev->name)) {
            list_remove(&cfg->demod->r_devs, i, (list_elem_free_fn)free_protocol);
            i--; // so we don't skip the next elem now shifted down
        }
    }
}

void register_all_protocols(r_cfg_t *cfg, unsigned disabled)
{
    for (int i = 0; i < cfg->num_r_devices; i++) {
        // register all device protocols that are not disabled
        if (cfg->devices[i].disabled <= disabled) {
            register_protocol(cfg, &cfg->devices[i], NULL);
        }
    }
}

/* output helper */

void calc_rssi_snr(r_cfg_t *cfg, pulse_data_t *pulse_data)
{
    float ook_high_estimate = pulse_data->ook_high_estimate > 0 ? pulse_data->ook_high_estimate : 1;
    float ook_low_estimate = pulse_data->ook_low_estimate > 0 ? pulse_data->ook_low_estimate : 1;
    float asnr   = ook_high_estimate / ook_low_estimate;
    float foffs1 = (float)pulse_data->fsk_f1_est / INT16_MAX * cfg->samp_rate / 2.0;
    float foffs2 = (float)pulse_data->fsk_f2_est / INT16_MAX * cfg->samp_rate / 2.0;
    pulse_data->freq1_hz = (foffs1 + cfg->center_frequency);
    pulse_data->freq2_hz = (foffs2 + cfg->center_frequency);
    // NOTE: for (CU8) amplitude is 10x (because it's squares)
    if (cfg->demod->sample_size == 1 && !cfg->demod->use_mag_est) { // amplitude (CU8)
        pulse_data->rssi_db = 10.0f * log10f(ook_high_estimate) - 42.1442f; // 10*log10f(16384.0f)
        pulse_data->noise_db = 10.0f * log10f(ook_low_estimate) - 42.1442f; // 10*log10f(16384.0f)
        pulse_data->snr_db  = 10.0f * log10f(asnr);
    }
    else { // magnitude (CS16)
        pulse_data->rssi_db = 20.0f * log10f(ook_high_estimate) - 84.2884f; // 20*log10f(16384.0f)
        pulse_data->noise_db = 20.0f * log10f(ook_low_estimate) - 84.2884f; // 20*log10f(16384.0f)
        pulse_data->snr_db  = 20.0f * log10f(asnr);
    }
}

char *time_pos_str(r_cfg_t *cfg, unsigned samples_ago, char *buf)
{
    if (cfg->report_time == REPORT_TIME_SAMPLES) {
        double s_per_sample = 1.0 / cfg->samp_rate;
        return sample_pos_str(cfg->demod->sample_file_pos - samples_ago * s_per_sample, buf);
    }
    else {
        struct timeval ago = cfg->demod->now;
        double us_per_sample = 1e6 / cfg->samp_rate;
        unsigned usecs_ago   = samples_ago * us_per_sample;
        while (ago.tv_usec < (int)usecs_ago) {
            ago.tv_sec -= 1;
            ago.tv_usec += 1000000;
        }
        ago.tv_usec -= usecs_ago;

        char const *format = NULL;
        if (cfg->report_time == REPORT_TIME_UNIX)
            format = "%s";
        else if (cfg->report_time == REPORT_TIME_ISO)
            format = "%Y-%m-%dT%H:%M:%S";

        if (cfg->report_time_hires)
            return usecs_time_str(buf, format, cfg->report_time_tz, &ago);
        else
            return format_time_str(buf, format, cfg->report_time_tz, ago.tv_sec);
    }
}

// well-known fields "time", "msg" and "codes" are used to output general decoder messages
// well-known field "bits" is only used when verbose bits (-M bits) is requested
// well-known field "tag" is only used when output tagging is requested
// well-known field "protocol" is only used when model protocol is requested
// well-known field "description" is only used when model description is requested
// well-known fields "mod", "freq", "freq1", "freq2", "rssi", "snr", "noise" are used by meta report option
static char const *well_known_default[15] = {0};
char const **well_known_output_fields(r_cfg_t *cfg)
{
    char const **p = well_known_default;
    *p++ = "time";
    *p++ = "msg";
    *p++ = "codes";

    if (cfg->verbose_bits)
        *p++ = "bits";
    if (cfg->output_key)
        *p++ = cfg->output_key;
    if (cfg->report_protocol)
        *p++ = "protocol";
    if (cfg->report_description)
        *p++ = "description";
    if (cfg->report_meta) {
        *p++ = "mod";
        *p++ = "freq";
        *p++ = "freq1";
        *p++ = "freq2";
        *p++ = "rssi";
        *p++ = "snr";
        *p++ = "noise";
    }

    return well_known_default;
}

/** Convert CSV keys according to selected conversion mode. Replacement is static but in-place. */
static char const **convert_csv_fields(r_cfg_t *cfg, char const **fields)
{
    if (!cfg->old_model_keys) {
        for (char const **p = fields; *p; ++p) {
            if (!strcmp(*p, "battery")) *p = "battery_ok";
        }
    }

    if (cfg->conversion_mode == CONVERT_SI) {
        for (char const **p = fields; *p; ++p) {
            if (!strcmp(*p, "temperature_F")) *p = "temperature_C";
            else if (!strcmp(*p, "pressure_PSI")) *p = "pressure_kPa";
            else if (!strcmp(*p, "rain_in")) *p = "rain_mm";
            else if (!strcmp(*p, "rain_rate_in_h")) *p = "rain_rate_mm_h";
            else if (!strcmp(*p, "wind_avg_mi_h")) *p = "wind_avg_km_h";
            else if (!strcmp(*p, "wind_max_mi_h")) *p = "wind_max_km_h";
        }
    }

    if (cfg->conversion_mode == CONVERT_CUSTOMARY) {
        for (char const **p = fields; *p; ++p) {
            if (!strcmp(*p, "temperature_C")) *p = "temperature_F";
            else if (!strcmp(*p, "temperature_1_C")) *p = "temperature_1_F";
            else if (!strcmp(*p, "temperature_2_C")) *p = "temperature_2_F";
            else if (!strcmp(*p, "setpoint_C")) *p = "setpoint_F";
            else if (!strcmp(*p, "pressure_hPa")) *p = "pressure_inHg";
            else if (!strcmp(*p, "pressure_kPa")) *p = "pressure_PSI";
            else if (!strcmp(*p, "rain_mm")) *p = "rain_in";
            else if (!strcmp(*p, "rain_rate_mm_h")) *p = "rain_rate_in_h";
            else if (!strcmp(*p, "wind_avg_km_h")) *p = "wind_avg_mi_h";
            else if (!strcmp(*p, "wind_max_km_h")) *p = "wind_max_mi_h";
        }
    }
    return fields;
}

// find the fields output for CSV
char const **determine_csv_fields(r_cfg_t *cfg, char const **well_known, int *num_fields)
{
    list_t field_list = {0};
    list_ensure_size(&field_list, 100);

    // always add well-known fields
    list_push_all(&field_list, (void **)well_known);

    list_t *r_devs = &cfg->demod->r_devs;
    for (void **iter = r_devs->elems; iter && *iter; ++iter) {
        r_device *r_dev = *iter;
        if (r_dev->fields)
            list_push_all(&field_list, (void **)r_dev->fields);
        else
            fprintf(stderr, "rtl_433: warning: %u \"%s\" does not support CSV output\n",
                    r_dev->protocol_num, r_dev->name);
    }
    convert_csv_fields(cfg, (char const **)field_list.elems);

    if (num_fields)
        *num_fields = field_list.len;
    return (char const **)field_list.elems;
}

int run_ook_demods(list_t *r_devs, pulse_data_t *pulse_data)
{
    int p_events = 0;

    for (void **iter = r_devs->elems; iter && *iter; ++iter) {
        r_device *r_dev = *iter;
        switch (r_dev->modulation) {
        case OOK_PULSE_PCM_RZ:
            p_events += pulse_demod_pcm(pulse_data, r_dev);
            break;
        case OOK_PULSE_PPM:
            p_events += pulse_demod_ppm(pulse_data, r_dev);
            break;
        case OOK_PULSE_PWM:
            p_events += pulse_demod_pwm(pulse_data, r_dev);
            break;
        case OOK_PULSE_MANCHESTER_ZEROBIT:
            p_events += pulse_demod_manchester_zerobit(pulse_data, r_dev);
            break;
        case OOK_PULSE_PIWM_RAW:
            p_events += pulse_demod_piwm_raw(pulse_data, r_dev);
            break;
        case OOK_PULSE_PIWM_DC:
            p_events += pulse_demod_piwm_dc(pulse_data, r_dev);
            break;
        case OOK_PULSE_DMC:
            p_events += pulse_demod_dmc(pulse_data, r_dev);
            break;
        case OOK_PULSE_PWM_OSV1:
            p_events += pulse_demod_osv1(pulse_data, r_dev);
            break;
        case OOK_PULSE_NRZS:
            p_events += pulse_demod_nrzs(pulse_data, r_dev);
            break;
        // FSK decoders
        case FSK_PULSE_PCM:
        case FSK_PULSE_PWM:
        case FSK_PULSE_MANCHESTER_ZEROBIT:
            break;
        default:
            fprintf(stderr, "Unknown modulation %u in protocol!\n", r_dev->modulation);
        }
    }

    return p_events;
}

int run_fsk_demods(list_t *r_devs, pulse_data_t *fsk_pulse_data)
{
    int p_events = 0;

    for (void **iter = r_devs->elems; iter && *iter; ++iter) {
        r_device *r_dev = *iter;
        switch (r_dev->modulation) {
        // OOK decoders
        case OOK_PULSE_PCM_RZ:
        case OOK_PULSE_PPM:
        case OOK_PULSE_PWM:
        case OOK_PULSE_MANCHESTER_ZEROBIT:
        case OOK_PULSE_PIWM_RAW:
        case OOK_PULSE_PIWM_DC:
        case OOK_PULSE_DMC:
        case OOK_PULSE_PWM_OSV1:
        case OOK_PULSE_NRZS:
            break;
        case FSK_PULSE_PCM:
            p_events += pulse_demod_pcm(fsk_pulse_data, r_dev);
            break;
        case FSK_PULSE_PWM:
            p_events += pulse_demod_pwm(fsk_pulse_data, r_dev);
            break;
        case FSK_PULSE_MANCHESTER_ZEROBIT:
            p_events += pulse_demod_manchester_zerobit(fsk_pulse_data, r_dev);
            break;
        default:
            fprintf(stderr, "Unknown modulation %u in protocol!\n", r_dev->modulation);
        }
    }

    return p_events;
}

/* handlers */

/** Pass the data structure to all output handlers. Frees data afterwards. */
void event_occurred_handler(r_cfg_t *cfg, data_t *data)
{
    // prepend "time" if requested
    if (cfg->report_time != REPORT_TIME_OFF) {
        char time_str[LOCAL_TIME_BUFLEN];
        time_pos_str(cfg, 0, time_str);
        data = data_prepend(data,
                "time", "", DATA_STRING, time_str,
                NULL);
    }

    for (size_t i = 0; i < cfg->output_handler.len; ++i) { // list might contain NULLs
        data_output_print(cfg->output_handler.elems[i], data);
    }
    data_free(data);
}

/** Pass the data structure to all output handlers. Frees data afterwards. */
void data_acquired_handler(r_device *r_dev, data_t *data)
{
    r_cfg_t *cfg = r_dev->output_ctx;

#ifndef NDEBUG
    // check for undeclared csv fields
    for (data_t *d = data; d; d = d->next) {
        int found = 0;
        for (char **p = r_dev->fields; *p; ++p) {
            if (!strcmp(d->key, *p)) {
                found = 1;
                break;
            }
        }
        if (!found) {
            fprintf(stderr, "WARNING: Undeclared field \"%s\" in [%u] \"%s\"\n", d->key, r_dev->protocol_num, r_dev->name);
        }
    }
#endif

    // replace textual battery key with numerical battery key
    if (!cfg->old_model_keys) {
        for (data_t *d = data; d; d = d->next) {
            if ((d->type == DATA_STRING) && !strcmp(d->key, "battery")) {
                free(d->key);
                d->key = strdup("battery_ok");
                if (!d->key)
                    FATAL_STRDUP("data_acquired_handler()");
                int ok = d->value.v_ptr && !strcmp(d->value.v_ptr, "OK");
                free(d->value.v_ptr);
                d->type = DATA_INT;
                d->value.v_int = ok;
                break;
            }
        }
    }

    if (cfg->conversion_mode == CONVERT_SI) {
        for (data_t *d = data; d; d = d->next) {
            // Convert double type fields ending in _F to _C
            if ((d->type == DATA_DOUBLE) && str_endswith(d->key, "_F")) {
                d->value.v_dbl = fahrenheit2celsius(d->value.v_dbl);
                char *new_label = str_replace(d->key, "_F", "_C");
                free(d->key);
                d->key = new_label;
                char *pos;
                if (d->format && (pos = strrchr(d->format, 'F'))) {
                    *pos = 'C';
                }
            }
            // Convert double type fields ending in _mph to _kph
            else if ((d->type == DATA_DOUBLE) && str_endswith(d->key, "_mph")) {
                d->value.v_dbl = mph2kmph(d->value.v_dbl);
                char *new_label = str_replace(d->key, "_mph", "_kph");
                free(d->key);
                d->key = new_label;
                char *new_format_label = str_replace(d->format, "mi/h", "km/h");
                free(d->format);
                d->format = new_format_label;
            }
            // Convert double type fields ending in _mi_h to _km_h
            else if ((d->type == DATA_DOUBLE) && str_endswith(d->key, "_mi_h")) {
                d->value.v_dbl = mph2kmph(d->value.v_dbl);
                char *new_label = str_replace(d->key, "_mi_h", "_km_h");
                free(d->key);
                d->key = new_label;
                char *new_format_label = str_replace(d->format, "mi/h", "km/h");
                free(d->format);
                d->format = new_format_label;
            }
            // Convert double type fields ending in _in to _mm
            else if ((d->type == DATA_DOUBLE) &&
                     (str_endswith(d->key, "_in") || str_endswith(d->key, "_inch"))) {
                d->value.v_dbl = inch2mm(d->value.v_dbl);
                char *new_label = str_replace(str_replace(d->key, "_inch", "_in"), "_in", "_mm");
                free(d->key);
                d->key = new_label;
                char *new_format_label = str_replace(d->format, "in", "mm");
                free(d->format);
                d->format = new_format_label;
            }
            // Convert double type fields ending in _in_h to _mm_h
            else if ((d->type == DATA_DOUBLE) && str_endswith(d->key, "_in_h")) {
                d->value.v_dbl = inch2mm(d->value.v_dbl);
                char *new_label = str_replace(d->key, "_in_h", "_mm_h");
                free(d->key);
                d->key = new_label;
                char *new_format_label = str_replace(d->format, "in/h", "mm/h");
                free(d->format);
                d->format = new_format_label;
            }
            // Convert double type fields ending in _inHg to _hPa
            else if ((d->type == DATA_DOUBLE) && str_endswith(d->key, "_inHg")) {
                d->value.v_dbl = inhg2hpa(d->value.v_dbl);
                char *new_label = str_replace(d->key, "_inHg", "_hPa");
                free(d->key);
                d->key = new_label;
                char *new_format_label = str_replace(d->format, "inHg", "hPa");
                free(d->format);
                d->format = new_format_label;
            }
            // Convert double type fields ending in _PSI to _kPa
            else if ((d->type == DATA_DOUBLE) && str_endswith(d->key, "_PSI")) {
                d->value.v_dbl = psi2kpa(d->value.v_dbl);
                char *new_label = str_replace(d->key, "_PSI", "_kPa");
                free(d->key);
                d->key = new_label;
                char *new_format_label = str_replace(d->format, "PSI", "kPa");
                free(d->format);
                d->format = new_format_label;
            }
        }
    }
    if (cfg->conversion_mode == CONVERT_CUSTOMARY) {
        for (data_t *d = data; d; d = d->next) {
            // Convert double type fields ending in _C to _F
            if ((d->type == DATA_DOUBLE) && str_endswith(d->key, "_C")) {
                d->value.v_dbl = celsius2fahrenheit(d->value.v_dbl);
                char *new_label = str_replace(d->key, "_C", "_F");
                free(d->key);
                d->key = new_label;
                char *pos;
                if (d->format && (pos = strrchr(d->format, 'C'))) {
                    *pos = 'F';
                }
            }
            // Convert double type fields ending in _kph to _mph
            else if ((d->type == DATA_DOUBLE) && str_endswith(d->key, "_kph")) {
                d->value.v_dbl = kmph2mph(d->value.v_dbl);
                char *new_label = str_replace(d->key, "_kph", "_mph");
                free(d->key);
                d->key = new_label;
                char *new_format_label = str_replace(d->format, "km/h", "mi/h");
                free(d->format);
                d->format = new_format_label;
            }
            // Convert double type fields ending in _km_h to _mi_h
            else if ((d->type == DATA_DOUBLE) && str_endswith(d->key, "_km_h")) {
                d->value.v_dbl = kmph2mph(d->value.v_dbl);
                char *new_label = str_replace(d->key, "_km_h", "_mi_h");
                free(d->key);
                d->key = new_label;
                char *new_format_label = str_replace(d->format, "km/h", "mi/h");
                free(d->format);
                d->format = new_format_label;
            }
            // Convert double type fields ending in _mm to _inch
            else if ((d->type == DATA_DOUBLE) && str_endswith(d->key, "_mm")) {
                d->value.v_dbl = mm2inch(d->value.v_dbl);
                char *new_label = str_replace(d->key, "_mm", "_in");
                free(d->key);
                d->key = new_label;
                char *new_format_label = str_replace(d->format, "mm", "in");
                free(d->format);
                d->format = new_format_label;
            }
            // Convert double type fields ending in _mm_h to _in_h
            else if ((d->type == DATA_DOUBLE) && str_endswith(d->key, "_mm_h")) {
                d->value.v_dbl = mm2inch(d->value.v_dbl);
                char *new_label = str_replace(d->key, "_mm_h", "_in_h");
                free(d->key);
                d->key = new_label;
                char *new_format_label = str_replace(d->format, "mm/h", "in/h");
                free(d->format);
                d->format = new_format_label;
            }
            // Convert double type fields ending in _hPa to _inHg
            else if ((d->type == DATA_DOUBLE) && str_endswith(d->key, "_hPa")) {
                d->value.v_dbl = hpa2inhg(d->value.v_dbl);
                char *new_label = str_replace(d->key, "_hPa", "_inHg");
                free(d->key);
                d->key = new_label;
                char *new_format_label = str_replace(d->format, "hPa", "inHg");
                free(d->format);
                d->format = new_format_label;
            }
            // Convert double type fields ending in _kPa to _PSI
            else if ((d->type == DATA_DOUBLE) && str_endswith(d->key, "_kPa")) {
                d->value.v_dbl = kpa2psi(d->value.v_dbl);
                char *new_label = str_replace(d->key, "_kPa", "_PSI");
                free(d->key);
                d->key = new_label;
                char *new_format_label = str_replace(d->format, "kPa", "PSI");
                free(d->format);
                d->format = new_format_label;
            }
        }
    }

    // prepend "description" if requested
    if (cfg->report_description) {
        data = data_prepend(data,
                "description", "Description", DATA_STRING, r_dev->name,
                NULL);
    }

    // prepend "protocol" if requested
    if (cfg->report_protocol && r_dev->protocol_num) {
        data = data_prepend(data,
                "protocol", "Protocol", DATA_INT, r_dev->protocol_num,
                NULL);
    }

    if (cfg->report_meta && cfg->demod->fsk_pulse_data.fsk_f2_est) {
        data_append(data,
                "mod",   "Modulation",  DATA_STRING, "FSK",
                "freq1", "Freq1",       DATA_FORMAT, "%.1f MHz", DATA_DOUBLE, cfg->demod->fsk_pulse_data.freq1_hz / 1000000.0,
                "freq2", "Freq2",       DATA_FORMAT, "%.1f MHz", DATA_DOUBLE, cfg->demod->fsk_pulse_data.freq2_hz / 1000000.0,
                "rssi",  "RSSI",        DATA_FORMAT, "%.1f dB", DATA_DOUBLE, cfg->demod->fsk_pulse_data.rssi_db,
                "snr",   "SNR",         DATA_FORMAT, "%.1f dB", DATA_DOUBLE, cfg->demod->fsk_pulse_data.snr_db,
                "noise", "Noise",       DATA_FORMAT, "%.1f dB", DATA_DOUBLE, cfg->demod->fsk_pulse_data.noise_db,
                NULL);
    }
    else if (cfg->report_meta) {
        data_append(data,
                "mod",   "Modulation",  DATA_STRING, "ASK",
                "freq",  "Freq",        DATA_FORMAT, "%.1f MHz", DATA_DOUBLE, cfg->demod->pulse_data.freq1_hz / 1000000.0,
                "rssi",  "RSSI",        DATA_FORMAT, "%.1f dB", DATA_DOUBLE, cfg->demod->pulse_data.rssi_db,
                "snr",   "SNR",         DATA_FORMAT, "%.1f dB", DATA_DOUBLE, cfg->demod->pulse_data.snr_db,
                "noise", "Noise",       DATA_FORMAT, "%.1f dB", DATA_DOUBLE, cfg->demod->pulse_data.noise_db,
                NULL);
    }

    // prepend "time" if requested
    if (cfg->report_time != REPORT_TIME_OFF) {
        char time_str[LOCAL_TIME_BUFLEN];
        time_pos_str(cfg, cfg->demod->pulse_data.start_ago, time_str);
        data = data_prepend(data,
                "time", "", DATA_STRING, time_str,
                NULL);
    }

    // prepend "tag" if available
    if (cfg->output_tag) {
        char const *output_tag = cfg->output_tag;
        if (cfg->in_filename && !strcmp("PATH", cfg->output_tag)) {
            output_tag = cfg->in_filename;
        }
        else if (cfg->in_filename && !strcmp("FILE", cfg->output_tag)) {
            output_tag = file_basename(cfg->in_filename);
        }
        data = data_prepend(data,
                cfg->output_key, "", DATA_STRING, output_tag,
                NULL);
    }

    for (size_t i = 0; i < cfg->output_handler.len; ++i) { // list might contain NULLs
        data_output_print(cfg->output_handler.elems[i], data);
    }
    data_free(data);
}

// level 0: do not report (don't call this), 1: report successful devices, 2: report active devices, 3: report all
data_t *create_report_data(r_cfg_t *cfg, int level)
{
    list_t *r_devs = &cfg->demod->r_devs;
    data_t *data;
    list_t dev_data_list = {0};
    list_ensure_size(&dev_data_list, r_devs->len);

    for (void **iter = r_devs->elems; iter && *iter; ++iter) {
        r_device *r_dev = *iter;
        if (level <= 2 && r_dev->decode_events == 0)
            continue;
        if (level <= 1 && r_dev->decode_ok == 0)
            continue;
        if (level <= 0)
            continue;

        data = data_make(
                "device",       "", DATA_INT, r_dev->protocol_num,
                "name",         "", DATA_STRING, r_dev->name,
                "events",       "", DATA_INT, r_dev->decode_events,
                "ok",           "", DATA_INT, r_dev->decode_ok,
                "messages",     "", DATA_INT, r_dev->decode_messages,
                NULL);

        if (r_dev->decode_fails[-DECODE_FAIL_OTHER])
            data_append(data,
                    "fail_other",   "", DATA_INT, r_dev->decode_fails[-DECODE_FAIL_OTHER],
                    NULL);
        if (r_dev->decode_fails[-DECODE_ABORT_LENGTH])
            data_append(data,
                    "abort_length", "", DATA_INT, r_dev->decode_fails[-DECODE_ABORT_LENGTH],
                    NULL);
        if (r_dev->decode_fails[-DECODE_ABORT_EARLY])
            data_append(data,
                    "abort_early",  "", DATA_INT, r_dev->decode_fails[-DECODE_ABORT_EARLY],
                    NULL);
        if (r_dev->decode_fails[-DECODE_FAIL_MIC])
            data_append(data,
                    "fail_mic",     "", DATA_INT, r_dev->decode_fails[-DECODE_FAIL_MIC],
                    NULL);
        if (r_dev->decode_fails[-DECODE_FAIL_SANITY])
            data_append(data,
                    "fail_sanity",  "", DATA_INT, r_dev->decode_fails[-DECODE_FAIL_SANITY],
                    NULL);

        list_push(&dev_data_list, data);
    }

    data = data_make(
            "count",            "", DATA_INT, cfg->frames_count,
            "fsk",              "", DATA_INT, cfg->frames_fsk,
            "events",           "", DATA_INT, cfg->frames_events,
            NULL);

    char since_str[LOCAL_TIME_BUFLEN];
    format_time_str(since_str, "%Y-%m-%dT%H:%M:%S", cfg->report_time_tz, cfg->frames_since);

    data = data_make(
            "enabled",          "", DATA_INT, r_devs->len,
            "since",            "", DATA_STRING, since_str,
            "frames",           "", DATA_DATA, data,
            "stats",            "", DATA_ARRAY, data_array(dev_data_list.len, DATA_DATA, dev_data_list.elems),
            NULL);

    list_free_elems(&dev_data_list, NULL);
    return data;
}

void flush_report_data(r_cfg_t *cfg)
{
    list_t *r_devs = &cfg->demod->r_devs;

    time(&cfg->frames_since);
    cfg->frames_count = 0;
    cfg->frames_fsk = 0;
    cfg->frames_events = 0;

    for (void **iter = r_devs->elems; iter && *iter; ++iter) {
        r_device *r_dev = *iter;

        r_dev->decode_events = 0;
        r_dev->decode_ok = 0;
        r_dev->decode_messages = 0;
        r_dev->decode_fails[0] = 0;
        r_dev->decode_fails[1] = 0;
        r_dev->decode_fails[2] = 0;
        r_dev->decode_fails[3] = 0;
        r_dev->decode_fails[4] = 0;
    }
}

/* setup */

void start_outputs(r_cfg_t *cfg, char const **well_known)
{
    int num_output_fields;
    const char **output_fields = determine_csv_fields(cfg, well_known, &num_output_fields);

    for (size_t i = 0; i < cfg->output_handler.len; ++i) { // list might contain NULLs
        data_output_start(cfg->output_handler.elems[i], output_fields, num_output_fields);
    }

    free(output_fields);
}

void add_influx_output(r_cfg_t *cfg, char *param)
{
    list_push(&cfg->output_handler, data_output_influx_create(get_mgr(cfg), param));
}

void add_syslog_output(r_cfg_t *cfg, char *param)
{
    char *host = "localhost";
    char *port = "514";
    hostport_param(param, &host, &port);
    fprintf(stderr, "Syslog UDP datagrams to %s port %s\n", host, port);

    list_push(&cfg->output_handler, data_output_syslog_create(host, port));
}

<<<<<<< HEAD
bool add_link(r_cfg_t *cfg, char *arg)
=======
void add_http_output(r_cfg_t *cfg, char *param)
{
    char *host = "0.0.0.0";
    char *port = "8433";
    hostport_param(param, &host, &port);
    fprintf(stderr, "HTTP server at %s port %s\n", host, port);

    list_push(&cfg->output_handler, data_output_http_create(get_mgr(cfg), host, port, cfg));
}

void add_null_output(r_cfg_t *cfg, char *param)
>>>>>>> 7196a2c2
{
    char *e, *c;
    list_t kwargs = {0};
    link_t *l = NULL;

    e = strchr(arg, '=');
    c = strchr(arg, ':');

    if (e && c && e < c) {
        *e = '\0';
        if (link_search(&cfg->links, arg) != NULL) {
            fprintf(stderr, "link %s redefined\n", arg);
            return false;
        }
        if (strncasecmp(e + 1, "file:", 5) == 0) {
            char *param = NULL;

            get_string_and_kwargs(c + 1, &param, &kwargs);
            l = link_file_create(&cfg->links, arg, param, &kwargs);

        } else if (strncasecmp(e + 1, "mqtt:", 5) == 0) {
            char *host = "localhost";
            char *port = "1883";

            get_hostport_and_kwargs(c + 1, &host, &port, &kwargs);
            l = link_mqtt_create(&cfg->links, arg, get_mgr(cfg), cfg->dev_query, host, port, &kwargs);
        }
        if (kwargs.len != 0) {
            fprintf(stderr, "invalid parameter %s for link %s\n", (const char *) kwargs.elems[0], arg);
            link_free(l);
            l = NULL;
        }
    }

    return l != NULL;
}

bool add_output(r_cfg_t *cfg, char *arg)
{
    char *s, *c;
    char *name = NULL;
    struct data_output *output;

    s = strchr(arg, '/');
    c = strchr(arg, ':');

    if (s && (!c || s < c)) {
        name = arg;
        *s++ = '\0';
        arg = s;
    }

    if (strncasecmp(arg, "json", 4) == 0 && (arg[4] == ':' || arg[4] == '\0')) {
        output = data_output_json_create(&cfg->links, name, arg_param(arg));
    } else if (strncasecmp(arg, "csv", 3) == 0 && (arg[3] == ':' || arg[3] == '\0')) {
        output = data_output_csv_create(&cfg->links, name, arg_param(arg));
    } else if (strncasecmp(arg, "kv", 2) == 0 && (arg[2] == ':' || arg[2] == '\0')) {
        output = data_output_kv_create(&cfg->links, name, arg_param(arg));
    } else if (strncasecmp(arg, "mqtt", 4) == 0 && (arg[4] == ':' || arg[4] == '\0')) {
        output = data_output_mqtt_create(&cfg->links, name, get_mgr(cfg), cfg->dev_query, arg_param(arg));
    } else if (strncasecmp(arg, "influx", 6) == 0 && (arg[6] == ':' || arg[6] == '\0')) {
        add_influx_output(cfg, arg);
        return true;
    } else if (strncasecmp(arg, "syslog", 6) == 0 && (arg[6] == ':' || arg[6] == '\0')) {
        add_syslog_output(cfg, arg_param(arg));
        return true;
    } else if (strncasecmp(arg, "null", 4) == 0 && (arg[4] == ':' || arg[4] == '\0')) {
        if (strlen(arg) > 5)
            return false;
        list_push(&cfg->output_handler, NULL);
        return true;
    } else {
        return false;
    }

    if (!output)
        return false;
    if (!output->link_output) {
        data_output_free(output);
        return false;
    }
    list_push(&cfg->output_handler, output);

    return true;
}

void add_sr_dumper(r_cfg_t *cfg, char const *spec, int overwrite)
{
    // create channels
    add_dumper(cfg, "U8:LOGIC:logic-1-1", overwrite);
    add_dumper(cfg, "F32:I:analog-1-4-1", overwrite);
    add_dumper(cfg, "F32:Q:analog-1-5-1", overwrite);
    add_dumper(cfg, "F32:AM:analog-1-6-1", overwrite);
    add_dumper(cfg, "F32:FM:analog-1-7-1", overwrite);
    cfg->sr_filename = spec;
    cfg->sr_execopen = overwrite;
}

void close_dumpers(struct r_cfg *cfg)
{
    for (void **iter = cfg->demod->dumper.elems; iter && *iter; ++iter) {
        file_info_t *dumper = *iter;
        if (dumper->file && (dumper->file != stdout)) {
            fclose(dumper->file);
            dumper->file = NULL;
        }
    }

    char const *labels[] = {
            "FRAME", // probe1
            "ASK", // probe2
            "FSK", // probe3
            "I", // analog4
            "Q", // analog5
            "AM", // analog6
            "FM", // analog7
    };
    if (cfg->sr_filename) {
        write_sigrok(cfg->sr_filename, cfg->samp_rate, 3, 4, labels);
    }
    if (cfg->sr_execopen) {
        open_pulseview(cfg->sr_filename);
    }
}

void add_dumper(r_cfg_t *cfg, char const *spec, int overwrite)
{
    size_t spec_len = strlen(spec);
    if (spec_len >= 3 && !strcmp(&spec[spec_len - 3], ".sr")) {
        add_sr_dumper(cfg, spec, overwrite);
        return;
    }

    file_info_t *dumper = calloc(1, sizeof(*dumper));
    if (!dumper)
        FATAL_CALLOC("add_dumper()");
    list_push(&cfg->demod->dumper, dumper);

    parse_file_info(spec, dumper);
    if (strcmp(dumper->path, "-") == 0) { /* Write samples to stdout */
        dumper->file = stdout;
#ifdef _WIN32
        _setmode(_fileno(stdin), _O_BINARY);
#endif
    }
    else {
        if (access(dumper->path, F_OK) == 0 && !overwrite) {
            fprintf(stderr, "Output file %s already exists, exiting\n", spec);
            exit(1);
        }
        dumper->file = fopen(dumper->path, "wb");
        if (!dumper->file) {
            fprintf(stderr, "Failed to open %s\n", spec);
            exit(1);
        }
    }
    if (dumper->format == VCD_LOGIC) {
        pulse_data_print_vcd_header(dumper->file, cfg->samp_rate);
    }
    if (dumper->format == PULSE_OOK) {
        pulse_data_print_pulse_header(dumper->file);
    }
}

void add_infile(r_cfg_t *cfg, char *in_file)
{
    list_push(&cfg->in_files, in_file);
}<|MERGE_RESOLUTION|>--- conflicted
+++ resolved
@@ -887,9 +887,6 @@
     list_push(&cfg->output_handler, data_output_syslog_create(host, port));
 }
 
-<<<<<<< HEAD
-bool add_link(r_cfg_t *cfg, char *arg)
-=======
 void add_http_output(r_cfg_t *cfg, char *param)
 {
     char *host = "0.0.0.0";
@@ -900,8 +897,7 @@
     list_push(&cfg->output_handler, data_output_http_create(get_mgr(cfg), host, port, cfg));
 }
 
-void add_null_output(r_cfg_t *cfg, char *param)
->>>>>>> 7196a2c2
+bool add_link(r_cfg_t *cfg, char *arg)
 {
     char *e, *c;
     list_t kwargs = {0};
@@ -968,6 +964,9 @@
     } else if (strncasecmp(arg, "syslog", 6) == 0 && (arg[6] == ':' || arg[6] == '\0')) {
         add_syslog_output(cfg, arg_param(arg));
         return true;
+    } else if (strncmp(optarg, "http", 4) == 0) {
+        add_http_output(cfg, arg_param(optarg));
+        return true;
     } else if (strncasecmp(arg, "null", 4) == 0 && (arg[4] == ':' || arg[4] == '\0')) {
         if (strlen(arg) > 5)
             return false;
