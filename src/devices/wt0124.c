--- conflicted
+++ resolved
@@ -49,13 +49,8 @@
         return DECODE_ABORT_EARLY;
     }
 
-<<<<<<< HEAD
     /* Validate xor checksum */
-    if ((b[0] ^ b[1] ^ b[2] ^ b[3]) != b[4])
-=======
-    /* Validate checksum */
     if (xor_bytes(b, 4) != b[4])
->>>>>>> 9ad889f4
         return DECODE_FAIL_MIC;
 
     /* Validate sum checksum */
