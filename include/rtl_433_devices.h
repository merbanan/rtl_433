#ifndef INCLUDE_RTL_433_DEVICES_H_
#define INCLUDE_RTL_433_DEVICES_H_

#include "bitbuffer.h"

#define DEVICES \
		DECL(silvercrest) \
		DECL(rubicson) \
		DECL(prologue) \
		DECL(waveman) \
		DECL(steffen) \
		DECL(elv_em1000) \
		DECL(elv_ws2000) \
		DECL(lacrossetx) \
		DECL(acurite5n1) \
		DECL(acurite_rain_gauge) \
		DECL(acurite_th) \
		DECL(oregon_scientific) \
		DECL(mebus433) \
		DECL(intertechno) \
		DECL(newkaku) \
		DECL(alectov1) \
		DECL(cardin) \
		DECL(fineoffset_WH2) \
		DECL(nexus) \
		DECL(ambient_weather) \
		DECL(calibeur_RF104) \
		DECL(X10_RF) \
		DECL(DSC) \
		DECL(brennstuhl_rcs_2044) \
		DECL(gt_wt_02) \
		DECL(danfoss_CFR) \
		DECL(ec3k) \
		DECL(valeo) \
		DECL(chuango) \
		DECL(generic_remote) \
		DECL(tfa_twin_plus_303049) \
		DECL(fineoffset_wh1080) \
		DECL(wt450) \
		DECL(lacrossews) \
		DECL(esperanza_ews) \
		DECL(efergy_e2_classic) \
		DECL(kw9015b) \
		DECL(generic_temperature_sensor) \
		DECL(acurite_txr) \
		DECL(acurite_986) \
		DECL(hideki_ts04) \
		DECL(oil_watchman) \
		DECL(current_cost) \
		DECL(emontx) \
		DECL(ht680) \
		DECL(s3318p) \
		DECL(akhan_100F14) \
		DECL(quhwa) \
		DECL(oregon_scientific_v1) \
		DECL(proove) \
		DECL(bresser_3ch) \
		DECL(springfield) \
		DECL(oregon_scientific_sl109h) \
		DECL(acurite_606) \
		DECL(tfa_pool_thermometer) \
		DECL(kedsum) \
		DECL(blyss) \
		DECL(steelmate) \
<<<<<<< HEAD
		DECL(lightwave_rf)
=======
		DECL(schraeder)
>>>>>>> 9c5e74c9


typedef struct {
	char name[256];
	unsigned int modulation;
	float short_limit;
	float long_limit;
	float reset_limit;
	int (*json_callback)(bitbuffer_t *bitbuffer);
	unsigned int disabled;
	uintptr_t demod_arg;	// Decoder specific optional argument (may be pointer to struct)
	char **fields;			// List of fields this decoder produces; required for CSV output. NULL-terminated.
} r_device;

#define DECL(name) extern r_device name;
DEVICES
#undef DECL

#endif /* INCLUDE_RTL_433_DEVICES_H_ */<|MERGE_RESOLUTION|>--- conflicted
+++ resolved
@@ -62,11 +62,8 @@
 		DECL(kedsum) \
 		DECL(blyss) \
 		DECL(steelmate) \
-<<<<<<< HEAD
+		DECL(schraeder) \
 		DECL(lightwave_rf)
-=======
-		DECL(schraeder)
->>>>>>> 9c5e74c9
 
 
 typedef struct {
