--- conflicted
+++ resolved
@@ -235,11 +235,6 @@
     syslog->hostname[_POSIX_HOST_NAME_MAX] = '\0';
     datagram_client_open(&syslog->client, host, port);
 
-<<<<<<< HEAD
     return (struct data_output *)syslog;
 }
-=======
-    return &syslog->output;
-}
-#endif
->>>>>>> 58619cf3
+#endif