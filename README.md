# rtl_433

rtl_433 (despite the name) is a generic data receiver, mainly for the 433.92 MHz, 868 MHz (SRD), 315 MHz, 345 MHz, and 915 MHz ISM bands.

The official source code is in the https://github.com/merbanan/rtl_433/ repository.
For more documentation and related projects see the https://triq.org/ site.

It works with [RTL-SDR](https://github.com/osmocom/rtl-sdr/) and/or [SoapySDR](https://github.com/pothosware/SoapySDR/).
Actively tested and supported are Realtek RTL2832 based DVB dongles (using RTL-SDR) and LimeSDR ([LimeSDR USB](https://www.crowdsupply.com/lime-micro/limesdr) and [LimeSDR mini](https://www.crowdsupply.com/lime-micro/limesdr-mini) engineering samples kindly provided by [MyriadRf](https://myriadrf.org/)), PlutoSDR, HackRF One (using SoapySDR drivers), as well as SoapyRemote.

![rtl_433 screenshot](./docs/screenshot.png)

## Building / Installation

rtl_433 is written in portable C (C99 standard) and known to compile on Linux (also embedded), MacOS, and Windows systems.
Older compilers and toolchains are supported as a key-goal.
Low resource consumption and very few dependencies allow rtl_433 to run on embedded hardware like (repurposed) routers.
Systems with 32-bit i686 and 64-bit x86-64 as well as (embedded) ARM, like the Raspberry Pi and PlutoSDR are well supported.

See [BUILDING.md](docs/BUILDING.md)

Official [binary builds for Windows](https://bintray.com/chzu/dist/rtl_433) (32 and 64 bit) are available at Bintray.

On Debian (sid) or Ubuntu (19.10+), `apt-get install rtl-433` for other distros check https://repology.org/project/rtl-433/versions

On MacOS, `brew install rtl_433`.

Docker images with rtl_433 are available [on the github page of hertzg](https://github.com/hertzg/rtl_433_docker).

## How to add support for unsupported sensors

See [CONTRIBUTING.md](./docs/CONTRIBUTING.md).

## Running

    rtl_433 -h

```

		= General options =
  [-V] Output the version string and exit
  [-v] Increase verbosity (can be used multiple times).
       -v : verbose, -vv : verbose decoders, -vvv : debug decoders, -vvvv : trace decoding).
  [-c <path>] Read config options from a file
		= Tuner options =
  [-d <RTL-SDR USB device index> | :<RTL-SDR USB device serial> | <SoapySDR device query> | rtl_tcp | help]
  [-g <gain> | help] (default: auto)
  [-t <settings>] apply a list of keyword=value settings for SoapySDR devices
       e.g. -t "antenna=A,bandwidth=4.5M,rfnotch_ctrl=false"
  [-f <frequency>] Receive frequency(s) (default: 433920000 Hz)
  [-H <seconds>] Hop interval for polling of multiple frequencies (default: 600 seconds)
  [-p <ppm_error] Correct rtl-sdr tuner frequency offset error (default: 0)
  [-s <sample rate>] Set sample rate (default: 250000 Hz)
		= Demodulator options =
  [-R <device> | help] Enable only the specified device decoding protocol (can be used multiple times)
       Specify a negative number to disable a device decoding protocol (can be used multiple times)
  [-G] Enable blacklisted device decoding protocols, for testing only.
  [-X <spec> | help] Add a general purpose decoder (prepend -R 0 to disable all decoders)
  [-Y level=<dB level>] Manual detection level used to determine pulses (-1.0 to -30.0) (0=auto)
  [-n <value>] Specify number of samples to take (each sample is 2 bytes: 1 each of I & Q)
  [-Y auto | classic | minmax] FSK pulse detector mode.
		= Analyze/Debug options =
  [-a] Analyze mode. Print a textual description of the signal.
  [-A] Pulse Analyzer. Enable pulse analysis and decode attempt.
       Disable all decoders with -R 0 if you want analyzer output only.
  [-y <code>] Verify decoding of demodulated test data (e.g. "{25}fb2dd58") with enabled devices
		= File I/O options =
  [-S none | all | unknown | known] Signal auto save. Creates one file per signal.
       Note: Saves raw I/Q samples (uint8 pcm, 2 channel). Preferred mode for generating test files.
  [-r <filename> | help] Read data from input file instead of a receiver
  [-w <filename> | help] Save data stream to output file (a '-' dumps samples to stdout)
  [-W <filename> | help] Save data stream to output file, overwrite existing file
		= Data output options =
  [-F kv | json | csv | mqtt | influx | syslog | null | help] Produce decoded output in given format.
       Append output to file with :<filename> (e.g. -F csv:log.csv), defaults to stdout.
       Specify host/port for syslog with e.g. -F syslog:127.0.0.1:1514
  [-M time[:<options>] | protocol | level | stats | bits | help] Add various meta data to each output.
  [-K FILE | PATH | <tag> | <key>=<tag>] Add an expanded token or fixed tag to every output line.
  [-C native | si | customary] Convert units in decoded output.
  [-T <seconds>] Specify number of seconds to run, also 12:34 or 1h23m45s
  [-E hop | quit] Hop/Quit after outputting successful event(s)
  [-h] Output this usage help and exit
       Use -d, -g, -R, -X, -F, -M, -r, -w, or -W without argument for more help



		= Supported device protocols =
    [01]  Silvercrest Remote Control
    [02]  Rubicson Temperature Sensor
    [03]  Prologue, FreeTec NC-7104, NC-7159-675 temperature sensor
    [04]  Waveman Switch Transmitter
    [06]* ELV EM 1000
    [07]* ELV WS 2000
    [08]  LaCrosse TX Temperature / Humidity Sensor
    [10]* Acurite 896 Rain Gauge
    [11]  Acurite 609TXC Temperature and Humidity Sensor
    [12]  Oregon Scientific Weather Sensor
    [13]* Mebus 433
    [14]* Intertechno 433
    [15]  KlikAanKlikUit Wireless Switch
    [16]  AlectoV1 Weather Sensor (Alecto WS3500 WS4500 Ventus W155/W044 Oregon)
    [17]  Cardin S466-TX2
    [18]  Fine Offset Electronics, WH2, WH5, Telldus Temperature/Humidity/Rain Sensor
    [19]  Nexus, FreeTec NC-7345, NX-3980, Solight TE82S, TFA 30.3209 temperature/humidity sensor
    [20]  Ambient Weather, TFA 30.3208.02 temperature sensor
    [21]  Calibeur RF-104 Sensor
    [22]* X10 RF
    [23]  DSC Security Contact
    [24]* Brennenstuhl RCS 2044
    [25]  Globaltronics GT-WT-02 Sensor
    [26]  Danfoss CFR Thermostat
    [29]  Chuango Security Technology
    [30]  Generic Remote SC226x EV1527
    [31]  TFA-Twin-Plus-30.3049, Conrad KW9010, Ea2 BL999
    [32]  Fine Offset Electronics WH1080/WH3080 Weather Station
    [33]  WT450, WT260H, WT405H
    [34]  LaCrosse WS-2310 / WS-3600 Weather Station
    [35]  Esperanza EWS
    [36]  Efergy e2 classic
    [37]* Inovalley kw9015b, TFA Dostmann 30.3161 (Rain and temperature sensor)
    [38]  Generic temperature sensor 1
    [39]  WG-PB12V1 Temperature Sensor
    [40]  Acurite 592TXR Temp/Humidity, 5n1 Weather Station, 6045 Lightning, 3N1, Atlas
    [41]  Acurite 986 Refrigerator / Freezer Thermometer
    [42]  HIDEKI TS04 Temperature, Humidity, Wind and Rain Sensor
    [43]  Watchman Sonic / Apollo Ultrasonic / Beckett Rocket oil tank monitor
    [44]  CurrentCost Current Sensor
    [45]  emonTx OpenEnergyMonitor
    [46]  HT680 Remote control
    [47]  Conrad S3318P, FreeTec NC-5849-913 temperature humidity sensor
    [48]  Akhan 100F14 remote keyless entry
    [49]  Quhwa
    [50]  OSv1 Temperature Sensor
    [51]  Proove / Nexa / KlikAanKlikUit Wireless Switch
    [52]  Bresser Thermo-/Hygro-Sensor 3CH
    [53]  Springfield Temperature and Soil Moisture
    [54]  Oregon Scientific SL109H Remote Thermal Hygro Sensor
    [55]  Acurite 606TX Temperature Sensor
    [56]  TFA pool temperature sensor
    [57]  Kedsum Temperature & Humidity Sensor, Pearl NC-7415
    [58]  Blyss DC5-UK-WH
    [59]  Steelmate TPMS
    [60]  Schrader TPMS
    [61]* LightwaveRF
    [62]* Elro DB286A Doorbell
    [63]  Efergy Optical
    [64]* Honda Car Key
    [67]  Radiohead ASK
    [68]  Kerui PIR / Contact Sensor
    [69]  Fine Offset WH1050 Weather Station
    [70]  Honeywell Door/Window Sensor, 2Gig DW10/DW11, RE208 repeater
    [71]  Maverick ET-732/733 BBQ Sensor
    [72]* RF-tech
    [73]  LaCrosse TX141-Bv2, TX141TH-Bv2, TX141-Bv3, TX141W, TX145wsdth sensor
    [74]  Acurite 00275rm,00276rm Temp/Humidity with optional probe
    [75]  LaCrosse TX35DTH-IT, TFA Dostmann 30.3155 Temperature/Humidity sensor
    [76]  LaCrosse TX29IT, TFA Dostmann 30.3159.IT Temperature sensor
    [77]  Vaillant calorMatic VRT340f Central Heating Control
    [78]  Fine Offset Electronics, WH25, WH32B, WH24, WH65B, HP1000 Temperature/Humidity/Pressure Sensor
    [79]  Fine Offset Electronics, WH0530 Temperature/Rain Sensor
    [80]  IBIS beacon
    [81]  Oil Ultrasonic STANDARD FSK
    [82]  Citroen TPMS
    [83]  Oil Ultrasonic STANDARD ASK
    [84]  Thermopro TP11 Thermometer
    [85]  Solight TE44/TE66, EMOS E0107T, NX-6876-917
    [86]  Wireless Smoke and Heat Detector GS 558
    [87]  Generic wireless motion sensor
    [88]  Toyota TPMS
    [89]  Ford TPMS
    [90]  Renault TPMS
    [91]  inFactory, nor-tec, FreeTec NC-3982-913 temperature humidity sensor
    [92]  FT-004-B Temperature Sensor
    [93]  Ford Car Key
    [94]  Philips outdoor temperature sensor (type AJ3650)
    [95]  Schrader TPMS EG53MA4, PA66GF35
    [96]  Nexa
    [97]  Thermopro TP08/TP12/TP20 thermometer
    [98]  GE Color Effects
    [99]  X10 Security
    [100]  Interlogix GE UTC Security Devices
    [101]* Dish remote 6.3
    [102]  SimpliSafe Home Security System (May require disabling automatic gain for KeyPad decodes)
    [103]  Sensible Living Mini-Plant Moisture Sensor
    [104]  Wireless M-Bus, Mode C&T, 100kbps (-f 868950000 -s 1200000)
    [105]  Wireless M-Bus, Mode S, 32.768kbps (-f 868300000 -s 1000000)
    [106]* Wireless M-Bus, Mode R, 4.8kbps (-f 868330000)
    [107]* Wireless M-Bus, Mode F, 2.4kbps
    [108]  Hyundai WS SENZOR Remote Temperature Sensor
    [109]  WT0124 Pool Thermometer
    [110]  PMV-107J (Toyota) TPMS
    [111]  Emos TTX201 Temperature Sensor
    [112]  Ambient Weather TX-8300 Temperature/Humidity Sensor
    [113]  Ambient Weather WH31E Thermo-Hygrometer Sensor, EcoWitt WH40 rain gauge
    [114]  Maverick et73
    [115]  Honeywell ActivLink, Wireless Doorbell
    [116]  Honeywell ActivLink, Wireless Doorbell (FSK)
    [117]* ESA1000 / ESA2000 Energy Monitor
    [118]* Biltema rain gauge
    [119]  Bresser Weather Center 5-in-1
    [120]* Digitech XC-0324 temperature sensor
    [121]  Opus/Imagintronix XT300 Soil Moisture
    [122]* FS20
    [123]* Jansite TPMS Model TY02S
    [124]  LaCrosse/ELV/Conrad WS7000/WS2500 weather sensors
    [125]  TS-FT002 Wireless Ultrasonic Tank Liquid Level Meter With Temperature Sensor
    [126]  Companion WTR001 Temperature Sensor
    [127]  Ecowitt Wireless Outdoor Thermometer WH53/WH0280/WH0281A
    [128]  DirecTV RC66RX Remote Control
    [129]* Eurochron temperature and humidity sensor
    [130]  IKEA Sparsnas Energy Meter Monitor
    [131]  Microchip HCS200 KeeLoq Hopping Encoder based remotes
    [132]  TFA Dostmann 30.3196 T/H outdoor sensor
    [133]  Rubicson 48659 Thermometer
    [134]  Holman Industries iWeather WS5029 weather station (newer PCM)
    [135]  Philips outdoor temperature sensor (type AJ7010)
    [136]  ESIC EMT7110 power meter
    [137]  Globaltronics QUIGG GT-TMBBQ-05
    [138]  Globaltronics GT-WT-03 Sensor
    [139]  Norgo NGE101
    [140]  Elantra2012 TPMS
    [141]  Auriol HG02832, HG05124A-DCF, Rubicson 48957 temperature/humidity sensor
    [142]  Fine Offset Electronics/ECOWITT WH51 Soil Moisture Sensor
    [143]  Holman Industries iWeather WS5029 weather station (older PWM)
    [144]  TBH weather sensor
    [145]  WS2032 weather station
    [146]  Auriol AFW2A1 temperature/humidity sensor
    [147]  TFA Drop Rain Gauge 30.3233.01
    [148]  DSC Security Contact (WS4945)
    [149]  ERT Standard Consumption Message (SCM)
    [150]* Klimalogg
    [151]  Visonic powercode
    [152]  Eurochron EFTH-800 temperature and humidity sensor
    [153]  Cotech 36-7959 wireless weather station with USB
    [154]  Standard Consumption Message Plus (SCMplus)
<<<<<<< HEAD
    [184]  Honeywell CM921/BDR91 (partial Evohome)

=======
    [155]  Fine Offset Electronics WH1080/WH3080 Weather Station (FSK)
    [156]  Abarth 124 Spider TPMS
    [157]  Missil ML0757 weather station
    [158]  Sharp SPC775 weather station
    [159]  Insteon
    [160]  ERT Interval Data Message (IDM)
    [161]  ERT Interval Data Message (IDM) for Net Meters
    [162]* ThermoPro-TX2 temperature sensor
    [163]  Acurite 590TX Temperature with optional Humidity
    [164]  Security+ 2.0 (Keyfob)
    [165]  TFA Dostmann 30.3221.02 T/H Outdoor Sensor
    [166]  LaCrosse Technology View LTV-WSDTH01 Breeze Pro Wind Sensor
    [167]  Somfy RTS
    [168]  Schrader TPMS SMD3MA4 (Subaru)
    [169]* Nice Flor-s remote control for gates
    [170]  LaCrosse Technology View LTV-WR1 Multi Sensor
    [171]  LaCrosse Technology View LTV-TH Thermo/Hygro Sensor
    [172]  Bresser Weather Center 6-in-1, 7-in-1 indoor, new 5-in-1, 3-in-1 wind gauge, Froggit WH6000, Ventus C8488A
    [173]  Bresser Weather Center 7-in-1
    [174]  EcoDHOME Smart Socket and MCEE Solar monitor
    [175]  LaCrosse Technology View LTV-R1 Rainfall Gauge
    [176]  BlueLine Power Monitor
    [177]  Burnhard BBQ thermometer
    [178]  Security+ (Keyfob)
    [179]  Cavius smoke, heat and water detector
    [180]  Jansite TPMS Model Solar
    [181]  Amazon Basics Meat Thermometer
    [182]  TFA Marbella Pool Thermometer
    [183]  Auriol AHFL temperature/humidity sensor
>>>>>>> 11b510ef

* Disabled by default, use -R n or -G


		= Input device selection =
	RTL-SDR device driver is available.
  [-d <RTL-SDR USB device index>] (default: 0)
  [-d :<RTL-SDR USB device serial (can be set with rtl_eeprom -s)>]
	To set gain for RTL-SDR use -g <gain> to set an overall gain in dB.
	SoapySDR device driver is available.
  [-d ""] Open default SoapySDR device
  [-d driver=rtlsdr] Open e.g. specific SoapySDR device
	To set gain for SoapySDR use -g ELEM=val,ELEM=val,... e.g. -g LNA=20,TIA=8,PGA=2 (for LimeSDR).
  [-d rtl_tcp[:[//]host[:port]] (default: localhost:1234)
	Specify host/port to connect to with e.g. -d rtl_tcp:127.0.0.1:1234


		= Gain option =
  [-g <gain>] (default: auto)
	For RTL-SDR: gain in dB ("0" is auto).
	For SoapySDR: gain in dB for automatic distribution ("" is auto), or string of gain elements.
	E.g. "LNA=20,TIA=8,PGA=2" for LimeSDR.


		= Flex decoder spec =
Use -X <spec> to add a flexible general purpose decoder.

<spec> is "key=value[,key=value...]"
Common keys are:
	name=<name> (or: n=<name>)
	modulation=<modulation> (or: m=<modulation>)
	short=<short> (or: s=<short>)
	long=<long> (or: l=<long>)
	sync=<sync> (or: y=<sync>)
	reset=<reset> (or: r=<reset>)
	gap=<gap> (or: g=<gap>)
	tolerance=<tolerance> (or: t=<tolerance>)
where:
<name> can be any descriptive name tag you need in the output
<modulation> is one of:
	OOK_MC_ZEROBIT :  Manchester Code with fixed leading zero bit
	OOK_PCM :         Pulse Code Modulation (RZ or NRZ)
	OOK_PPM :         Pulse Position Modulation
	OOK_PWM :         Pulse Width Modulation
	OOK_DMC :         Differential Manchester Code
	OOK_PIWM_RAW :    Raw Pulse Interval and Width Modulation
	OOK_PIWM_DC :     Differential Pulse Interval and Width Modulation
	OOK_MC_OSV1 :     Manchester Code for OSv1 devices
	FSK_PCM :         FSK Pulse Code Modulation
	FSK_PWM :         FSK Pulse Width Modulation
	FSK_MC_ZEROBIT :  Manchester Code with fixed leading zero bit
<short>, <long>, <sync> are nominal modulation timings in us,
<reset>, <gap>, <tolerance> are maximum modulation timings in us:
PCM     short: Nominal width of pulse [us]
         long: Nominal width of bit period [us]
PPM     short: Nominal width of '0' gap [us]
         long: Nominal width of '1' gap [us]
PWM     short: Nominal width of '1' pulse [us]
         long: Nominal width of '0' pulse [us]
         sync: Nominal width of sync pulse [us] (optional)
common    gap: Maximum gap size before new row of bits [us]
        reset: Maximum gap size before End Of Message [us]
    tolerance: Maximum pulse deviation [us] (optional).
Available options are:
	bits=<n> : only match if at least one row has <n> bits
	rows=<n> : only match if there are <n> rows
	repeats=<n> : only match if some row is repeated <n> times
		use opt>=n to match at least <n> and opt<=n to match at most <n>
	invert : invert all bits
	reflect : reflect each byte (MSB first to MSB last)
	match=<bits> : only match if the <bits> are found
	preamble=<bits> : match and align at the <bits> preamble
		<bits> is a row spec of {<bit count>}<bits as hex number>
	unique : suppress duplicate row output

	countonly : suppress detailed row output

E.g. -X "n=doorbell,m=OOK_PWM,s=400,l=800,r=7000,g=1000,match={24}0xa9878c,repeats>=3"



		= Output format option =
  [-F kv|json|csv|mqtt|influx|syslog|null] Produce decoded output in given format.
	Without this option the default is KV output. Use "-F null" to remove the default.
	Append output to file with :<filename> (e.g. -F csv:log.csv), defaults to stdout.
	Specify MQTT server with e.g. -F mqtt://localhost:1883
	Add MQTT options with e.g. -F "mqtt://host:1883,opt=arg"
	MQTT options are: user=foo, pass=bar, retain[=0|1], <format>[=topic]
	Supported MQTT formats: (default is all)
	  events: posts JSON event data
	  states: posts JSON state data
	  devices: posts device and sensor info in nested topics
	The topic string will expand keys like [/model]
	E.g. -F "mqtt://localhost:1883,user=USERNAME,pass=PASSWORD,retain=0,devices=rtl_433[/id]"
	With MQTT each rtl_433 instance needs a distinct driver selection. The MQTT Client-ID is computed from the driver string.
	If you use multiple RTL-SDR, perhaps set a serial and select by that (helps not to get the wrong antenna).
	Specify InfluxDB 2.0 server with e.g. -F "influx://localhost:9999/api/v2/write?org=<org>&bucket=<bucket>,token=<authtoken>"
	Specify InfluxDB 1.x server with e.g. -F "influx://localhost:8086/write?db=<db>&p=<password>&u=<user>"
	  Additional parameter -M time:unix:usec:utc for correct timestamps in InfluxDB recommended
	Specify host/port for syslog with e.g. -F syslog:127.0.0.1:1514


		= Meta information option =
  [-M time[:<options>]|protocol|level|stats|bits|oldmodel] Add various metadata to every output line.
	Use "time" to add current date and time meta data (preset for live inputs).
	Use "time:rel" to add sample position meta data (preset for read-file and stdin).
	Use "time:unix" to show the seconds since unix epoch as time meta data.
	Use "time:iso" to show the time with ISO-8601 format (YYYY-MM-DD"T"hh:mm:ss).
	Use "time:off" to remove time meta data.
	Use "time:usec" to add microseconds to date time meta data.
	Use "time:tz" to output time with timezone offset.
	Use "time:utc" to output time in UTC.
		(this may also be accomplished by invocation with TZ environment variable set).
		"usec" and "utc" can be combined with other options, eg. "time:unix:utc:usec".
	Use "protocol" / "noprotocol" to output the decoder protocol number meta data.
	Use "level" to add Modulation, Frequency, RSSI, SNR, and Noise meta data.
	Use "stats[:[<level>][:<interval>]]" to report statistics (default: 600 seconds).
	  level 0: no report, 1: report successful devices, 2: report active devices, 3: report all
	Use "bits" to add bit representation to code outputs (for debug).
	Note: You can use "oldmodel" to get the old model keys. This will be removed shortly.


		= Read file option =
  [-r <filename>] Read data from input file instead of a receiver
	Parameters are detected from the full path, file name, and extension.

	A center frequency is detected as (fractional) number suffixed with 'M',
	'Hz', 'kHz', 'MHz', or 'GHz'.

	A sample rate is detected as (fractional) number suffixed with 'k',
	'sps', 'ksps', 'Msps', or 'Gsps'.

	File content and format are detected as parameters, possible options are:
	'cu8', 'cs16', 'cf32' ('IQ' implied), and 'am.s16'.

	Parameters must be separated by non-alphanumeric chars and are case-insensitive.
	Overrides can be prefixed, separated by colon (':')

	E.g. default detection by extension: path/filename.am.s16
	forced overrides: am:s16:path/filename.ext

	Reading from pipes also support format options.
	E.g reading complex 32-bit float: CU32:-


		= Write file option =
  [-w <filename>] Save data stream to output file (a '-' dumps samples to stdout)
  [-W <filename>] Save data stream to output file, overwrite existing file
	Parameters are detected from the full path, file name, and extension.

	File content and format are detected as parameters, possible options are:
	'cu8', 'cs8', 'cs16', 'cf32' ('IQ' implied),
	'am.s16', 'am.f32', 'fm.s16', 'fm.f32',
	'i.f32', 'q.f32', 'logic.u8', 'ook', and 'vcd'.

	Parameters must be separated by non-alphanumeric chars and are case-insensitive.
	Overrides can be prefixed, separated by colon (':')

	E.g. default detection by extension: path/filename.am.s16
	forced overrides: am:s16:path/filename.ext

```


Some examples:

| Command | Description
|---------|------------
| `rtl_433` | Default receive mode, use the first device found, listen at 433.92 MHz at 250k sample rate.
| `rtl_433 -C si` | Default receive mode, also convert units to metric system.
| `rtl_433 -f 868M -s 1024k` | Listen at 868 MHz and 1024k sample rate.
| `rtl_433 -M hires -M level` | Report microsecond accurate timestamps and add reception levels (depending on gain).
| `rtl_433 -R 1 -R 8 -R 43` | Enable only specific decoders for desired devices.
| `rtl_433 -A` | Enable pulse analyzer. Summarizes the timings of pulses, gaps, and periods. Can be used with `-R 0` to disable decoders.
| `rtl_433 -S all -T 120` | Save all detected signals (`g###_###M_###k.cu8`). Run for 2 minutes.
| `rtl_433 -K FILE -r file_name` | Read a saved data file instead of receiving live data. Tag output with filenames.
| `rtl_433 -F json -M utc \| mosquitto_pub -t home/rtl_433 -l` | Will pipe the output to network as JSON formatted MQTT messages. A test MQTT client can be found in `examples/mqtt_rtl_433_test_client.py`.
| `rtl_433 -f 433.53M -f 434.02M -H 15` | Will poll two frequencies with 15 seconds hop interval.

## Google Group

Join the Google group, rtl_433, for more information about rtl_433:
https://groups.google.com/forum/#!forum/rtl_433


## Troubleshooting

If you see this error:

    Kernel driver is active, or device is claimed by second instance of librtlsdr.
    In the first case, please either detach or blacklist the kernel module
    (dvb_usb_rtl28xxu), or enable automatic detaching at compile time.

then

    sudo rmmod dvb_usb_rtl28xxu rtl2832


## Releases

Version numbering scheme used is year.month. We try to keep the API compatible between releases but focus is on maintainablity.<|MERGE_RESOLUTION|>--- conflicted
+++ resolved
@@ -233,10 +233,6 @@
     [152]  Eurochron EFTH-800 temperature and humidity sensor
     [153]  Cotech 36-7959 wireless weather station with USB
     [154]  Standard Consumption Message Plus (SCMplus)
-<<<<<<< HEAD
-    [184]  Honeywell CM921/BDR91 (partial Evohome)
-
-=======
     [155]  Fine Offset Electronics WH1080/WH3080 Weather Station (FSK)
     [156]  Abarth 124 Spider TPMS
     [157]  Missil ML0757 weather station
@@ -266,7 +262,7 @@
     [181]  Amazon Basics Meat Thermometer
     [182]  TFA Marbella Pool Thermometer
     [183]  Auriol AHFL temperature/humidity sensor
->>>>>>> 11b510ef
+    [184]  Honeywell CM921/BDR91 (partial Evohome)
 
 * Disabled by default, use -R n or -G
 
